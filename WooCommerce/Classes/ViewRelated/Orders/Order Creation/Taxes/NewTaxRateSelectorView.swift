import SwiftUI
import WooFoundation

struct NewTaxRateSelectorView: View {
    @Environment(\.dismiss) var dismiss

    @StateObject var viewModel: NewTaxRateSelectorViewModel
    let taxEducationalDialogViewModel: TaxEducationalDialogViewModel
    let onDismissWpAdminWebView: (() -> Void)

    /// Indicates if the tax educational dialog should be shown or not.
    ///
    @State private var shouldShowTaxEducationalDialog: Bool = false

    /// Whether the WPAdmin webview is being shown.
    ///
    @State private var showingWPAdminWebview: Bool = false

    var body: some View {
        NavigationView {
            VStack(alignment: .leading, spacing: 0) {
                Group {
                    HStack(alignment: .top, spacing: Layout.explanatoryBoxHorizontalSpacing) {
                        Image(systemName: "info.circle")
                            .foregroundColor(Color(.wooCommercePurple(.shade60)))
                        Text(Localization.infoText)
                    }
                    .padding(Layout.generalPadding)
                }
                .overlay(
                    RoundedRectangle(cornerRadius: Layout.explanatoryBoxCornerRadius)
                        .stroke(Color(.separator), lineWidth: 1)
                )
                .padding(Layout.generalPadding)

                Text(Localization.taxRatesSectionTitle.uppercased())
                    .footnoteStyle()
                    .multilineTextAlignment(.leading)
                    .padding([.leading, .trailing], Layout.generalPadding)
                    .padding([.top, .bottom], Layout.taxRatesSectionTitleVerticalPadding)

                Divider()

                switch viewModel.syncState {
                    case .results:
<<<<<<< HEAD
                        RefreshableInfiniteScrollList(isLoading: viewModel.shouldShowBottomActivityIndicator,
                                                      loadAction: viewModel.onLoadNextPageAction,
                                                      refreshAction: { completion in
                            viewModel.onRefreshAction(completion: completion)
                        }) {
                            ForEach(Array(viewModel.taxRateViewModels.enumerated()), id: \.offset) { index, taxRateViewModel in
                                TaxRateRow(viewModel: taxRateViewModel) {
                                    viewModel.onRowSelected(with: index)
                                    dismiss()
                                }
=======
                    ScrollView {
                        LazyVStack(spacing: 0) {
                            ForEach(viewModel.taxRateViewModels, id: \.id) { viewModel in
                                TaxRateRow(viewModel: viewModel)
>>>>>>> 49e0dd4b
                                Divider()
                            }
                            .background(Color(.listForeground(modal: false)))

                            bottomNotice
                                .renderedIf(!viewModel.shouldShowBottomActivityIndicator)

                            InfiniteScrollIndicator(showContent: viewModel.shouldShowBottomActivityIndicator)
                                .padding(.top, Layout.generalPadding)
                                .onAppear {
                                    viewModel.onLoadNextPageAction()
                                }
                        }
                    }
                    case .empty:
                        EmptyState(title: "",
                                   description: "",
                                   image: .emptyInboxNotesImage)
                        .frame(maxHeight: .infinity)
                    case .syncingFirstPage:
                        ScrollView {
                            LazyVStack(spacing: 0) {
                                ForEach(viewModel.placeholderRowViewModels, id: \.id) { rowViewModel in
                                    TaxRateRow(viewModel: rowViewModel, onSelect: {})
                                        .redacted(reason: .placeholder)
                                        .shimmering()
                                }
                            }
                        }
                        .background(Color(.listForeground(modal: false)))
                }
            }
            .onAppear {
                // Even if we are calling this on appear (it might be called multiple times) the view model will only load the first it's called
                viewModel.onLoadTriggerOnce.send()
            }
            .navigationTitle(Localization.navigationTitle)
            .navigationBarTitleDisplayMode(.inline)
            .navigationBarItems(leading: Button(action: {
                dismiss()
            }) {
                Text(Localization.cancelButton)
            }, trailing: Button(action: {
                shouldShowTaxEducationalDialog = true
            }) {
                Image(systemName: "questionmark.circle")
            })
            .fullScreenCover(isPresented: $shouldShowTaxEducationalDialog) {
                TaxEducationalDialogView(viewModel: taxEducationalDialogViewModel,
                                         onDismissWpAdminWebView: {})
                    .background(FullScreenCoverClearBackgroundView())
                }
        }
        .wooNavigationBarStyle()
    }

    var bottomNotice: some View {
        Group {
            Text(Localization.editTaxRatesInWpAdminSectionTitle)
                .foregroundColor(Color(.textSubtle))
                .footnoteStyle()
                .padding(.top, Layout.editTaxRatesInWpAdminSectionTopPadding)
                .frame(maxWidth: .infinity, alignment: .center)
                .padding([.leading, .trailing], Layout.generalPadding)

            Button(action: {
                showingWPAdminWebview = true
            }) {
                HStack {
                    Text(Localization.editTaxRatesInWpAdminButtonTitle)
                        .fontWeight(.semibold)
                        .font(.footnote)
                        .foregroundColor(Color(.wooCommercePurple(.shade60)))

                    Image(systemName: "arrow.up.forward.square")
                }
                .frame(maxWidth: .infinity, alignment: .center)
            }
            .padding(.top, Layout.editTaxRatesInWpAdminSectionVerticalSpacing)
            .safariSheet(isPresented: $showingWPAdminWebview, url: viewModel.wpAdminTaxSettingsURL, onDismiss: {
                onDismissWpAdminWebView()
                showingWPAdminWebview = false
            })
        }
    }
}

extension NewTaxRateSelectorView {
    enum Layout {
        static let generalPadding: CGFloat = 16
        static let explanatoryBoxHorizontalSpacing: CGFloat = 11
        static let explanatoryBoxCornerRadius: CGFloat = 8
        static let taxRatesSectionTitleVerticalPadding: CGFloat = 8
        static let editTaxRatesInWpAdminSectionTopPadding: CGFloat = 24
        static let editTaxRatesInWpAdminSectionVerticalSpacing: CGFloat = 8
    }
    enum Localization {
        static let navigationTitle = NSLocalizedString("Set Tax Rate", comment: "Navigation title for the tax rate selector")
        static let cancelButton = NSLocalizedString("Cancel", comment: "Cancel button title for the tax rate selector")
        static let infoText = NSLocalizedString("This will change the customer’s address to the location of the tax rate you select.",
                                                comment: "Explanatory text for the tax rate selector")
        static let taxRatesSectionTitle = NSLocalizedString("Select a tax rate", comment: "Title for the tax rate selector section")
        static let editTaxRatesInWpAdminSectionTitle = NSLocalizedString("Can’t find the rate you’re looking for?",
                                                                         comment: "Text to prompt the user to edit tax rates in the web")
        static let editTaxRatesInWpAdminButtonTitle = NSLocalizedString("Edit tax rates in admin",
                                                                         comment: "Title of the button that prompts the user to edit tax rates in the web")
    }
}<|MERGE_RESOLUTION|>--- conflicted
+++ resolved
@@ -43,23 +43,14 @@
 
                 switch viewModel.syncState {
                     case .results:
-<<<<<<< HEAD
-                        RefreshableInfiniteScrollList(isLoading: viewModel.shouldShowBottomActivityIndicator,
-                                                      loadAction: viewModel.onLoadNextPageAction,
-                                                      refreshAction: { completion in
-                            viewModel.onRefreshAction(completion: completion)
-                        }) {
+                    ScrollView {
+                        LazyVStack(spacing: 0) {
                             ForEach(Array(viewModel.taxRateViewModels.enumerated()), id: \.offset) { index, taxRateViewModel in
                                 TaxRateRow(viewModel: taxRateViewModel) {
                                     viewModel.onRowSelected(with: index)
                                     dismiss()
                                 }
-=======
-                    ScrollView {
-                        LazyVStack(spacing: 0) {
-                            ForEach(viewModel.taxRateViewModels, id: \.id) { viewModel in
-                                TaxRateRow(viewModel: viewModel)
->>>>>>> 49e0dd4b
+
                                 Divider()
                             }
                             .background(Color(.listForeground(modal: false)))
