import SwiftUI
import WooFoundation

struct NewTaxRateSelectorView: View {
    /// Scale of the view based on accessibility changes
    @ScaledMetric private var scale: CGFloat = 1.0

    @Environment(\.dismiss) var dismiss

    @StateObject var viewModel: NewTaxRateSelectorViewModel
    let taxEducationalDialogViewModel: TaxEducationalDialogViewModel
    let onDismissWpAdminWebView: (() -> Void)

    /// Indicates if the tax educational dialog should be shown or not.
    ///
    @State private var shouldShowTaxEducationalDialog: Bool = false

    /// Whether the WPAdmin webview is being shown.
    ///
    @State private var showingWPAdminWebView: Bool = false
<<<<<<< HEAD

    @State private var storeSelectedTaxRate = false
=======
>>>>>>> 139e0c7b

    var body: some View {
        NavigationView {
            VStack(alignment: .leading, spacing: 0) {
                Group {
                    HStack(alignment: .top, spacing: Layout.explanatoryBoxHorizontalSpacing) {
                        Image(systemName: "info.circle")
                            .foregroundColor(Color(.wooCommercePurple(.shade60)))
                        Text(Localization.infoText)
                    }
                    .padding(Layout.generalPadding)
                }
                .overlay(
                    RoundedRectangle(cornerRadius: Layout.explanatoryBoxCornerRadius)
                        .stroke(Color(.separator), lineWidth: 1)
                )
                .padding(Layout.generalPadding)

                switch viewModel.syncState {
                    case .results:
                    Text(Localization.taxRatesSectionTitle.uppercased())
                        .footnoteStyle()
                        .multilineTextAlignment(.leading)
                        .padding([.leading, .trailing], Layout.generalPadding)
                        .padding([.top, .bottom], Layout.taxRatesSectionTitleVerticalPadding)

                    Divider()

                    ScrollView {
                        LazyVStack(spacing: 0) {
                            ForEach(Array(viewModel.taxRateViewModels.enumerated()), id: \.offset) { index, taxRateViewModel in
                                TaxRateRow(viewModel: taxRateViewModel) {
                                    viewModel.onRowSelected(with: index, storeSelectedTaxRate: storeSelectedTaxRate)
                                    dismiss()
                                }

                                Divider()
                            }
                            .background(Color(.listForeground(modal: false)))

                            listFooter
                                .renderedIf(!viewModel.shouldShowBottomActivityIndicator)

                            InfiniteScrollIndicator(showContent: viewModel.shouldShowBottomActivityIndicator)
                                .padding(.top, Layout.generalPadding)
                                .onAppear {
                                    viewModel.onLoadNextPageAction()
                                }
                        }
                    }

                    resultsFixedBottomPanel
                        .renderedIf(viewModel.showFixedBottomPanel)
                    case .empty:
                    EmptyState(title: Localization.emptyStateTitle,
                                   description: Localization.emptyStateDescription,
                                   image: .emptyTaxRatesImage)
                        .padding(Layout.generalPadding)

                        Button {
                            tapOnWPAdminWebViewButton()
                        } label: {
                            HStack {
                                Text(Localization.editTaxRatesInWpAdminButtonTitle)
                                    .font(.body)
                                    .fontWeight(.bold)

                                Image(systemName: "arrow.up.forward.square")
                            }
                        }
                        .buttonStyle(PrimaryButtonStyle())
                        .padding(Layout.generalPadding)
                        Spacer()
                    case .syncingFirstPage:
                        ScrollView {
                            LazyVStack(spacing: 0) {
                                ForEach(viewModel.placeholderRowViewModels, id: \.id) { rowViewModel in
                                    TaxRateRow(viewModel: rowViewModel, onSelect: {})
                                        .redacted(reason: .placeholder)
                                        .shimmering()
                                }
                            }
                        }
                        .background(Color(.listForeground(modal: false)))
                }
            }
            .onAppear {
                // Even if we are calling this on appear (it might be called multiple times) the view model will only load the first it's called
                viewModel.onLoadTriggerOnce.send()
            }
            .navigationTitle(Localization.navigationTitle)
            .navigationBarTitleDisplayMode(.inline)
            .navigationBarItems(leading: Button(action: {
                dismiss()
            }) {
                Text(Localization.cancelButton)
            }, trailing: Button(action: {
                shouldShowTaxEducationalDialog = true
            }) {
                Image(systemName: "questionmark.circle")
            })
            .fullScreenCover(isPresented: $shouldShowTaxEducationalDialog) {
                TaxEducationalDialogView(viewModel: taxEducationalDialogViewModel,
                                         onDismissWpAdminWebView: {})
                    .background(FullScreenCoverClearBackgroundView())
                }
        }
        .wooNavigationBarStyle()
        .safariSheet(isPresented: $showingWPAdminWebView, url: viewModel.wpAdminTaxSettingsURL, onDismiss: {
            viewModel.onRefreshAction()
            onDismissWpAdminWebView()
            showingWPAdminWebView = false
        })
    }

    var listFooter: some View {
        Group {
<<<<<<< HEAD
            Text(Localization.listFooterResultsSectionTitle)
=======
            Text(Localization.bottomNoticeResultsSectionTitle)
>>>>>>> 139e0c7b
                .foregroundColor(Color(.textSubtle))
                .footnoteStyle()
                .padding(.top, Layout.editTaxRatesInWpAdminSectionTopPadding)
                .frame(maxWidth: .infinity, alignment: .center)
                .padding([.leading, .trailing], Layout.generalPadding)
            Button(action: {
                tapOnWPAdminWebViewButton()
            }) {
                HStack {
                    Text(Localization.editTaxRatesInWpAdminButtonTitle)
                        .fontWeight(.semibold)
                        .font(.footnote)
                        .foregroundColor(Color(.wooCommercePurple(.shade60)))

                    Image(systemName: "arrow.up.forward.square")
                }
                .frame(maxWidth: .infinity, alignment: .center)
            }
            .padding(.top, Layout.editTaxRatesInWpAdminSectionVerticalSpacing)
        }
    }

    var resultsFixedBottomPanel: some View {
        VStack {
            Divider()

            Toggle(isOn: $storeSelectedTaxRate) {
                VStack(alignment: .leading, spacing: Layout.fixedBottomPanelVerticalSpace) {
                    Text(Localization.fixedBottomPanelBody)
                    Text(Localization.fixedBottomPanelFootnote)
                        .footnoteStyle()
                }
            }
            .padding(Layout.generalPadding)
        }
    }
}

private extension NewTaxRateSelectorView {
    func tapOnWPAdminWebViewButton() {
        viewModel.onShowWebView()
        showingWPAdminWebView = true
    }
}

private extension NewTaxRateSelectorView {
    func tapOnWPAdminWebViewButton() {
        viewModel.onShowWebView()
        showingWPAdminWebView = true
    }
}

extension NewTaxRateSelectorView {
    enum Layout {
        static let generalPadding: CGFloat = 16
        static let explanatoryBoxHorizontalSpacing: CGFloat = 11
        static let explanatoryBoxCornerRadius: CGFloat = 8
        static let taxRatesSectionTitleVerticalPadding: CGFloat = 8
        static let editTaxRatesInWpAdminSectionTopPadding: CGFloat = 24
        static let editTaxRatesInWpAdminSectionVerticalSpacing: CGFloat = 8
        static let externalLinkImageSize: CGFloat = 18
<<<<<<< HEAD
        static let fixedBottomPanelVerticalSpace: CGFloat = 4
=======
>>>>>>> 139e0c7b
    }
    enum Localization {
        static let navigationTitle = NSLocalizedString("Set Tax Rate", comment: "Navigation title for the tax rate selector")
        static let cancelButton = NSLocalizedString("Cancel", comment: "Cancel button title for the tax rate selector")
        static let infoText = NSLocalizedString("This will change the customer’s address to the location of the tax rate you select.",
                                                comment: "Explanatory text for the tax rate selector")
        static let taxRatesSectionTitle = NSLocalizedString("Select a tax rate", comment: "Title for the tax rate selector section")
        static let editTaxRatesInWpAdminButtonTitle = NSLocalizedString("Edit tax rates in admin",
                                                                         comment: "Title of the button that prompts the user to edit tax rates in the web")
<<<<<<< HEAD
        static let emptyStateTitle = NSLocalizedString("We couldn’t find any tax rates", comment: "Title for the empty state on the Tax Rares selector screen")
        static let emptyStateDescription = NSLocalizedString("Add tax rates in admin. Only tax rates with location information will be shown here.",
                                                             comment: "Description for the empty state on the Tax Rares selector screen")
        static let listFooterResultsSectionTitle = NSLocalizedString("Can’t find the rate you’re looking for?",
                                                                         comment: "Text to prompt the user to edit tax rates in the web")
        static let fixedBottomPanelBody = NSLocalizedString("Add this rate to all created orders", comment: "Body for the action to store selected tax rate")
        static let fixedBottomPanelFootnote = NSLocalizedString("This will not affect online orders", comment: "Footnote for the action to store selected tax rate")
=======
        static let emptyStateTitle = NSLocalizedString("We couldn’t find any tax rates", comment: "Title for the empty state on the Tax Rates selector screen")
        static let emptyStateDescription = NSLocalizedString("Add tax rates in admin. Only tax rates with location information will be shown here.",
                                                             comment: "Description for the empty state on the Tax Rates selector screen")
        static let bottomNoticeResultsSectionTitle = NSLocalizedString("Can’t find the rate you’re looking for?",
                                                                         comment: "Text to prompt the user to edit tax rates in the web")
>>>>>>> 139e0c7b
    }
}<|MERGE_RESOLUTION|>--- conflicted
+++ resolved
@@ -18,11 +18,8 @@
     /// Whether the WPAdmin webview is being shown.
     ///
     @State private var showingWPAdminWebView: Bool = false
-<<<<<<< HEAD
 
     @State private var storeSelectedTaxRate = false
-=======
->>>>>>> 139e0c7b
 
     var body: some View {
         NavigationView {
@@ -140,11 +137,7 @@
 
     var listFooter: some View {
         Group {
-<<<<<<< HEAD
             Text(Localization.listFooterResultsSectionTitle)
-=======
-            Text(Localization.bottomNoticeResultsSectionTitle)
->>>>>>> 139e0c7b
                 .foregroundColor(Color(.textSubtle))
                 .footnoteStyle()
                 .padding(.top, Layout.editTaxRatesInWpAdminSectionTopPadding)
@@ -190,13 +183,6 @@
     }
 }
 
-private extension NewTaxRateSelectorView {
-    func tapOnWPAdminWebViewButton() {
-        viewModel.onShowWebView()
-        showingWPAdminWebView = true
-    }
-}
-
 extension NewTaxRateSelectorView {
     enum Layout {
         static let generalPadding: CGFloat = 16
@@ -206,10 +192,7 @@
         static let editTaxRatesInWpAdminSectionTopPadding: CGFloat = 24
         static let editTaxRatesInWpAdminSectionVerticalSpacing: CGFloat = 8
         static let externalLinkImageSize: CGFloat = 18
-<<<<<<< HEAD
         static let fixedBottomPanelVerticalSpace: CGFloat = 4
-=======
->>>>>>> 139e0c7b
     }
     enum Localization {
         static let navigationTitle = NSLocalizedString("Set Tax Rate", comment: "Navigation title for the tax rate selector")
@@ -219,20 +202,12 @@
         static let taxRatesSectionTitle = NSLocalizedString("Select a tax rate", comment: "Title for the tax rate selector section")
         static let editTaxRatesInWpAdminButtonTitle = NSLocalizedString("Edit tax rates in admin",
                                                                          comment: "Title of the button that prompts the user to edit tax rates in the web")
-<<<<<<< HEAD
-        static let emptyStateTitle = NSLocalizedString("We couldn’t find any tax rates", comment: "Title for the empty state on the Tax Rares selector screen")
+        static let emptyStateTitle = NSLocalizedString("We couldn’t find any tax rates", comment: "Title for the empty state on the Tax Rates selector screen")
         static let emptyStateDescription = NSLocalizedString("Add tax rates in admin. Only tax rates with location information will be shown here.",
-                                                             comment: "Description for the empty state on the Tax Rares selector screen")
+                                                             comment: "Description for the empty state on the Tax Rates selector screen")
         static let listFooterResultsSectionTitle = NSLocalizedString("Can’t find the rate you’re looking for?",
                                                                          comment: "Text to prompt the user to edit tax rates in the web")
         static let fixedBottomPanelBody = NSLocalizedString("Add this rate to all created orders", comment: "Body for the action to store selected tax rate")
         static let fixedBottomPanelFootnote = NSLocalizedString("This will not affect online orders", comment: "Footnote for the action to store selected tax rate")
-=======
-        static let emptyStateTitle = NSLocalizedString("We couldn’t find any tax rates", comment: "Title for the empty state on the Tax Rates selector screen")
-        static let emptyStateDescription = NSLocalizedString("Add tax rates in admin. Only tax rates with location information will be shown here.",
-                                                             comment: "Description for the empty state on the Tax Rates selector screen")
-        static let bottomNoticeResultsSectionTitle = NSLocalizedString("Can’t find the rate you’re looking for?",
-                                                                         comment: "Text to prompt the user to edit tax rates in the web")
->>>>>>> 139e0c7b
     }
 }