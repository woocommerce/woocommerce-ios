--- conflicted
+++ resolved
@@ -67,13 +67,6 @@
     func onLoadNextPageAction() {
         paginationTracker.ensureNextPageIsSynced()
     }
-<<<<<<< HEAD
-
-    func onRefreshAction(completion: @escaping () -> Void) {
-        paginationTracker.resync(reason: nil) {
-            completion()
-        }
-    }
 
     func onRowSelected(with index: Int) {
         guard let taxRate = resultsController.fetchedObjects[safe: index] else {
@@ -82,8 +75,6 @@
 
         onTaxRateSelected(taxRate)
     }
-=======
->>>>>>> 49e0dd4b
 }
 
 extension NewTaxRateSelectorViewModel: PaginationTrackerDelegate {
