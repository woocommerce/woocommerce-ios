import Combine
import Yosemite
import class WordPressShared.EmailFormatValidator
import protocol Storage.StorageManagerType
import Experiments

/// Protocol to describe viewmodel of editable address
///
protocol AddressFormViewModelProtocol: ObservableObject {

    /// Address form fields
    ///
    var fields: AddressFormFields { get set }

    /// Secondary address form fields
    ///
    var secondaryFields: AddressFormFields { get set }

    /// Define if address form should be expanded (show second set of fields for different address)
    ///
    var showDifferentAddressForm: Bool { get set }

    /// Active navigation bar trailing item.
    /// Defaults to a disabled done button.
    ///
    var navigationTrailingItem: AddressFormNavigationItem { get }

    /// Trigger to perform any one time setups.
    ///
    var onLoadTrigger: PassthroughSubject<Void, Never> { get }

    /// Define if the view should show placeholders instead of the real elements.
    ///
    var showPlaceholders: Bool { get }

    /// Defines if the state field should be defined as a list selector.
    ///
    var showStateFieldAsSelector: Bool { get }

    /// Defines if secondary state field should be defined as a list selector.
    ///
    var showSecondaryStateFieldAsSelector: Bool { get }

    /// Defines if the email field should be shown
    ///
    var showEmailField: Bool { get }

    /// Defines navbar title
    ///
    var viewTitle: String { get }

    /// Defines address section title
    ///
    var sectionTitle: String { get }

    /// Defines address section title for second set of fields
    ///
    var secondarySectionTitle: String { get }

    /// Defines if "use as billing/shipping" toggle should be displayed.
    ///
    var showAlternativeUsageToggle: Bool { get }

    /// Defines "use as billing/shipping" toggle title
    ///
    var alternativeUsageToggleTitle: String? { get }

    /// Defines if "add different address" toggle should be displayed.
    ///
    var showDifferentAddressToggle: Bool { get }

    /// Defines "add different address" toggle title
    ///
    var differentAddressToggleTitle: String? { get }

    /// Defines the active notice to show.
    ///
    var notice: Notice? { get set }

    /// Save the address and invoke a completion block when finished
    ///
    func saveAddress(onFinish: @escaping (Bool) -> Void)

    /// Track the flow cancel scenario.
    ///
    func userDidCancelFlow()

    /// Creates a view model to be used when selecting a country for primary fields
    ///
    func createCountryViewModel() -> CountrySelectorViewModel

    /// Creates a view model to be used when selecting a state for primary fields
    ///
    func createStateViewModel() -> StateSelectorViewModel

    /// Creates a view model to be used when selecting a country for secondary fields
    ///
    func createSecondaryCountryViewModel() -> CountrySelectorViewModel

    /// Creates a view model to be used when selecting a state for secondary fields
    ///
    func createSecondaryStateViewModel() -> StateSelectorViewModel
}

/// Type to hold values from all the form fields
///
struct AddressFormFields {
    // MARK: User Fields
    var firstName: String = ""
    var lastName: String = ""
    var email: String = ""
    var phone: String = ""

    // MARK: Address Fields
    var company: String = ""
    var address1: String = ""
    var address2: String = ""
    var city: String = ""
    var postcode: String = ""

    var country: String = ""
    var state: String = ""

    var useAsToggle: Bool = false

    init() {}

    init(with address: Address) {
        firstName = address.firstName
        lastName = address.lastName
        email = address.email ?? ""
        phone = address.phone ?? ""

        company = address.company ?? ""
        address1 = address.address1
        address2 = address.address2 ?? ""
        city = address.city
        postcode = address.postcode

        country = address.country
        state = address.state
    }

    func toAddress() -> Yosemite.Address {
        Address(firstName: firstName,
                lastName: lastName,
                company: company,
                address1: address1,
                address2: address2,
                city: city,
                state: selectedState?.code ?? state,
                postcode: postcode,
                country: selectedCountry?.code ?? country,
                phone: phone,
                email: email)
    }

    // MARK: Country & state

    /// Current selected country.
    ///
    var selectedCountry: Yosemite.Country? {
        didSet {
            self.country = selectedCountry?.name ?? ""

            // When a country is selected, check if the new country has a state list.
            // If it has, clear the selected state and its name in fields.
            // If it doesn't only clear the selected state.
            if selectedCountry?.states.isEmpty == false {
                self.state = ""
            }
            self.selectedState = nil
        }
    }

    /// Current selected state.
    ///
    var selectedState: Yosemite.StateOfACountry? {
        didSet {
            if let selectedState = selectedState {
                self.state = selectedState.name
            }
        }
    }

    /// Set initial values from Address using the stored countries to compute the current selected country & state.
    ///
    mutating func refreshCountryAndStateObjects(with allCountries: [Country]) {
        // Do not overwrite any prefilled/selected items
        guard selectedCountry == nil, selectedState == nil else {
            return
        }

        let initialStateValue = state // storing initial state value because it will be cleared by selectedCountry setter
        selectedCountry = allCountries.first { $0.code == country }
        selectedState = selectedCountry?.states.first { $0.code == initialStateValue }
    }
}

/// Representation of possible navigation bar trailing buttons
///
enum AddressFormNavigationItem: Equatable {
    case done(enabled: Bool)
    case loading
}

/// Parent class for AddressFormViewModelProtocol implementations. Holds shared sync/management logic.
/// Not to be used on its own, so it doesn't conform to AddressFormViewModelProtocol.
///
open class AddressFormViewModel: ObservableObject {
    /// ResultsController for stored countries.
    ///
    private lazy var countriesResultsController: ResultsController<StorageCountry> = {
        let countriesDescriptor = NSSortDescriptor(key: "name", ascending: true)
        return ResultsController<StorageCountry>(storageManager: storageManager, sortedBy: [countriesDescriptor])
    }()

    /// Array for all stored countries.
    ///
    private var allCountries: [Country] {
        countriesResultsController.fetchedObjects
    }

    /// Trigger to sync countries.
    ///
    private let syncCountriesTrigger = PassthroughSubject<Void, Never>()

    /// Storage to fetch countries
    ///
    private let storageManager: StorageManagerType

    /// Stores to sync countries
    ///
    let stores: StoresManager

    /// Analytics center.
    ///
    let analytics: Analytics

    /// Store for publishers subscriptions
    ///
    private var subscriptions = Set<AnyCancellable>()

    /// Service to check if a feature flag is enabled.
    ///
    private let featureFlagService: FeatureFlagService

    /// Presents an error notice in the tab bar context after the update operation fails.
    ///
    private let noticePresenter: NoticePresenter

    init(siteID: Int64,
         address: Address,
         secondaryAddress: Address? = nil,
         storageManager: StorageManagerType = ServiceLocator.storageManager,
         stores: StoresManager = ServiceLocator.stores,
         analytics: Analytics = ServiceLocator.analytics,
         featureFlagService: FeatureFlagService = ServiceLocator.featureFlagService,
         noticePresenter: NoticePresenter = ServiceLocator.noticePresenter) {
        self.siteID = siteID

        self.originalAddress = address
        self.fields = .init(with: originalAddress)

        self.secondaryOriginalAddress = secondaryAddress ?? .empty
        self.secondaryFields = .init(with: secondaryOriginalAddress)

        self.storageManager = storageManager
        self.stores = stores
        self.analytics = analytics
        self.featureFlagService = featureFlagService
        self.noticePresenter = noticePresenter

        // Listen only to the first emitted event.
        firstLoadTrigger.first().sink { [weak self] in
            guard let self = self else { return }
            self.bindSyncTrigger()
            self.bindNavigationTrailingItemPublisher()
            self.bindHasPendingChangesPublisher()
        }
        .store(in: &subscriptions)

<<<<<<< HEAD
        onLoadTrigger.sink { [weak self] in
            guard let self = self else { return }
            self.fetchStoredCountriesAndTriggerSyncIfNeeded()
            self.refreshCountryAndStateObjects()

            self.trackOnLoad()
=======
            self.trackOnLoad()
        }.store(in: &subscriptions)

        onLoadTrigger.sink { [weak self] in
            guard let self = self else { return }
            self.firstLoadTrigger.send()

            self.fetchStoredCountriesAndTriggerSyncIfNeeded()
            self.refreshCountryAndStateObjects()
>>>>>>> 358ef3a9
        }
        .store(in: &subscriptions)
    }

    private let siteID: Int64

    /// Original `Address` model.
    ///
    private var originalAddress: Address

    /// Secondary original `Address` model.
    ///
    private let secondaryOriginalAddress: Address

    /// Address form fields
    ///
    @Published var fields: AddressFormFields

    /// Secondary address form fields
    ///
    @Published var secondaryFields: AddressFormFields = .init()

    /// Define if address form should be expanded (show second set of fields for different address)
    ///
    @Published var showDifferentAddressForm: Bool = false

    /// Trigger to perform any one time setups.
    ///
    let onLoadTrigger: PassthroughSubject<Void, Never> = PassthroughSubject()

    /// Trigger to perform only once time.
    ///
    private let firstLoadTrigger: PassthroughSubject<Void, Never> = PassthroughSubject()

    /// Tracks if a network request is being performed.
    ///
    let performingNetworkRequest: CurrentValueSubject<Bool, Never> = .init(false)

    /// Active navigation bar trailing item.
    /// Defaults to a disabled done button.
    ///
    @Published private(set) var navigationTrailingItem: AddressFormNavigationItem = .done(enabled: false)

    /// Define if the view should show placeholders instead of the real elements.
    ///
    @Published private(set) var showPlaceholders: Bool = false

    /// Defines the current notice that should be shown.
    /// Defaults to `nil`.
    ///
    @Published var notice: Notice?

    /// Whether the address form has any pending (unsaved) changes.
    ///
    /// Returns `true` if there are changes pending to commit. `False` otherwise.
    ///
    @Published private(set) var hasPendingChanges: Bool = false

    /// Defines if the state field should be defined as a list selector.
    ///
    var showStateFieldAsSelector: Bool {
        fields.selectedCountry?.states.isNotEmpty ?? false
    }

    /// Defines if the state field should be defined as a list selector.
    ///
    var showSecondaryStateFieldAsSelector: Bool {
        secondaryFields.selectedCountry?.states.isNotEmpty ?? false
    }

    /// Indicates whether the optimistic updates are enabled.
    ///
    var areOptimisticUpdatesEnabled: Bool {
        featureFlagService.isFeatureFlagEnabled(.useUpdateOrderAddressOptimisticallyIfAvailable)
        && featureFlagService.isFeatureFlagEnabled(.updateOrderOptimistically)
    }

    /// Creates a view model to be used when selecting a country for primary fields
    ///
    func createCountryViewModel() -> CountrySelectorViewModel {
        let selectedCountryBinding = Binding(
            get: { self.fields.selectedCountry },
            set: { self.fields.selectedCountry = $0 }
        )
        return CountrySelectorViewModel(countries: allCountries, selected: selectedCountryBinding)
    }

    /// Creates a view model to be used when selecting a state for primary fields
    ///
    func createStateViewModel() -> StateSelectorViewModel {
        let selectedStateBinding = Binding(
            get: { self.fields.selectedState },
            set: { self.fields.selectedState = $0 }
        )

        // Sort states from the selected country
        let states = fields.selectedCountry?.states.sorted { $0.name < $1.name } ?? []
        return StateSelectorViewModel(states: states, selected: selectedStateBinding)
    }

    /// Creates a view model to be used when selecting a country for secondary fields
    ///
    func createSecondaryCountryViewModel() -> CountrySelectorViewModel {
        let selectedCountryBinding = Binding(
            get: { self.secondaryFields.selectedCountry },
            set: { self.secondaryFields.selectedCountry = $0 }
        )
        return CountrySelectorViewModel(countries: allCountries, selected: selectedCountryBinding)
    }

    /// Creates a view model to be used when selecting a state for secondary fields
    ///
    func createSecondaryStateViewModel() -> StateSelectorViewModel {
        let selectedStateBinding = Binding(
            get: { self.secondaryFields.selectedState },
            set: { self.secondaryFields.selectedState = $0 }
        )

        // Sort states from the selected country
        let states = secondaryFields.selectedCountry?.states.sorted { $0.name < $1.name } ?? []
        return StateSelectorViewModel(states: states, selected: selectedStateBinding)
    }

    /// Track the flow start. Override in subclass.
    ///
    func trackOnLoad() {
        // override in subclass
    }

    /// Returns `true` if the fields contains a valid email or if there is no email to validate. `False` otherwise.
    ///
    func validateEmail() -> Bool {
        let primaryEmailIsValid = fields.email.isEmpty || EmailFormatValidator.validate(string: fields.email)
        let secondaryEmailIsValid = secondaryFields.email.isEmpty || EmailFormatValidator.validate(string: fields.email)
        return primaryEmailIsValid && secondaryEmailIsValid
    }

    /// Enqueues the success notice on successful updating only when
    /// optimistic updates are not enabled.
    ///
    func displayAddressUpdatedNoticeIfNeeded() {
        guard !areOptimisticUpdatesEnabled else {
            return
        }

        notice = NoticeFactory.createSuccessNotice()
    }

    /// Enqueues the `Unable to Update Address` Notice.
    ///
    func displayRetriableUpdateErrorNotice(retryAction: @escaping () -> Void) {
        let noticeIdentifier = UUID().uuidString
        let errorNotice = NoticeFactory.createErrorNotice(from: .unableToUpdateAddress,
                                                          info: NoticeNotificationInfo(identifier: noticeIdentifier),
                                                          retryAction: retryAction)
        if areOptimisticUpdatesEnabled {
            noticePresenter.enqueue(notice: errorNotice)
        } else {
            /// If optimistic updates are not enabled the modal is not dismissed
            /// upon failure, so we have to use notice modifier for this modal.
            notice = errorNotice
        }
    }

    func syncFieldsWithAddress(_ address: Address) {
        self.originalAddress = address
        self.fields = .init(with: originalAddress)
    }
}

extension AddressFormViewModel {

    /// Representation of possible errors that can happen
    enum EditAddressError: LocalizedError {
        case unableToLoadCountries
        case unableToUpdateAddress

        var errorDescription: String? {
            switch self {
            case .unableToLoadCountries:
                return NSLocalizedString("Unable to fetch country information, please try again later.",
                                         comment: "Error notice when we fail to load country information in the edit address screen.")
            case .unableToUpdateAddress:
                return NSLocalizedString("Unable to update address.",
                                         comment: "Error notice title when we fail to update an address in the edit address screen.")
            }
        }

        var recoverySuggestion: String? {
            switch self {
            case .unableToLoadCountries:
                return nil
            case .unableToUpdateAddress:
                return NSLocalizedString("Please make sure you are running the latest version of WooCommerce and try again later.",
                                         comment: "Error notice recovery suggestion when we fail to update an address in the edit address screen.")
            }
        }
    }

    enum Localization {
        static let invalidEmail = NSLocalizedString("Please enter a valid email address.", comment: "Notice text when the merchant enters an invalid email")
        static let success = NSLocalizedString("Address successfully updated.", comment: "Notice text after updating the shipping or billing address")
        static let retry = NSLocalizedString("Retry", comment: "Retry Action")
    }

    /// Creates address form general notices.
    ///
    enum NoticeFactory {
        /// Creates an error notice based on the provided edit address error.
        ///
        static func createErrorNotice(from error: EditAddressError, info: NoticeNotificationInfo? = nil, retryAction: (() -> Void)? = nil) -> Notice {
            Notice(title: error.errorDescription ?? "",
                   message: error.recoverySuggestion,
                   feedbackType: .error,
                   notificationInfo: info,
                   actionTitle: retryAction != nil ? Localization.retry: nil,
                   actionHandler: retryAction)
        }

        /// Creates an error notice indicating that the email address is invalid.
        ///
        static func createInvalidEmailNotice() -> Notice {
            .init(title: Localization.invalidEmail, feedbackType: .error)
        }

        /// Creates a success notice for editing an address.
        ///
        static func createSuccessNotice() -> Notice {
            .init(title: Localization.success, feedbackType: .success)
        }
    }
}

private extension AddressFormViewModel {

    /// Set initial values from Address using the stored countries to compute the current selected country & state.
    ///
    func refreshCountryAndStateObjects() {
        fields.refreshCountryAndStateObjects(with: allCountries)
        secondaryFields.refreshCountryAndStateObjects(with: allCountries)
    }

    /// Calculates what navigation trailing item should be shown depending on our internal state.
    ///
    func bindNavigationTrailingItemPublisher() {
        Publishers.CombineLatest4($fields, $secondaryFields, $showDifferentAddressForm, performingNetworkRequest)
            .map { [weak self]
                fields, secondaryFields, showDifferentAddressForm, performingNetworkRequest -> AddressFormNavigationItem in
                guard let self = self else {
                    return .done(enabled: false)
                }

                let optimisticUpdatesEnabled = self.areOptimisticUpdatesEnabled
                guard optimisticUpdatesEnabled || !performingNetworkRequest else {
                    return .loading
                }

                guard !fields.useAsToggle else {
                    return .done(enabled: true)
                }

                let addressesAreDifferentButSecondAddressSwitchIsDisabled = self.secondaryOriginalAddress != .empty &&
                self.originalAddress != self.secondaryOriginalAddress &&
                !showDifferentAddressForm

                return .done(enabled: addressesAreDifferentButSecondAddressSwitchIsDisabled ||
                             self.originalAddress != fields.toAddress() ||
                             self.secondaryOriginalAddress != secondaryFields.toAddress())
            }
            .assign(to: &$navigationTrailingItem)
    }

    /// Determines whether the address form has pending changes, based on the navigation trailing item.
    ///
    func bindHasPendingChangesPublisher() {
        $navigationTrailingItem
            .map {
                $0 == .done(enabled: true)
            }
            .assign(to: &$hasPendingChanges)
    }

    /// Fetches countries from storage, If there are no stored countries, trigger a sync request.
    ///
    func fetchStoredCountriesAndTriggerSyncIfNeeded() {
        // Initial fetch
        try? countriesResultsController.performFetch()

        // Updates the initial fields when/if the data store changes(after sync).
        countriesResultsController.onDidChangeContent = { [weak self] in
            guard let self = self else { return }

            self.refreshCountryAndStateObjects()
        }

        // Trigger a sync request if there are no countries.
        guard !countriesResultsController.isEmpty else {
            return syncCountriesTrigger.send()
        }
    }

    /// Sync countries when requested. Defines the `showPlaceholderState` value depending if countries are being synced or not.
    ///
    func bindSyncTrigger() {

        // Sends an error notice presentation request and hides the publisher error.
        let syncCountries = makeSyncCountriesFuture()
            .catch { [weak self] error -> AnyPublisher<Void, Never> in
                DDLogError("⛔️ Failed to load countries with: \(error)")
                self?.notice = NoticeFactory.createErrorNotice(from: error)
                return Just(()).eraseToAnyPublisher()
            }

        // Perform `syncCountries` when a sync trigger is requested.
        syncCountriesTrigger
            .handleEvents(receiveOutput: { // Set `showPlaceholders` to `true` before initiating sync.
                self.showPlaceholders = true // I could not find a way to assign this using combine operators. :-(
            })
            .map { // Sync countries
                syncCountries
            }
            .switchToLatest()
            .map { _ in // Set `showPlaceholders` to `false` after sync is done.
                false
            }
            .assign(to: &$showPlaceholders)
    }

    /// Creates a publisher that syncs countries into our storage layer.
    ///
    func makeSyncCountriesFuture() -> AnyPublisher<Void, EditAddressError> {
        Future<Void, EditAddressError> { [weak self] promise in
            guard let self = self else { return }

            let action = DataAction.synchronizeCountries(siteID: self.siteID) { result in
                let newResult = result
                    .map { _ in } // Hides the result success type because we don't need it.
                    .mapError { _ in EditAddressError.unableToLoadCountries }
                promise(newResult)
            }
            self.stores.dispatch(action)
        }
        .eraseToAnyPublisher()
    }
}<|MERGE_RESOLUTION|>--- conflicted
+++ resolved
@@ -277,17 +277,7 @@
             self.bindSyncTrigger()
             self.bindNavigationTrailingItemPublisher()
             self.bindHasPendingChangesPublisher()
-        }
-        .store(in: &subscriptions)
-
-<<<<<<< HEAD
-        onLoadTrigger.sink { [weak self] in
-            guard let self = self else { return }
-            self.fetchStoredCountriesAndTriggerSyncIfNeeded()
-            self.refreshCountryAndStateObjects()
-
-            self.trackOnLoad()
-=======
+
             self.trackOnLoad()
         }.store(in: &subscriptions)
 
@@ -297,7 +287,6 @@
 
             self.fetchStoredCountriesAndTriggerSyncIfNeeded()
             self.refreshCountryAndStateObjects()
->>>>>>> 358ef3a9
         }
         .store(in: &subscriptions)
     }
