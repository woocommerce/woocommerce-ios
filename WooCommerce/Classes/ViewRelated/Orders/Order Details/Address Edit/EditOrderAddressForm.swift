import Combine
import SwiftUI
import UIKit
import Yosemite
import Experiments

/// Hosting controller that wraps an `EditOrderAddressForm`.
///
final class EditOrderAddressHostingController: UIHostingController<EditOrderAddressForm<EditOrderAddressFormViewModel>> {

    /// References to keep the Combine subscriptions alive within the lifecycle of the object.
    ///
    private var subscriptions: Set<AnyCancellable> = []

    /// Presents an error notice in the current modal presentation context
    ///
    private lazy var modalNoticePresenter: NoticePresenter = {
        let presenter = DefaultNoticePresenter()
        presenter.presentingViewController = self
        return presenter
    }()

    /// Presents a success notice in the tab bar context after this `self` is dismissed.
    ///
    private let systemNoticePresenter: NoticePresenter

    init(viewModel: EditOrderAddressFormViewModel, systemNoticePresenter: NoticePresenter = ServiceLocator.noticePresenter) {
        self.systemNoticePresenter = systemNoticePresenter
        super.init(rootView: EditOrderAddressForm(viewModel: viewModel))

        // Needed because a `SwiftUI` cannot be dismissed when being presented by a UIHostingController
        rootView.dismiss = { [weak self] in
            self?.dismiss(animated: true, completion: nil)
        }
    }

    override func viewDidLoad() {
        super.viewDidLoad()

        // Set presentation delegate to track the user dismiss flow event
        if let navigationController = navigationController {
            navigationController.presentationController?.delegate = self
        } else {
            presentationController?.delegate = self
        }
    }

    required dynamic init?(coder aDecoder: NSCoder) {
        fatalError("init(coder:) has not been implemented")
    }

    override func viewWillDisappear(_ animated: Bool) {
        super.viewWillDisappear(animated)

        // Show any notice that should have been presented before the underlying disappears.
        enqueuePendingNotice(rootView.viewModel.notice, using: systemNoticePresenter)
    }
}

/// Intercepts to the dismiss drag gesture.
///
extension EditOrderAddressHostingController: UIAdaptivePresentationControllerDelegate {
    func presentationControllerShouldDismiss(_ presentationController: UIPresentationController) -> Bool {
        !rootView.viewModel.hasPendingChanges
    }

    func presentationControllerDidAttemptToDismiss(_ presentationController: UIPresentationController) {
        UIAlertController.presentDiscardChangesActionSheet(viewController: self) { [weak self] in
            self?.dismiss(animated: true)
            self?.rootView.viewModel.userDidCancelFlow()
        }
    }

    func presentationControllerDidDismiss(_ presentationController: UIPresentationController) {
        rootView.viewModel.userDidCancelFlow()
    }
}

/// Allows merchant to edit the customer provided address of an order.
///
struct EditOrderAddressForm<ViewModel: AddressFormViewModelProtocol>: View {

    /// Set this closure with UIKit dismiss code. Needed because we need access to the UIHostingController `dismiss` method.
    ///
    var dismiss: (() -> Void) = {}

    /// View Model for the view
    ///
    @ObservedObject private(set) var viewModel: ViewModel

    @Environment(\.safeAreaInsets) var safeAreaInsets: EdgeInsets
    @State private var showingCustomerSearch: Bool = false

    let isSearchCustomersEnabled = DefaultFeatureFlagService().isFeatureFlagEnabled(.orderCreationSearchCustomers)

    var body: some View {
        Group {
            ScrollView {
                SingleAddressForm(fields: $viewModel.fields,
                                  countryViewModelClosure: viewModel.createCountryViewModel,
                                  stateViewModelClosure: viewModel.createStateViewModel,
                                  sectionTitle: viewModel.sectionTitle,
                                  showEmailField: viewModel.showEmailField,
                                  showStateFieldAsSelector: viewModel.showStateFieldAsSelector)
                         .accessibilityElement(children: .contain)
                         .accessibilityIdentifier("order-address-form")

                if viewModel.showAlternativeUsageToggle, let alternativeUsageToggleTitle = viewModel.alternativeUsageToggleTitle {
                    TitleAndToggleRow(title: alternativeUsageToggleTitle, isOn: $viewModel.fields.useAsToggle)
                        .padding(.horizontal, Constants.horizontalPadding)
                        .padding(.vertical, Constants.verticalPadding)
                        .padding(.horizontal, insets: safeAreaInsets)
                        .background(Color(.systemBackground))
                        .addingTopAndBottomDividers()
                }

                if viewModel.showDifferentAddressToggle, let differentAddressToggleTitle = viewModel.differentAddressToggleTitle {
                    TitleAndToggleRow(title: differentAddressToggleTitle, isOn: $viewModel.showDifferentAddressForm)
                        .padding(.horizontal, Constants.horizontalPadding)
                        .padding(.vertical, Constants.verticalPadding)
                        .padding(.horizontal, insets: safeAreaInsets)
                        .background(Color(.systemBackground))
                        .addingTopAndBottomDividers()
                        .accessibilityIdentifier("order-creation-customer-details-shipping-address-toggle")
                }

                if viewModel.showDifferentAddressForm {
                    SingleAddressForm(fields: $viewModel.secondaryFields,
                                      countryViewModelClosure: viewModel.createSecondaryCountryViewModel,
                                      stateViewModelClosure: viewModel.createSecondaryStateViewModel,
                                      sectionTitle: viewModel.secondarySectionTitle,
                                      showEmailField: false,
                                      showStateFieldAsSelector: viewModel.showSecondaryStateFieldAsSelector)
                        .accessibilityElement(children: .contain)
                        .accessibilityIdentifier("secondary-order-address-form")
                }

                Spacer(minLength: safeAreaInsets.bottom)
            }
            .disableAutocorrection(true)
            .background(Color(.listBackground))
            .ignoresSafeArea(.container, edges: [.horizontal, .bottom])
        }
        .navigationTitle(viewModel.viewTitle)
        .navigationBarTitleDisplayMode(.inline)
        .toolbar {
            ToolbarItem(placement: .cancellationAction) {
                Button(Localization.close, action: {
                    dismiss()
                    viewModel.userDidCancelFlow()
                })
            }
            ToolbarItem(placement: .automatic) {
                if isSearchCustomersEnabled {
                    Button(action: {
                        showingCustomerSearch = true
                        ServiceLocator.analytics.track(.orderCreationCustomerSearch)
                    }, label: {
                        Image(systemName: "magnifyingglass")
                    })
                }
            }
            ToolbarItem(placement: .confirmationAction) {
                navigationBarTrailingItem()
            }
        }
        .wooNavigationBarStyle()
        .redacted(reason: viewModel.showPlaceholders ? .placeholder : [])
        .shimmering(active: viewModel.showPlaceholders)
        .onAppear {
            viewModel.onLoadTrigger.send()
        }
        .notice($viewModel.notice)
        .sheet(isPresented: $showingCustomerSearch, content: {
            OrderCustomerListView(siteID: viewModel.siteID, onCustomerTapped: { customer in
<<<<<<< HEAD
                // Not implemented yet.
                ServiceLocator.analytics.track(.orderCreationCustomerAdded)
                print("3 - Customer Callback. Fill Order data with Customer details")
                print("4 - Customer ID: \(customer.customerID) - Name: \(customer.firstName ?? ""))")
=======
                viewModel.customerSelectedFromSearch(customer: customer)
                showingCustomerSearch = false
>>>>>>> daffe2df
            })
        })
    }

    /// Decides if the navigation trailing item should be a done button or a loading indicator.
    ///
    @ViewBuilder func navigationBarTrailingItem() -> some View {
        switch viewModel.navigationTrailingItem {
        case .done(let enabled):
            Button(Localization.done) {
                viewModel.saveAddress(onFinish: { success in
                    if success {
                        dismiss()
                    }
                })
            }
            .accessibilityIdentifier("order-customer-details-done-button")
            .disabled(!enabled)
        case .loading:
            ProgressView()
        }
    }
}

struct SingleAddressForm: View {

    @Environment(\.safeAreaInsets) var safeAreaInsets: EdgeInsets

    @Binding var fields: AddressFormFields

    let countryViewModelClosure: () -> CountrySelectorViewModel
    let stateViewModelClosure: () -> StateSelectorViewModel

    let sectionTitle: String
    let showEmailField: Bool
    let showStateFieldAsSelector: Bool

    /// Set it to `true` to present the country selector.
    ///
    @State private var showCountrySelector = false

    /// Set it to `true` to present the state selector.
    ///
    @State private var showStateSelector = false

    /// Stores shared value derived from max title width among all the fields.
    ///
    @State private var titleWidth: CGFloat? = nil

    var body: some View {
        content
            .onPreferenceChange(MaxWidthPreferenceKey.self) { value in
                if let value = value {
                    titleWidth = value
                }
            }
    }

    @ViewBuilder
    var content: some View {
        VStack {
        ListHeaderView(text: Localization.detailsSection, alignment: .left)
            .padding(.horizontal, insets: safeAreaInsets)
            .accessibility(addTraits: .isHeader)
        VStack(spacing: 0) {
            TitleAndTextFieldRow(title: Localization.firstNameField,
                                 titleWidth: $titleWidth,
                                 placeholder: Localization.firstNameHint,
                                 text: $fields.firstName,
                                 symbol: nil,
                                 fieldAlignment: .leading,
                                 keyboardType: .default)
                .accessibilityIdentifier("order-address-form-first-name-field")

            Divider()
                .padding(.leading, Constants.dividerPadding)
            TitleAndTextFieldRow(title: Localization.lastNameField,
                                 titleWidth: $titleWidth,
                                 placeholder: Localization.lastNameHint,
                                 text: $fields.lastName,
                                 symbol: nil,
                                 fieldAlignment: .leading,
                                 keyboardType: .default)
            Divider()
                .padding(.leading, Constants.dividerPadding)

            if showEmailField {
                TitleAndTextFieldRow(title: Localization.emailField,
                                     titleWidth: $titleWidth,
                                     placeholder: Localization.emailHint,
                                     text: $fields.email,
                                     symbol: nil,
                                     fieldAlignment: .leading,
                                     keyboardType: .emailAddress)
                    .autocapitalization(.none)
                Divider()
                    .padding(.leading, Constants.dividerPadding)

            }

            TitleAndTextFieldRow(title: Localization.phoneField,
                                 titleWidth: $titleWidth,
                                 placeholder: Localization.phoneHint,
                                 text: $fields.phone,
                                 symbol: nil,
                                 fieldAlignment: .leading,
                                 keyboardType: .phonePad)
        }
        .padding(.horizontal, insets: safeAreaInsets)
        .background(Color(.systemBackground))
        .addingTopAndBottomDividers()

        ListHeaderView(text: sectionTitle, alignment: .left)
            .padding(.horizontal, insets: safeAreaInsets)
            .accessibility(addTraits: .isHeader)
        VStack(spacing: 0) {
            Group {
                TitleAndTextFieldRow(title: Localization.companyField,
                                     titleWidth: $titleWidth,
                                     placeholder: Localization.hintOptional,
                                     text: $fields.company,
                                     symbol: nil,
                                     fieldAlignment: .leading,
                                     keyboardType: .default)
                Divider()
                    .padding(.leading, Constants.dividerPadding)
                TitleAndTextFieldRow(title: Localization.address1Field,
                                     titleWidth: $titleWidth,
                                     placeholder: Localization.address1Hint,
                                     text: $fields.address1,
                                     symbol: nil,
                                     fieldAlignment: .leading,
                                     keyboardType: .default)
                Divider()
                    .padding(.leading, Constants.dividerPadding)
                TitleAndTextFieldRow(title: Localization.address2Field,
                                     titleWidth: $titleWidth,
                                     placeholder: Localization.hintOptional,
                                     text: $fields.address2,
                                     symbol: nil,
                                     fieldAlignment: .leading,
                                     keyboardType: .default)
                Divider()
                    .padding(.leading, Constants.dividerPadding)
                TitleAndTextFieldRow(title: Localization.cityField,
                                     titleWidth: $titleWidth,
                                     placeholder: Localization.cityHint,
                                     text: $fields.city,
                                     symbol: nil,
                                     fieldAlignment: .leading,
                                     keyboardType: .default)
                Divider()
                    .padding(.leading, Constants.dividerPadding)
                TitleAndTextFieldRow(title: Localization.postcodeField,
                                     titleWidth: $titleWidth,
                                     placeholder: Localization.postcodeHint,
                                     text: $fields.postcode,
                                     symbol: nil,
                                     fieldAlignment: .leading,
                                     keyboardType: .default)
                Divider()
                    .padding(.leading, Constants.dividerPadding)
            }

            Group {
                // Go to edit country
                LazyNavigationLink(destination: FilterListSelector(viewModel: countryViewModelClosure()), isActive: $showCountrySelector) {
                    EmptyView()
                }

                // Go to edit state
                LazyNavigationLink(destination: FilterListSelector(viewModel: stateViewModelClosure()), isActive: $showStateSelector) {
                    EmptyView()
                }

                ///
                /// iOS 14.5 has a bug where
                /// Pushing a view while having "exactly two" navigation links makes the pushed view to be popped when the initial view changes its state.
                /// EG: AddressForm -> CountrySelector -> Country is selected -> AddressForm updates country -> CountrySelector is popped automatically.
                /// Adding an extra and useless navigation link fixes the problem but throws a warning in the console.
                /// Ref: https://forums.swift.org/t/14-5-beta3-navigationlink-unexpected-pop/45279
                ///
                NavigationLink(destination: EmptyView()) {
                    EmptyView()
                }

                TitleAndValueRow(title: Localization.countryField,
                                 titleWidth: $titleWidth,
                                 value: .init(placeHolder: Localization.hintSelectOption, content: fields.country),
                                 valueTextAlignment: .leading,
                                 selectionStyle: .disclosure) {
                    showCountrySelector = true
                }
                Divider()
                    .padding(.leading, Constants.dividerPadding)
                stateRow()
            }
        }
        .padding(.horizontal, insets: safeAreaInsets)
        .background(Color(.systemBackground))
        .addingTopAndBottomDividers()
    }
    }

    /// Decides if the state row should be rendered as a list selector field or as a text input field.
    ///
    @ViewBuilder private func stateRow() -> some View {
        if showStateFieldAsSelector {
            TitleAndValueRow(title: Localization.stateField,
                             titleWidth: $titleWidth,
                             value: .init(placeHolder: Localization.hintSelectOption, content: fields.state),
                             valueTextAlignment: .leading,
                             selectionStyle: .disclosure) {
                showStateSelector = true
            }
        } else {
            TitleAndTextFieldRow(title: Localization.stateField,
                                 titleWidth: $titleWidth,
                                 placeholder: Localization.stateHint,
                                 text: $fields.state,
                                 symbol: nil,
                                 fieldAlignment: .leading,
                                 keyboardType: .default)
        }
    }
}

// MARK: Constants
private enum Constants {
    static let dividerPadding: CGFloat = 16
    static let horizontalPadding: CGFloat = 16
    static let verticalPadding: CGFloat = 7
}

private enum Localization {
    static let close = NSLocalizedString("Close", comment: "Text for the close button in the Edit Address Form")
    static let done = NSLocalizedString("Done", comment: "Text for the done button in the Edit Address Form")

    static let detailsSection = NSLocalizedString("DETAILS", comment: "Details section title in the Edit Address Form")

    static let firstNameField = NSLocalizedString("First name", comment: "Text field name in Edit Address Form")
    static let firstNameHint = NSLocalizedString("Enter Name", comment: "Name field placeholder in Edit Address Form")
    static let lastNameField = NSLocalizedString("Last name", comment: "Text field name in Edit Address Form")
    static let lastNameHint = NSLocalizedString("Enter Last Name", comment: "Last name field placeholder in Edit Address Form")
    static let emailField = NSLocalizedString("Email", comment: "Text field email in Edit Address Form")
    static let emailHint = NSLocalizedString("Enter Email", comment: "Email field placeholder in Edit Address Form")
    static let phoneField = NSLocalizedString("Phone", comment: "Text field phone in Edit Address Form")
    static let phoneHint = NSLocalizedString("Enter Phone", comment: "Phone field placeholder in Edit Address Form")

    static let companyField = NSLocalizedString("Company", comment: "Text field company in Edit Address Form")
    static let address1Field = NSLocalizedString("Address 1", comment: "Text field address 1 in Edit Address Form")
    static let address1Hint = NSLocalizedString("Enter Address", comment: "Address field placeholder in Edit Address Form")
    static let address2Field = NSLocalizedString("Address 2", comment: "Text field address 2 in Edit Address Form")
    static let cityField = NSLocalizedString("City", comment: "Text field city in Edit Address Form")
    static let cityHint = NSLocalizedString("Enter City", comment: "City field placeholder in Edit Address Form")
    static let postcodeField = NSLocalizedString("Postcode", comment: "Text field postcode in Edit Address Form")
    static let postcodeHint = NSLocalizedString("Enter Postcode", comment: "Postcode field placeholder in Edit Address Form")
    static let countryField = NSLocalizedString("Country", comment: "Text field country in Edit Address Form")
    static let stateField = NSLocalizedString("State", comment: "Text field state in Edit Address Form")
    static let stateHint = NSLocalizedString("Enter State", comment: "State field placeholder in Edit Address Form")

    static let hintOptional = NSLocalizedString("Optional", comment: "Text field placeholder in Edit Address Form")
    static let hintSelectOption = NSLocalizedString("Select an option", comment: "Text field placeholder in Edit Address Form")
}

#if DEBUG

import struct Yosemite.Order
import struct Yosemite.Address

struct EditAddressForm_Previews: PreviewProvider {
    static let sampleOrder = Order(siteID: 123,
                                   orderID: 456,
                                   parentID: 2,
                                   customerID: 11,
                                   orderKey: "",
                                   isEditable: false,
                                   needsPayment: false,
                                   needsProcessing: false,
                                   number: "789",
                                   status: .processing,
                                   currency: "USD",
                                   customerNote: "",
                                   dateCreated: Date(),
                                   dateModified: Date(),
                                   datePaid: Date(),
                                   discountTotal: "0.00",
                                   discountTax: "0.00",
                                   shippingTotal: "0.00",
                                   shippingTax: "0.00",
                                   total: "31.20",
                                   totalTax: "1.20",
                                   paymentMethodID: "stripe",
                                   paymentMethodTitle: "Credit Card (Stripe)",
                                   paymentURL: nil,
                                   chargeID: nil,
                                   items: [],
                                   billingAddress: sampleAddress,
                                   shippingAddress: sampleAddress,
                                   shippingLines: [],
                                   coupons: [],
                                   refunds: [],
                                   fees: [],
                                   taxes: [],
                                   customFields: [])

    static let sampleAddress = Address(firstName: "Johnny",
                                       lastName: "Appleseed",
                                       company: nil,
                                       address1: "234 70th Street",
                                       address2: nil,
                                       city: "Niagara Falls",
                                       state: "NY",
                                       postcode: "14304",
                                       country: "US",
                                       phone: "333-333-3333",
                                       email: "scrambled@scrambled.com")

    static let sampleViewModel = EditOrderAddressFormViewModel(order: sampleOrder, type: .shipping)

    static var previews: some View {
        NavigationView {
            EditOrderAddressForm(viewModel: sampleViewModel)
        }
    }
}

#endif<|MERGE_RESOLUTION|>--- conflicted
+++ resolved
@@ -173,15 +173,9 @@
         .notice($viewModel.notice)
         .sheet(isPresented: $showingCustomerSearch, content: {
             OrderCustomerListView(siteID: viewModel.siteID, onCustomerTapped: { customer in
-<<<<<<< HEAD
-                // Not implemented yet.
                 ServiceLocator.analytics.track(.orderCreationCustomerAdded)
-                print("3 - Customer Callback. Fill Order data with Customer details")
-                print("4 - Customer ID: \(customer.customerID) - Name: \(customer.firstName ?? ""))")
-=======
                 viewModel.customerSelectedFromSearch(customer: customer)
                 showingCustomerSearch = false
->>>>>>> daffe2df
             })
         })
     }
