--- conflicted
+++ resolved
@@ -173,11 +173,7 @@
     }
 
     /// Updates fields with the current order address
-<<<<<<< HEAD
-    /// 
-=======
-    ///
->>>>>>> 7a451bb3
+    ///
     func syncFieldsWithOrder() {
         syncFieldsWithAddress(currentOrderAddress ?? .empty)
     }
