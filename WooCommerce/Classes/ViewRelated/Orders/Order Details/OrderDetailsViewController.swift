--- conflicted
+++ resolved
@@ -861,15 +861,11 @@
                                                            status: viewModel.order.status)
         let statusList = OrderStatusListViewController(viewModel: statusListViewModel)
 
-        statusListViewModel.didSelectCancel = { [weak statusList] in
+        statusListViewModel.didCancelSelection = { [weak statusList] in
             statusList?.dismiss(animated: true, completion: nil)
         }
 
-<<<<<<< HEAD
-        statusList.didConfirmSelection = { [weak statusList] (selectedStatus) in
-=======
-        statusListViewModel.didSelectApply = { [weak statusList] (selectedStatus) in
->>>>>>> bdedd2f0
+        statusListViewModel.didApplySelection = { [weak statusList] (selectedStatus) in
             statusList?.dismiss(animated: true) {
                 self.setOrderStatus(to: selectedStatus)
             }
