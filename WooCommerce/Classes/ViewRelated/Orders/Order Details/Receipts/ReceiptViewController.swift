import WebKit

/// Previews a backend-generated receipt
final class ReceiptViewController: UIViewController, WKNavigationDelegate, UIPrintInteractionControllerDelegate {
    @IBOutlet private weak var webView: WKWebView!

    private var printController: UIPrintInteractionController = UIPrintInteractionController.shared

    private lazy var activityIndicator: UIActivityIndicatorView = {
        let indicator = UIActivityIndicatorView(style: .medium)
        indicator.hidesWhenStopped = true
        indicator.translatesAutoresizingMaskIntoConstraints = false
        return indicator
    }()

    private let viewModel: ReceiptViewModel

    var onDisappear: (() -> Void)?

    init(viewModel: ReceiptViewModel, onDisappear: (() -> Void)? = nil) {
        self.viewModel = viewModel
        self.onDisappear = onDisappear
        super.init(nibName: "LegacyReceiptViewController", bundle: nil)
    }

    override func viewWillDisappear(_ animated: Bool) {
        super.viewWillDisappear(animated)
        onDisappear?()
    }

    required init?(coder: NSCoder) {
        fatalError("init(coder:) has not been implemented")
    }

    override func viewDidLoad() {
        super.viewDidLoad()

        configureContent()
        configurePrintController()
        configureNavigation()
        configureActivityIndicator()

        webView.navigationDelegate = self
    }

    func configureActivityIndicator() {
        view.addSubview(activityIndicator)
        NSLayoutConstraint.activate([
            view.centerXAnchor.constraint(equalTo: activityIndicator.centerXAnchor),
            view.centerYAnchor.constraint(equalTo: activityIndicator.centerYAnchor)
        ])

        activityIndicator.startAnimating()
    }

    private func configureContent() {
        guard let receipt = viewModel.receiptRequest else {
            DDLogError("No receipt could be found for orderID \(viewModel.orderID)")
            navigationController?.popViewController(animated: true)
            return
        }
        webView.load(receipt)
    }

    private func configurePrintController() {
        // Use the webview's print formatter to initialize print operation.
        // UIPrintInteractionController printFormatter and printPageRenderer properties are mutually exclusive, in order to grab the
        // webview's page renderer, first we need to assign it to the controller's formatter:
        printController.printFormatter = webView.viewPrintFormatter()
        printController.delegate = self
    }

    private func configureNavigation() {
        let printButton = UIBarButtonItem(image: UIImage(systemName: "printer"),
                                          style: .plain,
                                          target: self,
                                          action: #selector(printReceipt))
        navigationItem.rightBarButtonItems = [printButton]
    }

    @objc private func printReceipt() {
        ServiceLocator.analytics.track(event: .InPersonPayments.receiptPrintTapped(countryCode: nil,
                                                                                   cardReaderModel: nil,
                                                                                   source: .backend))
        guard let _ = URL(string: viewModel.receiptURLString) else {
            return
        }
        let printController = UIPrintInteractionController.shared
<<<<<<< HEAD

=======
>>>>>>> 89b329c9
        let printInfo = UIPrintInfo(dictionary: nil)
        let formattedJobName = viewModel.formattedReceiptJobName(printInfo.jobName)
        printInfo.jobName = formattedJobName
        printInfo.orientation = .portrait
        printController.printInfo = printInfo

        printController.present(animated: true, completionHandler: { [weak self] _, isCompleted, error in
            if let error = error {
                ServiceLocator.analytics.track(event: .InPersonPayments.receiptPrintFailed(error: error, source: .backend))
                DDLogError("Failed to print receipt for orderID \(String(describing: self?.viewModel.orderID)). Error: \(error)")
            }
            switch isCompleted {
            case true:
                ServiceLocator.analytics.track(event: .InPersonPayments.receiptPrintSuccess(countryCode: nil, cardReaderModel: nil, source: .backend))
            case false:
                ServiceLocator.analytics.track(event: .InPersonPayments.receiptPrintCanceled(countryCode: nil, cardReaderModel: nil, source: .backend))
            }
            self?.dismiss(animated: true)
        })
    }
}

// MARK: - UIPrintInteractionControllerDelegate delegate
extension ReceiptViewController {
    func printInteractionController(_ printInteractionController: UIPrintInteractionController, choosePaper paperList: [UIPrintPaper]) -> UIPrintPaper {
        // Attempts to infer the paper size from a given content in order to optimize printing surface.
        guard let inferPaperSize = printController.printFormatter?.printPageRenderer?.paperRect.size else {
            DDLogInfo("Unable to retrieve inferred paper size from the web view. Using default paper provided by the system.")
            return paperList.first ?? UIPrintPaper()
        }

        // Constraints the printFormatter
        printController.printFormatter?.maximumContentWidth = Constants.maximumReceiptContentWidth
        printController.printFormatter?.maximumContentHeight = Constants.maximumReceiptContentHeight
        printController.printFormatter?.perPageContentInsets = .init(top: 0,
                                                                     left: Constants.margin,
                                                                     bottom: 0,
                                                                     right: Constants.margin)

        let paper = UIPrintPaper.bestPaper(forPageSize: inferPaperSize, withPapersFrom: paperList)
        return paper
    }

    func printInteractionController(_ printInteractionController: UIPrintInteractionController, cutLengthFor paper: UIPrintPaper) -> CGFloat {
        // Determines the length in which the content fits and return this value. When printed, the paper should be cut to this length.
        guard let inferPaperSize = printController.printFormatter?.printPageRenderer?.paperRect.size else {
            DDLogInfo("Unable to retrieve inferred paper size for the page renderer. Using default paper provided by the system.")
            return paper.paperSize.height
        }
        return inferPaperSize.height - Constants.defaultRollCutterMargin
    }
}

// MARK: - WKNavigation delegate
extension ReceiptViewController {
    func webView(_ webView: WKWebView, didFinish navigation: WKNavigation!) {
        activityIndicator.stopAnimating()
    }
}
extension ReceiptViewController {
    enum Constants {
        static let pointsPerInch: Int = 72
        static let maximumReceiptContentWidth: CGFloat = CGFloat(4 * pointsPerInch)
        static let maximumReceiptContentHeight: CGFloat = CGFloat(11 * pointsPerInch)
        static let defaultRollCutterMargin: CGFloat = CGFloat(1 * pointsPerInch)
        static let margin: CGFloat = 16
    }
}<|MERGE_RESOLUTION|>--- conflicted
+++ resolved
@@ -86,10 +86,6 @@
             return
         }
         let printController = UIPrintInteractionController.shared
-<<<<<<< HEAD
-
-=======
->>>>>>> 89b329c9
         let printInfo = UIPrintInfo(dictionary: nil)
         let formattedJobName = viewModel.formattedReceiptJobName(printInfo.jobName)
         printInfo.jobName = formattedJobName
