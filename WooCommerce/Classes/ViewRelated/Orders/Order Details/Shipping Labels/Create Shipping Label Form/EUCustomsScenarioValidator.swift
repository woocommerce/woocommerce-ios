import Foundation
import Yosemite

/// Validation logic for Shipping scenarios with specific EU Customs.
///
/// Refer to [USPS instructions](https://www.usps.com/international/new-eu-customs-rules.htm) for more context.
///
class EUCustomsScenarioValidator {
    static func validate(origin: ShippingLabelAddress?, destination: ShippingLabelAddress?) -> Bool {
<<<<<<< HEAD
        origin?.country == "US" && countriesFollowingEUCustoms.contains(destination?.country ?? "")
=======
        // TODO: Implement validation logic for EU Customs scenarios.
        return true
>>>>>>> f4ce5efa
    }
    
    static let countriesFollowingEUCustoms: Set<String> = ["AT", "AUT", // Austria
                                                           "BE", "BEL", // Belgium
                                                           "BG", "BGR", // Bulgaria
                                                           "HR", "HRV", // Croatia
                                                           "CY", "CYP", // Cyprus
                                                           "CZ", "CZE", // Czech Republic
                                                           "DK", "DNK", // Denmark
                                                           "EE", "EST", // Estonia
                                                           "FI", "FIN", // Finland
                                                           "FR", "FRA", // France
                                                           "DE", "DEU", // Germany
                                                           "GR", "GRC", // Greece
                                                           "HU", "HUN", // Hungary
                                                           "IE", "IRL", // Ireland
                                                           "IT", "ITA", // Italy
                                                           "LV", "LVA", // Latvia
                                                           "LT", "LTU", // Lithuania
                                                           "LU", "LUX", // Luxembourg
                                                           "MT", "MLT", // Malta
                                                           "NL", "NLD", // Netherlands
                                                           "NO", "NOR", // Norway
                                                           "PL", "POL", // Poland
                                                           "PT", "PRT", // Portugal
                                                           "RO", "ROU", // Romania
                                                           "SK", "SVK", // Slovakia
                                                           "SI", "SVN", // Slovenia
                                                           "ES", "ESP", // Spain
                                                           "SE", "SWE", // Sweden
                                                           "CH", "CHE"] // Switzerland
}<|MERGE_RESOLUTION|>--- conflicted
+++ resolved
@@ -7,14 +7,9 @@
 ///
 class EUCustomsScenarioValidator {
     static func validate(origin: ShippingLabelAddress?, destination: ShippingLabelAddress?) -> Bool {
-<<<<<<< HEAD
         origin?.country == "US" && countriesFollowingEUCustoms.contains(destination?.country ?? "")
-=======
-        // TODO: Implement validation logic for EU Customs scenarios.
-        return true
->>>>>>> f4ce5efa
     }
-    
+
     static let countriesFollowingEUCustoms: Set<String> = ["AT", "AUT", // Austria
                                                            "BE", "BEL", // Belgium
                                                            "BG", "BGR", // Bulgaria
