import SwiftUI

struct ShippingLabelSinglePackage: View {

    @ObservedObject private var viewModel: ShippingLabelSinglePackageViewModel
    @State private var isShowingPackageSelection = false
    @State private var isCollapsed: Bool = false
    @State private var isShowingHazmatSelection = false

    private let isCollapsible: Bool
    private let safeAreaInsets: EdgeInsets

    init(isCollapsible: Bool,
         safeAreaInsets: EdgeInsets,
         viewModel: ShippingLabelSinglePackageViewModel) {
        self.isCollapsible = isCollapsible
        self.safeAreaInsets = safeAreaInsets
        self.viewModel = viewModel
    }

    var body: some View {
        CollapsibleView(isCollapsible: isCollapsible, isCollapsed: $isCollapsed, safeAreaInsets: safeAreaInsets) {
            ShippingLabelPackageNumberRow(packageNumber: viewModel.packageNumber, numberOfItems: viewModel.itemsRows.count, isValid: viewModel.isValidPackage)
        } content: {
            ListHeaderView(text: Localization.itemsToFulfillHeader, alignment: .left)
                .padding(.horizontal, insets: safeAreaInsets)

            Divider()

            ForEach(viewModel.itemsRows) { productItemRow in
                productItemRow
                    .padding(.horizontal, insets: safeAreaInsets)
                    .background(Color(.listForeground(modal: false)))
                Divider()
                    .padding(.horizontal, insets: safeAreaInsets)
                    .padding(.leading, Constants.horizontalPadding)
            }

            ListHeaderView(text: Localization.packageDetailsHeader, alignment: .left)
                .padding(.horizontal, insets: safeAreaInsets)

            VStack(spacing: 0) {
                VStack(spacing: 0) {
                    Divider()

                    TitleAndValueRow(title: Localization.packageSelected, value: .placeholder(viewModel.selectedPackageName), selectionStyle: .disclosure) {
                        isShowingPackageSelection.toggle()
                    }
                    .padding(.horizontal, insets: safeAreaInsets)
                    .sheet(isPresented: $isShowingPackageSelection, content: {
                        ShippingLabelPackageSelection(viewModel: viewModel.packageListViewModel)
                    })
                }
                .background(Color(.listForeground(modal: false)))
                .renderedIf(!viewModel.isOriginalPackaging)

                VStack(spacing: 0) {
                    Divider()
                        .padding(.horizontal, insets: safeAreaInsets)
                        .padding(.leading, Constants.horizontalPadding)

                    ValidationErrorRow(errorMessage: Localization.selectPackage)
                        .padding(.horizontal, insets: safeAreaInsets)
                }
                .renderedIf(!viewModel.isOriginalPackaging && viewModel.selectedPackageID.isEmpty)
            }

            VStack(spacing: 0) {
                Divider()
                TitleAndSubtitleRow(title: Localization.originalPackaging,
                                    subtitle: Localization.individuallyShipped)
                    .padding(.horizontal, insets: safeAreaInsets)
            }
            .background(Color(.listForeground(modal: false)))
            .renderedIf(viewModel.isOriginalPackaging)

            VStack(spacing: 0) {
                Divider()
                    .padding(.horizontal, insets: safeAreaInsets)
                    .padding(.leading, Constants.horizontalPadding)
                TitleAndSubtitleRow(title: Localization.itemDimensions,
                                    subtitle: viewModel.originalPackageDimensions,
                                    isError: !viewModel.hasValidPackageDimensions)
                    .padding(.horizontal, insets: safeAreaInsets)
            }
            .background(Color(.listForeground(modal: false)))
            .renderedIf(viewModel.isOriginalPackaging)

            ValidationErrorRow(errorMessage: Localization.invalidDimensions)
                .padding(.horizontal, insets: safeAreaInsets)
                .renderedIf(viewModel.isOriginalPackaging && !viewModel.hasValidPackageDimensions)

            VStack(spacing: 0) {
                VStack {
                    Divider()
                        .padding(.horizontal, insets: safeAreaInsets)
                        .padding(.leading, Constants.horizontalPadding)

                    TitleAndTextFieldRow(title: Localization.totalPackageWeight,
                                         placeholder: "0",
                                         text: $viewModel.totalWeight,
                                         symbol: viewModel.weightUnit,
                                         keyboardType: .decimalPad)
                        .padding(.horizontal, insets: safeAreaInsets)

                    Divider()
                }
                .background(Color(.listForeground(modal: false)))

                if viewModel.isValidTotalWeight {
                    ListHeaderView(text: Localization.footer, alignment: .left)
                        .padding(.horizontal, insets: safeAreaInsets)
                } else {
                    ValidationErrorRow(errorMessage: Localization.invalidWeight)
                        .padding(.horizontal, insets: safeAreaInsets)
                }
            }

            createHazmatSection()
        }
    }

    func createHazmatSection() -> some View {
        VStack(alignment: .leading) {
            VStack {
                Divider()

                TitleAndToggleRow(title: Localization.containsHazmatMaterials, isOn: $viewModel.containsHazmatMaterials)
                    .padding(.horizontal, Constants.horizontalPadding)

                VStack {
                    Divider()
                        .padding(.horizontal, insets: safeAreaInsets)
                        .padding(.leading, Constants.horizontalPadding)

                    Button(action: {
                        isShowingHazmatSelection.toggle()
                    }, label: {
                        HStack(spacing: 0) {
                            VStack(alignment: .leading) {
                                Text(Localization.hazmatCategoryTitle)
                                    .bodyStyle()
                                Text(viewModel.selectedHazmatCategory.localizedName)
                                    .calloutStyle()
                                    .multilineTextAlignment(.leading)
                            }
                            .frame(maxWidth: .infinity, alignment: .leading)

                            DisclosureIndicator()
                                .frame(alignment: .trailing)
                        }
                        .padding(.horizontal, Constants.horizontalPadding)
                        .sheet(isPresented: $isShowingHazmatSelection) {
                            SelectionList(title: Localization.selectHazmatCategory,
                                          items: viewModel.selectableHazmatCategories,
                                          contentKeyPath: \.localizedName,
                                          selected: $viewModel.selectedHazmatCategory)
                        }
                    })

                    Divider()
                        .padding(.horizontal, insets: safeAreaInsets)
                        .padding(.leading, Constants.horizontalPadding)

                    createHazmatInstructionsView()
                }
                .renderedIf(viewModel.containsHazmatMaterials)

                Divider()
            }
            .background(Color(.listForeground(modal: false)))

            Text(Localization.hazmatTooltip)
                .renderedIf(!viewModel.containsHazmatMaterials)
                .padding(.leading, Constants.horizontalPadding)
                .calloutStyle()
            }
            .renderedIf(viewModel.isHazmatShippingEnabled)
    }

    func createHazmatInstructionsView() -> some View {
        VStack(alignment: .leading) {
            Spacer()
            Text(Localization.hazmatInstructionsFirstSection)
                .calloutStyle()

            Spacer()
<<<<<<< HEAD
            createText(withLink: Localization.hazmatInstructionsSecondSectionLink,
                       content: Localization.hazmatInstructionsSecondSection,
                       action: {
                // call link execution
            })

            Spacer()
            createText(withLink: Localization.hazmatInstructionsThirdSectionLink,
                       content: Localization.hazmatInstructionsThirdSection,
                       action: {
                // call link execution
            })
=======
            Text(Localization.hazmatInstructionsSecondSection)
                .calloutStyle()

            Spacer()
            Text(Localization.hazmatInstructionsThirdSection)
                .calloutStyle()
>>>>>>> 416596ae

            Spacer()
            createText(withLink: Localization.hazmatInstructionsFourthSectionLink,
                       content: Localization.hazmatInstructionsFourthSection,
                       action: {
                // call link execution
            })

            Spacer()
        }
        .padding(.leading, Constants.horizontalPadding)
        .padding(.trailing, Constants.longTextTrailingPadding)
    }
    
    func createText(withLink link: String, content: String, action: @escaping () -> Void) -> some View {
        HStack {
            Text(content)
                .calloutStyle()

            Text(link)
                .underline(true)
                .linkStyle()
                .onTapGesture(perform: action)
                .accessibilityAddTraits(.isButton)
        }
    }
}

private extension ShippingLabelSinglePackage {
    enum Localization {
        static let itemsToFulfillHeader = NSLocalizedString("ITEMS TO FULFILL", comment: "Header section items to fulfill in Shipping Label Package Detail")
        static let packageDetailsHeader = NSLocalizedString("PACKAGE DETAILS", comment: "Header section package details in Shipping Label Package Detail")
        static let packageSelected = NSLocalizedString("Package Selected",
                                                       comment: "Title of the row for selecting a package in Shipping Label Package Detail screen")
        static let selectPackage = NSLocalizedString("Please select a package",
                                                     comment: "Error message when no package is selected on Shipping Label Package Details screen")
        static let totalPackageWeight = NSLocalizedString("Total package weight",
                                                          comment: "Title of the row for adding the package weight in Shipping Label Package Detail screen")
        static let footer = NSLocalizedString("Sum of products and package weight",
                                              comment: "Title of the footer in Shipping Label Package Detail screen")
        static let invalidWeight = NSLocalizedString("Invalid weight", comment: "Error message when total weight is invalid in Package Detail screen")
        static let originalPackaging = NSLocalizedString("Original packaging",
                                                         comment: "Row title for detail of package shipped in original " +
                                                         "packaging on Package Details screen in Shipping Labels flow.")
        static let individuallyShipped = NSLocalizedString("Individually shipped item",
                                                           comment: "Description for detail of package shipped in original " +
                                                           "packaging on Package Details screen in Shipping Labels flow.")
        static let itemDimensions = NSLocalizedString("Item dimensions",
                                                      comment: "Row title for dimensions of package shipped in original " +
                                                      "packaging Package Details screen in Shipping Labels flow.")
        static let invalidDimensions = NSLocalizedString("Package dimensions must be greater than zero. Please update your item’s dimensions in " +
                                                         "the Shipping section of your product page to continue.",
                                                         comment: "Validation error for original package without dimensions " +
                                                         "on Package Details screen in Shipping Labels flow.")
<<<<<<< HEAD
        static let containsHazmatMaterials = NSLocalizedString("Contains Hazardous Materials", comment: "Pending")
        static let hazmatCategoryTitle = NSLocalizedString("Hazardous material category", comment: "Pending")
        static let selectHazmatCategory = NSLocalizedString("Select a category", comment: "Pending")
        static let hazmatInstructionsFirstSection = NSLocalizedString("Potentially hazardous material includes items such as batteries, dry ice, flammable liquids, aerosols, ammunition, fireworks, nail polish, perfume, paint, solvents, and more. Hazardous items must ship in separate packages.", comment: "Pending")
        static let hazmatInstructionsSecondSection = NSLocalizedString("Learn how to securely package, label, and ship HAZMAT through USPS® at ", comment: "Pending")
        static let hazmatInstructionsSecondSectionLink = NSLocalizedString("www.usps.com/hazmat.", comment: "Pending")
        static let hazmatInstructionsThirdSection = NSLocalizedString("Determine your product's mailability using the ", comment: "Pending")
        static let hazmatInstructionsThirdSectionLink = NSLocalizedString("USPS HAZMAT Search Tool.", comment: "Pending")
        static let hazmatInstructionsFourthSection = NSLocalizedString("WooCommerce Shipping does not currently support HAZMAT shipments through ", comment: "Pending")
        static let hazmatInstructionsFourthSectionLink = NSLocalizedString("DHL Express.", comment: "Pending")
=======
        static let containsHazmatMaterials = NSLocalizedString("Contains Hazardous Materials",
                                                               comment: "Toggle to declare when a package contains hazardous materials")
        static let hazmatTooltip = NSLocalizedString("Select this if your package contains dangerous goods or hazardous materials",
                                                     comment: "Tooltip below the hazmat toggle detailing when to select it")
        static let hazmatCategoryTitle = NSLocalizedString("Hazardous material category",
                                                           comment: "Button title for the hazmat material category selection")
        static let selectHazmatCategory = NSLocalizedString("Select a category",
                                                            comment: "Hazmat category button tooltip asking to select a category")
        static let hazmatInstructionsFirstSection = NSLocalizedString("Potentially hazardous material includes items such as batteries, " +
                                                                      "dry ice, flammable liquids, aerosols, ammunition, fireworks, nail " +
                                                                      "polish, perfume, paint, solvents, and more. Hazardous items must " +
                                                                      "ship in separate packages.",
                                                                      comment: "Instructions for hazardous package shipping")
        static let hazmatInstructionsSecondSection = NSLocalizedString("Learn how to securely package, label, and ship HAZMAT through " +
                                                                       "USPS® at www.usps.com/hazmat.",
                                                                       comment: "Instructions for hazardous package shipping")
        static let hazmatInstructionsThirdSection = NSLocalizedString("Determine your product's mailability using the USPS HAZMAT Search Tool.",
                                                                      comment: "Instructions for hazardous package shipping")
        static let hazmatInstructionsFourthSection = NSLocalizedString("WooCommerce Shipping does not currently support HAZMAT shipments "
                                                                       + "through DHL Express.",
                                                                       comment: "Instructions for hazardous package shipping")
>>>>>>> 416596ae
    }

    enum Constants {
        static let horizontalPadding: CGFloat = 16
        static let longTextTrailingPadding: CGFloat = 12
    }
}

#if DEBUG
struct ShippingLabelSinglePackage_Previews: PreviewProvider {
    static var previews: some View {
        let order = ShippingLabelSampleData.sampleOrder()
        let packageResponse = ShippingLabelSampleData.samplePackageDetails()
        let viewModel = ShippingLabelSinglePackageViewModel(order: order,
                                                            orderItems: [],
                                                            packagesResponse: packageResponse,
                                                            selectedPackageID: "Box 1",
                                                            totalWeight: "",
                                                            isOriginalPackaging: false,
                                                            onItemMoveRequest: {},
                                                            onPackageSwitch: { _ in },
                                                            onPackagesSync: { _ in })
        ShippingLabelSinglePackage(isCollapsible: true,
                                   safeAreaInsets: .zero,
                                   viewModel: viewModel)
    }
}
#endif<|MERGE_RESOLUTION|>--- conflicted
+++ resolved
@@ -185,7 +185,6 @@
                 .calloutStyle()
 
             Spacer()
-<<<<<<< HEAD
             createText(withLink: Localization.hazmatInstructionsSecondSectionLink,
                        content: Localization.hazmatInstructionsSecondSection,
                        action: {
@@ -198,14 +197,6 @@
                        action: {
                 // call link execution
             })
-=======
-            Text(Localization.hazmatInstructionsSecondSection)
-                .calloutStyle()
-
-            Spacer()
-            Text(Localization.hazmatInstructionsThirdSection)
-                .calloutStyle()
->>>>>>> 416596ae
 
             Spacer()
             createText(withLink: Localization.hazmatInstructionsFourthSectionLink,
@@ -219,7 +210,7 @@
         .padding(.leading, Constants.horizontalPadding)
         .padding(.trailing, Constants.longTextTrailingPadding)
     }
-    
+
     func createText(withLink link: String, content: String, action: @escaping () -> Void) -> some View {
         HStack {
             Text(content)
@@ -260,18 +251,6 @@
                                                          "the Shipping section of your product page to continue.",
                                                          comment: "Validation error for original package without dimensions " +
                                                          "on Package Details screen in Shipping Labels flow.")
-<<<<<<< HEAD
-        static let containsHazmatMaterials = NSLocalizedString("Contains Hazardous Materials", comment: "Pending")
-        static let hazmatCategoryTitle = NSLocalizedString("Hazardous material category", comment: "Pending")
-        static let selectHazmatCategory = NSLocalizedString("Select a category", comment: "Pending")
-        static let hazmatInstructionsFirstSection = NSLocalizedString("Potentially hazardous material includes items such as batteries, dry ice, flammable liquids, aerosols, ammunition, fireworks, nail polish, perfume, paint, solvents, and more. Hazardous items must ship in separate packages.", comment: "Pending")
-        static let hazmatInstructionsSecondSection = NSLocalizedString("Learn how to securely package, label, and ship HAZMAT through USPS® at ", comment: "Pending")
-        static let hazmatInstructionsSecondSectionLink = NSLocalizedString("www.usps.com/hazmat.", comment: "Pending")
-        static let hazmatInstructionsThirdSection = NSLocalizedString("Determine your product's mailability using the ", comment: "Pending")
-        static let hazmatInstructionsThirdSectionLink = NSLocalizedString("USPS HAZMAT Search Tool.", comment: "Pending")
-        static let hazmatInstructionsFourthSection = NSLocalizedString("WooCommerce Shipping does not currently support HAZMAT shipments through ", comment: "Pending")
-        static let hazmatInstructionsFourthSectionLink = NSLocalizedString("DHL Express.", comment: "Pending")
-=======
         static let containsHazmatMaterials = NSLocalizedString("Contains Hazardous Materials",
                                                                comment: "Toggle to declare when a package contains hazardous materials")
         static let hazmatTooltip = NSLocalizedString("Select this if your package contains dangerous goods or hazardous materials",
@@ -288,12 +267,14 @@
         static let hazmatInstructionsSecondSection = NSLocalizedString("Learn how to securely package, label, and ship HAZMAT through " +
                                                                        "USPS® at www.usps.com/hazmat.",
                                                                        comment: "Instructions for hazardous package shipping")
+        static let hazmatInstructionsSecondSectionLink = NSLocalizedString("www.usps.com/hazmat.", comment: "Pending")
         static let hazmatInstructionsThirdSection = NSLocalizedString("Determine your product's mailability using the USPS HAZMAT Search Tool.",
                                                                       comment: "Instructions for hazardous package shipping")
+        static let hazmatInstructionsThirdSectionLink = NSLocalizedString("USPS HAZMAT Search Tool.", comment: "Pending")
         static let hazmatInstructionsFourthSection = NSLocalizedString("WooCommerce Shipping does not currently support HAZMAT shipments "
                                                                        + "through DHL Express.",
                                                                        comment: "Instructions for hazardous package shipping")
->>>>>>> 416596ae
+        static let hazmatInstructionsFourthSectionLink = NSLocalizedString("DHL Express.", comment: "Pending")
     }
 
     enum Constants {
