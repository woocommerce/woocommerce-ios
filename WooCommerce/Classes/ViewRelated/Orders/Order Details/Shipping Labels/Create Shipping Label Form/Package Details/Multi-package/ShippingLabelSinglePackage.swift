import SwiftUI

struct ShippingLabelSinglePackage: View {

    @ObservedObject private var viewModel: ShippingLabelSinglePackageViewModel
    @State private var isShowingPackageSelection = false
    @State private var isCollapsed: Bool = false
<<<<<<< HEAD
    @State private var isShowingHazmatSelection = false
    @State private var displayedURL: URL?
=======
>>>>>>> ffd089dd

    private let isCollapsible: Bool
    private let safeAreaInsets: EdgeInsets

    init(isCollapsible: Bool,
         safeAreaInsets: EdgeInsets,
         viewModel: ShippingLabelSinglePackageViewModel) {
        self.isCollapsible = isCollapsible
        self.safeAreaInsets = safeAreaInsets
        self.viewModel = viewModel
    }

    var body: some View {
        CollapsibleView(isCollapsible: isCollapsible, isCollapsed: $isCollapsed, safeAreaInsets: safeAreaInsets) {
            ShippingLabelPackageNumberRow(packageNumber: viewModel.packageNumber, numberOfItems: viewModel.itemsRows.count, isValid: viewModel.isValidPackage)
        } content: {
            ListHeaderView(text: Localization.itemsToFulfillHeader, alignment: .left)
                .padding(.horizontal, insets: safeAreaInsets)

            Divider()

            ForEach(viewModel.itemsRows) { productItemRow in
                productItemRow
                    .padding(.horizontal, insets: safeAreaInsets)
                    .background(Color(.listForeground(modal: false)))
                Divider()
                    .padding(.horizontal, insets: safeAreaInsets)
                    .padding(.leading, Constants.horizontalPadding)
            }

            ListHeaderView(text: Localization.packageDetailsHeader, alignment: .left)
                .padding(.horizontal, insets: safeAreaInsets)

            VStack(spacing: 0) {
                VStack(spacing: 0) {
                    Divider()

                    TitleAndValueRow(title: Localization.packageSelected, value: .placeholder(viewModel.selectedPackageName), selectionStyle: .disclosure) {
                        isShowingPackageSelection.toggle()
                    }
                    .padding(.horizontal, insets: safeAreaInsets)
                    .sheet(isPresented: $isShowingPackageSelection, content: {
                        ShippingLabelPackageSelection(viewModel: viewModel.packageListViewModel)
                    })
                }
                .background(Color(.listForeground(modal: false)))
                .renderedIf(!viewModel.isOriginalPackaging)

                VStack(spacing: 0) {
                    Divider()
                        .padding(.horizontal, insets: safeAreaInsets)
                        .padding(.leading, Constants.horizontalPadding)

                    ValidationErrorRow(errorMessage: Localization.selectPackage)
                        .padding(.horizontal, insets: safeAreaInsets)
                }
                .renderedIf(!viewModel.isOriginalPackaging && viewModel.selectedPackageID.isEmpty)
            }

            VStack(spacing: 0) {
                Divider()
                TitleAndSubtitleRow(title: Localization.originalPackaging,
                                    subtitle: Localization.individuallyShipped)
                    .padding(.horizontal, insets: safeAreaInsets)
            }
            .background(Color(.listForeground(modal: false)))
            .renderedIf(viewModel.isOriginalPackaging)

            VStack(spacing: 0) {
                Divider()
                    .padding(.horizontal, insets: safeAreaInsets)
                    .padding(.leading, Constants.horizontalPadding)
                TitleAndSubtitleRow(title: Localization.itemDimensions,
                                    subtitle: viewModel.originalPackageDimensions,
                                    isError: !viewModel.hasValidPackageDimensions)
                    .padding(.horizontal, insets: safeAreaInsets)
            }
            .background(Color(.listForeground(modal: false)))
            .renderedIf(viewModel.isOriginalPackaging)

            ValidationErrorRow(errorMessage: Localization.invalidDimensions)
                .padding(.horizontal, insets: safeAreaInsets)
                .renderedIf(viewModel.isOriginalPackaging && !viewModel.hasValidPackageDimensions)

            VStack(spacing: 0) {
                VStack {
                    Divider()
                        .padding(.horizontal, insets: safeAreaInsets)
                        .padding(.leading, Constants.horizontalPadding)

                    TitleAndTextFieldRow(title: Localization.totalPackageWeight,
                                         placeholder: "0",
                                         text: $viewModel.totalWeight,
                                         symbol: viewModel.weightUnit,
                                         keyboardType: .decimalPad)
                        .padding(.horizontal, insets: safeAreaInsets)

                    Divider()
                }
                .background(Color(.listForeground(modal: false)))

                if viewModel.isValidTotalWeight {
                    Text(Localization.footer)
                        .footnoteStyle()
                        .frame(maxWidth: .infinity, alignment: .leading)
                        .padding(.horizontal, Constants.horizontalPadding)
                        .padding(.vertical, Constants.verticalSpacing)
                } else {
                    ValidationErrorRow(errorMessage: Localization.invalidWeight)
                        .padding(.horizontal, insets: safeAreaInsets)
                }
            }

<<<<<<< HEAD
            createHazmatSection()
        }
    }

    func createHazmatSection() -> some View {
        VStack(alignment: .leading) {
            VStack {
                Divider()

                TitleAndToggleRow(title: Localization.containsHazmatMaterials, isOn: $viewModel.containsHazmatMaterials)
                    .padding(.horizontal, Constants.horizontalPadding)

                VStack {
                    Divider()
                        .padding(.horizontal, insets: safeAreaInsets)
                        .padding(.leading, Constants.horizontalPadding)

                    Button(action: {
                        isShowingHazmatSelection.toggle()
                    }, label: {
                        HStack(spacing: 0) {
                            VStack(alignment: .leading) {
                                Text(Localization.hazmatCategoryTitle)
                                    .bodyStyle()
                                Text(viewModel.selectedHazmatCategory.localizedName)
                                    .calloutStyle()
                                    .multilineTextAlignment(.leading)
                            }
                            .frame(maxWidth: .infinity, alignment: .leading)

                            DisclosureIndicator()
                                .frame(alignment: .trailing)
                        }
                        .padding(.horizontal, Constants.horizontalPadding)
                        .sheet(isPresented: $isShowingHazmatSelection) {
                            SelectionList(title: Localization.selectHazmatCategory,
                                          items: viewModel.selectableHazmatCategories,
                                          contentKeyPath: \.localizedName,
                                          selected: $viewModel.selectedHazmatCategory)
                        }
                    })

                    Divider()
                        .padding(.horizontal, insets: safeAreaInsets)
                        .padding(.leading, Constants.horizontalPadding)

                    createHazmatInstructionsView()
                }
                .renderedIf(viewModel.containsHazmatMaterials)

                Divider()
            }
            .background(Color(.listForeground(modal: false)))

            Text(Localization.hazmatTooltip)
                .renderedIf(!viewModel.containsHazmatMaterials)
                .padding(.leading, Constants.horizontalPadding)
                .calloutStyle()
            }
            .renderedIf(viewModel.isHazmatShippingEnabled)
    }

    func createHazmatInstructionsView() -> some View {
        VStack(alignment: .leading) {
            Spacer()
            Text(Localization.hazmatInstructionsFirstSection)
                .calloutStyle()

            Spacer()
            createText(withLink: Localization.hazmatInstructionsSecondSectionLink,
                       content: Localization.hazmatInstructionsSecondSection,
                       url: WooConstants.URLs.uspsInstructions.asURL())

            Spacer()
            createText(withLink: Localization.hazmatInstructionsThirdSectionLink,
                       content: Localization.hazmatInstructionsThirdSection,
                       url: WooConstants.URLs.uspsSearchTool.asURL())

            Spacer()
            createText(withLink: Localization.hazmatInstructionsFourthSectionLink,
                       content: Localization.hazmatInstructionsFourthSection,
                       url: WooConstants.URLs.dhlExpressInstructions.asURL())

            Spacer()
=======
            SinglePackageHazmatDeclaration(safeAreaInsets: safeAreaInsets, viewModel: viewModel)
>>>>>>> ffd089dd
        }
    }

    func createText(withLink link: String, content: String, url: URL) -> some View {
        Text(.init("\(content) [\(link)](\(url))"))
            .calloutStyle()
    }
}

private extension ShippingLabelSinglePackage {
    enum Localization {
        static let itemsToFulfillHeader = NSLocalizedString("ITEMS TO FULFILL", comment: "Header section items to fulfill in Shipping Label Package Detail")
        static let packageDetailsHeader = NSLocalizedString("PACKAGE DETAILS", comment: "Header section package details in Shipping Label Package Detail")
        static let packageSelected = NSLocalizedString("Package Selected",
                                                       comment: "Title of the row for selecting a package in Shipping Label Package Detail screen")
        static let selectPackage = NSLocalizedString("Please select a package",
                                                     comment: "Error message when no package is selected on Shipping Label Package Details screen")
        static let totalPackageWeight = NSLocalizedString("Total package weight",
                                                          comment: "Title of the row for adding the package weight in Shipping Label Package Detail screen")
        static let footer = NSLocalizedString("Sum of products and package weight",
                                              comment: "Title of the footer in Shipping Label Package Detail screen")
        static let invalidWeight = NSLocalizedString("Invalid weight", comment: "Error message when total weight is invalid in Package Detail screen")
        static let originalPackaging = NSLocalizedString("Original packaging",
                                                         comment: "Row title for detail of package shipped in original " +
                                                         "packaging on Package Details screen in Shipping Labels flow.")
        static let individuallyShipped = NSLocalizedString("Individually shipped item",
                                                           comment: "Description for detail of package shipped in original " +
                                                           "packaging on Package Details screen in Shipping Labels flow.")
        static let itemDimensions = NSLocalizedString("Item dimensions",
                                                      comment: "Row title for dimensions of package shipped in original " +
                                                      "packaging Package Details screen in Shipping Labels flow.")
        static let invalidDimensions = NSLocalizedString("Package dimensions must be greater than zero. Please update your item’s dimensions in " +
                                                         "the Shipping section of your product page to continue.",
                                                         comment: "Validation error for original package without dimensions " +
                                                         "on Package Details screen in Shipping Labels flow.")
<<<<<<< HEAD
        static let containsHazmatMaterials = NSLocalizedString("Contains Hazardous Materials",
                                                               comment: "Toggle to declare when a package contains hazardous materials")
        static let hazmatTooltip = NSLocalizedString("Select this if your package contains dangerous goods or hazardous materials",
                                                     comment: "Tooltip below the hazmat toggle detailing when to select it")
        static let hazmatCategoryTitle = NSLocalizedString("Hazardous material category",
                                                           comment: "Button title for the hazmat material category selection")
        static let selectHazmatCategory = NSLocalizedString("Select a category",
                                                            comment: "Hazmat category button tooltip asking to select a category")
        static let hazmatInstructionsFirstSection = NSLocalizedString("Potentially hazardous material includes items such as batteries, " +
                                                                      "dry ice, flammable liquids, aerosols, ammunition, fireworks, nail " +
                                                                      "polish, perfume, paint, solvents, and more. Hazardous items must " +
                                                                      "ship in separate packages.",
                                                                      comment: "Instructions for hazardous package shipping")
        static let hazmatInstructionsSecondSection = NSLocalizedString("Learn how to securely package, label, and ship HAZMAT through " +
                                                                       "USPS® at",
                                                                       comment: "Instructions for hazardous package shipping")
        static let hazmatInstructionsSecondSectionLink = NSLocalizedString("www.usps.com/hazmat.", comment: "Pending")
        static let hazmatInstructionsThirdSection = NSLocalizedString("Determine your product's mailability using the",
                                                                      comment: "Instructions for hazardous package shipping")
        static let hazmatInstructionsThirdSectionLink = NSLocalizedString("USPS HAZMAT Search Tool.", comment: "Pending")
        static let hazmatInstructionsFourthSection = NSLocalizedString("WooCommerce Shipping does not currently support HAZMAT shipments "
                                                                       + "through",
                                                                       comment: "Instructions for hazardous package shipping")
        static let hazmatInstructionsFourthSectionLink = NSLocalizedString("DHL Express.", comment: "Pending")
=======
>>>>>>> ffd089dd
    }

    enum Constants {
        static let horizontalPadding: CGFloat = 16
        static let verticalSpacing: CGFloat = 8
    }
}

#if DEBUG
struct ShippingLabelSinglePackage_Previews: PreviewProvider {
    static var previews: some View {
        let order = ShippingLabelSampleData.sampleOrder()
        let packageResponse = ShippingLabelSampleData.samplePackageDetails()
        let viewModel = ShippingLabelSinglePackageViewModel(order: order,
                                                            orderItems: [],
                                                            packagesResponse: packageResponse,
                                                            selectedPackageID: "Box 1",
                                                            totalWeight: "",
                                                            isOriginalPackaging: false,
                                                            onItemMoveRequest: {},
                                                            onPackageSwitch: { _ in },
                                                            onPackagesSync: { _ in })
        ShippingLabelSinglePackage(isCollapsible: true,
                                   safeAreaInsets: .zero,
                                   viewModel: viewModel)
    }
}
#endif<|MERGE_RESOLUTION|>--- conflicted
+++ resolved
@@ -5,11 +5,6 @@
     @ObservedObject private var viewModel: ShippingLabelSinglePackageViewModel
     @State private var isShowingPackageSelection = false
     @State private var isCollapsed: Bool = false
-<<<<<<< HEAD
-    @State private var isShowingHazmatSelection = false
-    @State private var displayedURL: URL?
-=======
->>>>>>> ffd089dd
 
     private let isCollapsible: Bool
     private let safeAreaInsets: EdgeInsets
@@ -123,100 +118,8 @@
                 }
             }
 
-<<<<<<< HEAD
-            createHazmatSection()
+            SinglePackageHazmatDeclaration(safeAreaInsets: safeAreaInsets, viewModel: viewModel)
         }
-    }
-
-    func createHazmatSection() -> some View {
-        VStack(alignment: .leading) {
-            VStack {
-                Divider()
-
-                TitleAndToggleRow(title: Localization.containsHazmatMaterials, isOn: $viewModel.containsHazmatMaterials)
-                    .padding(.horizontal, Constants.horizontalPadding)
-
-                VStack {
-                    Divider()
-                        .padding(.horizontal, insets: safeAreaInsets)
-                        .padding(.leading, Constants.horizontalPadding)
-
-                    Button(action: {
-                        isShowingHazmatSelection.toggle()
-                    }, label: {
-                        HStack(spacing: 0) {
-                            VStack(alignment: .leading) {
-                                Text(Localization.hazmatCategoryTitle)
-                                    .bodyStyle()
-                                Text(viewModel.selectedHazmatCategory.localizedName)
-                                    .calloutStyle()
-                                    .multilineTextAlignment(.leading)
-                            }
-                            .frame(maxWidth: .infinity, alignment: .leading)
-
-                            DisclosureIndicator()
-                                .frame(alignment: .trailing)
-                        }
-                        .padding(.horizontal, Constants.horizontalPadding)
-                        .sheet(isPresented: $isShowingHazmatSelection) {
-                            SelectionList(title: Localization.selectHazmatCategory,
-                                          items: viewModel.selectableHazmatCategories,
-                                          contentKeyPath: \.localizedName,
-                                          selected: $viewModel.selectedHazmatCategory)
-                        }
-                    })
-
-                    Divider()
-                        .padding(.horizontal, insets: safeAreaInsets)
-                        .padding(.leading, Constants.horizontalPadding)
-
-                    createHazmatInstructionsView()
-                }
-                .renderedIf(viewModel.containsHazmatMaterials)
-
-                Divider()
-            }
-            .background(Color(.listForeground(modal: false)))
-
-            Text(Localization.hazmatTooltip)
-                .renderedIf(!viewModel.containsHazmatMaterials)
-                .padding(.leading, Constants.horizontalPadding)
-                .calloutStyle()
-            }
-            .renderedIf(viewModel.isHazmatShippingEnabled)
-    }
-
-    func createHazmatInstructionsView() -> some View {
-        VStack(alignment: .leading) {
-            Spacer()
-            Text(Localization.hazmatInstructionsFirstSection)
-                .calloutStyle()
-
-            Spacer()
-            createText(withLink: Localization.hazmatInstructionsSecondSectionLink,
-                       content: Localization.hazmatInstructionsSecondSection,
-                       url: WooConstants.URLs.uspsInstructions.asURL())
-
-            Spacer()
-            createText(withLink: Localization.hazmatInstructionsThirdSectionLink,
-                       content: Localization.hazmatInstructionsThirdSection,
-                       url: WooConstants.URLs.uspsSearchTool.asURL())
-
-            Spacer()
-            createText(withLink: Localization.hazmatInstructionsFourthSectionLink,
-                       content: Localization.hazmatInstructionsFourthSection,
-                       url: WooConstants.URLs.dhlExpressInstructions.asURL())
-
-            Spacer()
-=======
-            SinglePackageHazmatDeclaration(safeAreaInsets: safeAreaInsets, viewModel: viewModel)
->>>>>>> ffd089dd
-        }
-    }
-
-    func createText(withLink link: String, content: String, url: URL) -> some View {
-        Text(.init("\(content) [\(link)](\(url))"))
-            .calloutStyle()
     }
 }
 
@@ -246,33 +149,6 @@
                                                          "the Shipping section of your product page to continue.",
                                                          comment: "Validation error for original package without dimensions " +
                                                          "on Package Details screen in Shipping Labels flow.")
-<<<<<<< HEAD
-        static let containsHazmatMaterials = NSLocalizedString("Contains Hazardous Materials",
-                                                               comment: "Toggle to declare when a package contains hazardous materials")
-        static let hazmatTooltip = NSLocalizedString("Select this if your package contains dangerous goods or hazardous materials",
-                                                     comment: "Tooltip below the hazmat toggle detailing when to select it")
-        static let hazmatCategoryTitle = NSLocalizedString("Hazardous material category",
-                                                           comment: "Button title for the hazmat material category selection")
-        static let selectHazmatCategory = NSLocalizedString("Select a category",
-                                                            comment: "Hazmat category button tooltip asking to select a category")
-        static let hazmatInstructionsFirstSection = NSLocalizedString("Potentially hazardous material includes items such as batteries, " +
-                                                                      "dry ice, flammable liquids, aerosols, ammunition, fireworks, nail " +
-                                                                      "polish, perfume, paint, solvents, and more. Hazardous items must " +
-                                                                      "ship in separate packages.",
-                                                                      comment: "Instructions for hazardous package shipping")
-        static let hazmatInstructionsSecondSection = NSLocalizedString("Learn how to securely package, label, and ship HAZMAT through " +
-                                                                       "USPS® at",
-                                                                       comment: "Instructions for hazardous package shipping")
-        static let hazmatInstructionsSecondSectionLink = NSLocalizedString("www.usps.com/hazmat.", comment: "Pending")
-        static let hazmatInstructionsThirdSection = NSLocalizedString("Determine your product's mailability using the",
-                                                                      comment: "Instructions for hazardous package shipping")
-        static let hazmatInstructionsThirdSectionLink = NSLocalizedString("USPS HAZMAT Search Tool.", comment: "Pending")
-        static let hazmatInstructionsFourthSection = NSLocalizedString("WooCommerce Shipping does not currently support HAZMAT shipments "
-                                                                       + "through",
-                                                                       comment: "Instructions for hazardous package shipping")
-        static let hazmatInstructionsFourthSectionLink = NSLocalizedString("DHL Express.", comment: "Pending")
-=======
->>>>>>> ffd089dd
     }
 
     enum Constants {
