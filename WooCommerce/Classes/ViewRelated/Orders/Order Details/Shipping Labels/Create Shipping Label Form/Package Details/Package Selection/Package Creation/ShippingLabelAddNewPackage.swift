--- conflicted
+++ resolved
@@ -2,12 +2,8 @@
 import Yosemite
 
 struct ShippingLabelAddNewPackage: View {
-<<<<<<< HEAD
-    @StateObject var viewModel: ShippingLabelAddNewPackageViewModel
+    @ObservedObject var viewModel: ShippingLabelAddNewPackageViewModel
     @Environment(\.presentationMode) var presentation
-=======
-    @ObservedObject var viewModel: ShippingLabelAddNewPackageViewModel
->>>>>>> fac85005
 
     var body: some View {
         GeometryReader { geometry in
