--- conflicted
+++ resolved
@@ -95,16 +95,7 @@
 
 struct ShippingLabelPackageList_Previews: PreviewProvider {
     static var previews: some View {
-<<<<<<< HEAD
         let viewModel = ShippingLabelPackageListViewModel(packagesResponse: ShippingLabelPackageDetailsViewModel.samplePackageDetails())
-=======
-        let viewModel = ShippingLabelPackageDetailsViewModel(order: ShippingLabelPackageDetailsViewModel.sampleOrder(),
-                                                             packagesResponse: ShippingLabelPackageDetailsViewModel.samplePackageDetails(),
-                                                             selectedPackages: [],
-                                                             onPackageSyncCompletion: { _ in },
-                                                             onPackageSaveCompletion: { _ in })
->>>>>>> bf3c15a5
-
         ShippingLabelPackageList(viewModel: viewModel)
     }
 }