import UIKit
import Yosemite
import SwiftUI

final class ShippingLabelFormViewController: UIViewController {

    @IBOutlet private weak var tableView: UITableView!

    private let viewModel: ShippingLabelFormViewModel

    /// Init
    ///
    init(order: Order) {
        viewModel = ShippingLabelFormViewModel(order: order,
                                               originAddress: nil,
                                               destinationAddress: order.shippingAddress)
        super.init(nibName: nil, bundle: nil)
    }

    required init?(coder: NSCoder) {
        fatalError("init(coder:) has not been implemented")
    }

    override func viewDidLoad() {
        super.viewDidLoad()
        configureNavigationBar()
        configureMainView()
        configureTableView()
        registerTableViewCells()
        observeViewModel()
    }
}

// MARK: - View Configuration
//
private extension ShippingLabelFormViewController {

    func configureNavigationBar() {
        title = Localization.titleView
    }

    func configureMainView() {
        view.backgroundColor = .listForeground
    }

    func configureTableView() {
        tableView.rowHeight = UITableView.automaticDimension
        tableView.backgroundColor = .listForeground
        tableView.separatorStyle = .none

        registerTableViewCells()

        tableView.dataSource = self
        tableView.delegate = self
    }

    func registerTableViewCells() {
        for row in RowType.allCases {
            tableView.registerNib(for: row.type)
        }
    }

    func observeViewModel() {
        viewModel.onChange = { [weak self] in
            guard let self = self else { return }
            self.tableView.reloadData()
        }
    }
}

// MARK: - UITableViewDataSource Conformance
//
extension ShippingLabelFormViewController: UITableViewDataSource {

    func numberOfSections(in tableView: UITableView) -> Int {
        return viewModel.state.sections.count
    }

    func tableView(_ tableView: UITableView, numberOfRowsInSection section: Int) -> Int {
        return viewModel.state.sections[section].rows.count
    }

    func tableView(_ tableView: UITableView, cellForRowAt indexPath: IndexPath) -> UITableViewCell {
        let row = viewModel.state.sections[indexPath.section].rows[indexPath.row]
        let cell = tableView.dequeueReusableCell(withIdentifier: row.type.reuseIdentifier, for: indexPath)
        configure(cell, for: row, at: indexPath)

        return cell
    }
}

// MARK: - UITableViewDelegate Conformance
//
extension ShippingLabelFormViewController: UITableViewDelegate {

    func tableView(_ tableView: UITableView, didSelectRowAt indexPath: IndexPath) {
        let row = viewModel.state.sections[indexPath.section].rows[indexPath.row]
        switch row {
        case Row(type: .shipFrom, dataState: .validated, displayMode: .editable):
            displayEditAddressFormVC(address: viewModel.originAddress, validationError: nil, type: .origin)
        case Row(type: .shipTo, dataState: .validated, displayMode: .editable):
            displayEditAddressFormVC(address: viewModel.destinationAddress, validationError: nil, type: .destination)
        case Row(type: .packageDetails, dataState: .validated, displayMode: .editable):
            displayPackageDetailsVC(selectedPackageID: viewModel.selectedPackageID,
                                    totalPackageWeight: viewModel.totalPackageWeight)
        case Row(type: .paymentMethod, dataState: .validated, displayMode: .editable):
            displayPaymentMethodVC()
        default:
            break
        }
    }
}

// MARK: - Cell configuration
//
private extension ShippingLabelFormViewController {
    /// Cells currently configured in the order they appear on screen
    ///
    func configure(_ cell: UITableViewCell, for row: Row, at indexPath: IndexPath) {
        switch cell {
        case let cell as ShippingLabelFormStepTableViewCell where row.type == .shipFrom:
            configureShipFrom(cell: cell, row: row)
        case let cell as ShippingLabelFormStepTableViewCell where row.type == .shipTo:
            configureShipTo(cell: cell, row: row)
        case let cell as ShippingLabelFormStepTableViewCell where row.type == .packageDetails:
            configurePackageDetails(cell: cell, row: row)
        case let cell as ShippingLabelFormStepTableViewCell where row.type == .shippingCarrierAndRates:
            configureShippingCarrierAndRates(cell: cell, row: row)
        case let cell as ShippingLabelFormStepTableViewCell where row.type == .paymentMethod:
            configurePaymentMethod(cell: cell, row: row)
        default:
            fatalError("Cannot instantiate \(cell) with row \(row.type)")
            break
        }
    }

    func configureShipFrom(cell: ShippingLabelFormStepTableViewCell, row: Row) {
        cell.configure(state: row.cellState,
                       icon: .shippingImage,
                       title: Localization.shipFromCellTitle,
                       body: viewModel.originAddress?.fullNameWithCompanyAndAddress,
                       buttonTitle: Localization.continueButtonInCells) { [weak self] in
            guard let self = self else { return }
            self.viewModel.validateAddress(type: .origin) { [weak self] (validationState, response) in
                guard let self = self else { return }
                let shippingLabelAddress = self.viewModel.originAddress
                switch validationState {
                case .validated:
                    self.viewModel.handleOriginAddressValueChanges(address: shippingLabelAddress,
                                                                   validated: true)
                case .suggestedAddress:
                    self.displaySuggestedAddressVC(address: shippingLabelAddress, suggestedAddress: response?.address, type: .origin)
                default:
                    self.displayEditAddressFormVC(address: shippingLabelAddress, validationError: nil, type: .origin)
                }
            }
        }

        cell.showActivityIndicator(viewModel.state.isValidatingOriginAddress)
        cell.enableButton(!viewModel.state.isValidatingOriginAddress)
    }

    func configureShipTo(cell: ShippingLabelFormStepTableViewCell, row: Row) {
        cell.configure(state: row.cellState,
                       icon: .houseOutlinedImage,
                       title: Localization.shipToCellTitle,
                       body: viewModel.destinationAddress?.fullNameWithCompanyAndAddress,
                       buttonTitle: Localization.continueButtonInCells) { [weak self] in
            guard let self = self else { return }

            self.viewModel.validateAddress(type: .destination) { [weak self] (validationState, response) in
                guard let self = self else { return }
                let shippingLabelAddress = self.viewModel.destinationAddress
                switch validationState {
                case .validated:
                    self.viewModel.handleDestinationAddressValueChanges(address: shippingLabelAddress,
                                                                   validated: true)
                case .suggestedAddress:
                    self.displaySuggestedAddressVC(address: shippingLabelAddress, suggestedAddress: response?.address, type: .destination)
                case .validationError(let validationError):
                    self.displayEditAddressFormVC(address: shippingLabelAddress, validationError: validationError, type: .destination)
                case .genericError(let error):
                    let validationError = ShippingLabelAddressValidationError(addressError: nil, generalError: error.localizedDescription)
                    self.displayEditAddressFormVC(address: shippingLabelAddress, validationError: validationError, type: .destination)
                }
            }
        }
        cell.showActivityIndicator(viewModel.state.isValidatingDestinationAddress)
        cell.enableButton(!viewModel.state.isValidatingDestinationAddress)
    }

    func configurePackageDetails(cell: ShippingLabelFormStepTableViewCell, row: Row) {
        cell.configure(state: row.cellState,
                       icon: .productPlaceholderImage,
                       title: Localization.packageDetailsCellTitle,
                       body: viewModel.getPackageDetailsBody(),
                       buttonTitle: Localization.continueButtonInCells) { [weak self] in
            self?.displayPackageDetailsVC(selectedPackageID: self?.viewModel.selectedPackageID,
                                          totalPackageWeight: self?.viewModel.totalPackageWeight)
        }
    }

    func configureShippingCarrierAndRates(cell: ShippingLabelFormStepTableViewCell, row: Row) {
        cell.configure(state: row.cellState,
                       icon: .priceImage,
                       title: Localization.shippingCarrierAndRatesCellTitle,
                       body: "To be implemented",
                       buttonTitle: Localization.continueButtonInCells) { [weak self] in
            self?.displayCarriersAndRatesVC()
        }
    }

    func configurePaymentMethod(cell: ShippingLabelFormStepTableViewCell, row: Row) {
        cell.configure(state: row.cellState,
                       icon: .creditCardImage,
                       title: Localization.paymentMethodCellTitle,
                       body: viewModel.getPaymentMethodBody(),
                       buttonTitle: Localization.continueButtonInCells) {
            // To be implemented as part of the "Add new payment method" flow
        }
    }

}

// MARK: - Actions
//
private extension ShippingLabelFormViewController {
    func displayEditAddressFormVC(address: ShippingLabelAddress?, validationError: ShippingLabelAddressValidationError?, type: ShipType) {
        let shippingAddressVC = ShippingLabelAddressFormViewController(
            siteID: viewModel.siteID,
            type: type,
            address: address,
            validationError: validationError,
            completion: { [weak self] (newShippingLabelAddress) in
                guard let self = self else { return }
                switch type {
                case .origin:
                    self.viewModel.handleOriginAddressValueChanges(address: newShippingLabelAddress,
                                                                   validated: true)
                case .destination:
                    self.viewModel.handleDestinationAddressValueChanges(address: newShippingLabelAddress,
                                                                        validated: true)
                }
            })
        navigationController?.pushViewController(shippingAddressVC, animated: true)
    }

    func displaySuggestedAddressVC(address: ShippingLabelAddress?, suggestedAddress: ShippingLabelAddress?, type: ShipType) {
        let vc = ShippingLabelSuggestedAddressViewController(siteID: viewModel.siteID,
                                                             type: type,
                                                             address: address,
                                                             suggestedAddress: suggestedAddress) { [weak self] (newShippingLabelAddress) in
            switch type {
            case .origin:
                self?.viewModel.handleOriginAddressValueChanges(address: newShippingLabelAddress,
                                                                validated: true)
            case .destination:
                self?.viewModel.handleDestinationAddressValueChanges(address: newShippingLabelAddress,
                                                                     validated: true)
            }
        }
        navigationController?.pushViewController(vc, animated: true)
    }

    func displayPackageDetailsVC(selectedPackageID: String?, totalPackageWeight: String?) {
        let vm = ShippingLabelPackageDetailsViewModel(order: viewModel.order,
                                                      packagesResponse: viewModel.packagesResponse,
                                                      selectedPackageID: selectedPackageID,
                                                      totalWeight: totalPackageWeight)
        let packageDetails = ShippingLabelPackageDetails(viewModel: vm) { [weak self] (selectedPackageID, totalPackageWeight) in
            self?.viewModel.handlePackageDetailsValueChanges(selectedPackageID: selectedPackageID, totalPackageWeight: totalPackageWeight)
        }

        let hostingVC = UIHostingController(rootView: packageDetails)
        hostingVC.title = Localization.navigationBarTitlePackageDetails

        navigationController?.show(hostingVC, sender: nil)
    }

<<<<<<< HEAD
    func displayPaymentMethodVC() {
        let vm = ShippingLabelPaymentMethodsViewModel(accountSettings: viewModel.shippingLabelAccountSettings,
                                                      selectedPaymentMethodID: viewModel.selectedPaymentMethodID)
        let paymentMethod = ShippingLabelPaymentMethods(viewModel: vm)
        let hostingVC = UIHostingController(rootView: paymentMethod)

=======
    func displayCarriersAndRatesVC() {
        guard let originAddress = viewModel.originAddress,
              let destinationAddress = viewModel.destinationAddress,
              let selectedPackage = viewModel.selectedPackage else {
            return
        }

        let vm = ShippingLabelCarriersViewModel(order: viewModel.order,
                                                        originAddress: originAddress, destinationAddress: destinationAddress,
                                                        packages: [selectedPackage])

        let hostingVC = UIHostingController(rootView: ShippingLabelCarriers(viewModel: vm))
>>>>>>> bf0d731f
        navigationController?.show(hostingVC, sender: nil)
    }
}

extension ShippingLabelFormViewController {

    struct Section: Equatable {
        let rows: [Row]
    }

    struct Row: Equatable {
        let type: RowType
        let dataState: DataState
        let displayMode: DisplayMode

        fileprivate var cellState: ShippingLabelFormStepTableViewCell.State {
            if dataState == .validated && displayMode == .editable {
                return .enabled
            }
            else if dataState == .pending && displayMode == .editable {
                return .continue
            }
            return .disabled
        }
    }

    /// Each row has a data state
    enum DataState {
        /// the data are validated
        case validated

        /// the data still need to be validated
        case pending
    }

    /// Each row has a UI state
    enum DisplayMode {
        /// the row is not greyed out and is available for edit (a disclosure indicator is shown in the accessory view) and
        /// "Continue" CTA is shown to edit the row details
        case editable

        /// the row is greyed out
        case disabled
    }

    enum RowType: CaseIterable {
        case shipFrom
        case shipTo
        case packageDetails
        case shippingCarrierAndRates
        case paymentMethod

        fileprivate var type: UITableViewCell.Type {
            switch self {
            case .shipFrom, .shipTo, .packageDetails, .shippingCarrierAndRates, .paymentMethod:
                return ShippingLabelFormStepTableViewCell.self
            }
        }

        fileprivate var reuseIdentifier: String {
            return type.reuseIdentifier
        }
    }
}

private extension ShippingLabelFormViewController {
    enum Localization {
        static let titleView = NSLocalizedString("Create Shipping Label", comment: "Create Shipping Label form navigation title")
        static let shipFromCellTitle = NSLocalizedString("Ship from", comment: "Title of the cell Ship from inside Create Shipping Label form")
        static let shipToCellTitle = NSLocalizedString("Ship to", comment: "Title of the cell Ship From inside Create Shipping Label form")
        static let packageDetailsCellTitle = NSLocalizedString("Package Details",
                                                               comment: "Title of the cell Package Details inside Create Shipping Label form")
        static let shippingCarrierAndRatesCellTitle = NSLocalizedString("Shipping Carrier and Rates",
                                                                        comment: "Title of the cell Shipping Carrier inside Create Shipping Label form")
        static let paymentMethodCellTitle = NSLocalizedString("Payment Method",
                                                              comment: "Title of the cell Payment Method inside Create Shipping Label form")
        static let continueButtonInCells = NSLocalizedString("Continue",
                                                             comment: "Continue button inside every cell inside Create Shipping Label form")
        static let navigationBarTitlePackageDetails =
            NSLocalizedString("Package Details",
                              comment: "Navigation bar title of shipping label package details screen")
    }
}<|MERGE_RESOLUTION|>--- conflicted
+++ resolved
@@ -277,27 +277,27 @@
         navigationController?.show(hostingVC, sender: nil)
     }
 
-<<<<<<< HEAD
+    func displayCarriersAndRatesVC() {
+        guard let originAddress = viewModel.originAddress,
+              let destinationAddress = viewModel.destinationAddress,
+              let selectedPackage = viewModel.selectedPackage else {
+            return
+        }
+
+        let vm = ShippingLabelCarriersViewModel(order: viewModel.order,
+                                                        originAddress: originAddress, destinationAddress: destinationAddress,
+                                                        packages: [selectedPackage])
+
+        let hostingVC = UIHostingController(rootView: ShippingLabelCarriers(viewModel: vm))
+        navigationController?.show(hostingVC, sender: nil)
+    }
+
     func displayPaymentMethodVC() {
         let vm = ShippingLabelPaymentMethodsViewModel(accountSettings: viewModel.shippingLabelAccountSettings,
                                                       selectedPaymentMethodID: viewModel.selectedPaymentMethodID)
         let paymentMethod = ShippingLabelPaymentMethods(viewModel: vm)
         let hostingVC = UIHostingController(rootView: paymentMethod)
 
-=======
-    func displayCarriersAndRatesVC() {
-        guard let originAddress = viewModel.originAddress,
-              let destinationAddress = viewModel.destinationAddress,
-              let selectedPackage = viewModel.selectedPackage else {
-            return
-        }
-
-        let vm = ShippingLabelCarriersViewModel(order: viewModel.order,
-                                                        originAddress: originAddress, destinationAddress: destinationAddress,
-                                                        packages: [selectedPackage])
-
-        let hostingVC = UIHostingController(rootView: ShippingLabelCarriers(viewModel: vm))
->>>>>>> bf0d731f
         navigationController?.show(hostingVC, sender: nil)
     }
 }
