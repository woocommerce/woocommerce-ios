--- conflicted
+++ resolved
@@ -484,21 +484,12 @@
               let country = viewModel.countries.first(where: { $0.code == countryCode }) else {
             fatalError("⛔️ Destination country is not found")
         }
-<<<<<<< HEAD
-        let vm = ShippingLabelCustomsFormListViewModel(order: viewModel.order,
-                                                       customsForms: viewModel.customsForms,
-                                                       destinationCountry: country,
-                                                       countries: viewModel.countries,
-                                                       shouldDisplayShippingNotice: viewModel.shouldPresentEUShippingNotice)
-        let formList = ShippingLabelCustomsFormList(viewModel: vm) { [weak self] forms in
-=======
         let hostingVC = ShippingCustomsFormListHostingController(order: viewModel.order,
                                                                              customsForms: viewModel.customsForms,
                                                                              destinationCountry: country,
                                                                              countries: viewModel.countries,
-                                                                             shouldDisplayShippingNotice: viewModel.isEUShippingNotificationEnabled,
+                                                                             shouldDisplayShippingNotice: viewModel.shouldPresentEUShippingNotice,
                                                                              onCompletion: { [weak self] forms in
->>>>>>> 61041f54
             self?.viewModel.handleCustomsFormsValueChanges(customsForms: forms, isValidated: true)
         })
 
@@ -599,7 +590,6 @@
     /// Present a Top Banner View containing the EU Shipping Notice.
     ///
     func showTopBannerView() {
-<<<<<<< HEAD
         let topBannerView = self.createEUShippingNoticeBannerView()
         self.topBannerView = topBannerView
         let headerContainer = UIView(frame: CGRect(x: 0, y: 0, width: Int(self.tableView.frame.width), height: Int(Constants.headerDefaultHeight)))
@@ -614,23 +604,9 @@
     func hideTopBannerView() {
         guard tableView.tableHeaderView != nil else {
             return
-=======
-        viewModel.shouldDisplayEUShippingNotice { [weak self] shouldDisplay in
-            guard let self, shouldDisplay else {
-                return
-            }
-
-            let topBannerView = self.topBannerView
-            let headerContainer = UIView(frame: CGRect(x: 0, y: 0, width: Int(self.tableView.frame.width), height: Int(Constants.headerDefaultHeight)))
-            headerContainer.addSubview(topBannerView)
-            headerContainer.pinSubviewToAllEdges(topBannerView, insets: Constants.headerContainerInsets)
-            self.tableView.tableHeaderView = headerContainer
-            self.tableView.updateHeaderHeight()
->>>>>>> 61041f54
         }
 
         topBannerView?.removeFromSuperview()
-        topBannerView = nil
         tableView.tableHeaderView = nil
         tableView.updateHeaderHeight()
     }
@@ -641,21 +617,6 @@
         let instructionsURL = WooConstants.URLs.shippingCustomsInstructionsForEUCountries.asURL()
         WebviewHelper.launch(instructionsURL, with: self)
     }
-<<<<<<< HEAD
-=======
-
-    /// Removes the Top Banner View from the table view header.
-    ///
-    func hideTopBannerView() {
-        guard tableView.tableHeaderView != nil else {
-            return
-        }
-
-        topBannerView.removeFromSuperview()
-        tableView.tableHeaderView = nil
-        tableView.updateHeaderHeight()
-    }
->>>>>>> 61041f54
 }
 
 extension ShippingLabelFormViewController {
