--- conflicted
+++ resolved
@@ -212,7 +212,6 @@
                 let shippingLabelAddress = self.viewModel.originAddress
                 switch validationState {
                 case .validated:
-<<<<<<< HEAD
                     // Navigate to edit address if phone number is required but empty
                     if self.viewModel.customsFormRequired &&
                         shippingLabelAddress?.phone.isEmpty == true {
@@ -221,10 +220,6 @@
                         self.viewModel.handleOriginAddressValueChanges(address: response?.address,
                                                                        validated: true)
                     }
-=======
-                    self.viewModel.handleOriginAddressValueChanges(address: response?.address,
-                                                                   validated: true)
->>>>>>> e1c5bc12
                 case .suggestedAddress:
                     self.displaySuggestedAddressVC(address: shippingLabelAddress, suggestedAddress: response?.address, type: .origin)
                 default:
