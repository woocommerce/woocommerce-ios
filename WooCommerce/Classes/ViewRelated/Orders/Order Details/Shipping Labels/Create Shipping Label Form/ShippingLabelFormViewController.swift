import UIKit
import Yosemite
import SwiftUI
import WordPressUI

final class ShippingLabelFormViewController: UIViewController {

    @IBOutlet private weak var tableView: UITableView!

    private let viewModel: ShippingLabelFormViewModel

    /// Can be set to true to mark the order as complete when the label is purchased
    ///
    private var shouldMarkOrderComplete = false

    /// Top banner that notices about shipping constraints.
    ///
    private var topBannerView: TopBannerView?

    /// Assign this closure to be notified after a shipping label is successfully purchased
    ///
    var onLabelPurchase: ((_ isOrderComplete: Bool) -> Void)?

    /// Assign this closure to be notified after a shipping label is saved for later
    ///
    var onLabelSave: (() -> Void)?

    /// Init
    ///
    init(order: Order) {
        viewModel = ShippingLabelFormViewModel(order: order,
                                               originAddress: nil,
                                               destinationAddress: order.shippingAddress,
                                               userDefaults: .standard)
        super.init(nibName: nil, bundle: nil)
        ServiceLocator.analytics.track(.shippingLabelPurchaseFlow, withProperties: ["state": "started"])
    }

    required init?(coder: NSCoder) {
        fatalError("init(coder:) has not been implemented")
    }

    override func viewDidLoad() {
        super.viewDidLoad()
        configureNavigationBar()
        configureMainView()
        configureTableView()
        registerTableViewCells()
        registerTableViewHeaderFooters()
        showTopBannerView()
        observeViewModel()
    }

    override func viewDidLayoutSubviews() {
        super.viewDidLayoutSubviews()
        tableView.updateHeaderHeight()
    }

    override var shouldShowOfflineBanner: Bool {
        if ServiceLocator.featureFlagService.isFeatureFlagEnabled(.splitViewInOrdersTab) {
            return false
        }
        return true
    }
}

// MARK: - View Configuration
//
private extension ShippingLabelFormViewController {

    func configureNavigationBar() {
        title = Localization.titleView
    }

    func configureMainView() {
        view.backgroundColor = .listForeground(modal: false)
    }

    func configureTableView() {
        view.backgroundColor = .listBackground
        tableView.rowHeight = UITableView.automaticDimension
        tableView.estimatedSectionHeaderHeight = UITableView.automaticDimension
        tableView.backgroundColor = .listBackground
        tableView.separatorStyle = .none

        registerTableViewCells()
        registerTableViewHeaderFooters()

        tableView.dataSource = self
        tableView.delegate = self
    }

    func registerTableViewCells() {
        for row in RowType.allCases {
            tableView.registerNib(for: row.type)
        }
    }

    /// Registers all of the available TableViewHeaderFooters
    ///
    func registerTableViewHeaderFooters() {
        let headersAndFooters = [
            TwoColumnSectionHeaderView.self
        ]

        for kind in headersAndFooters {
            tableView.register(kind.loadNib(), forHeaderFooterViewReuseIdentifier: kind.reuseIdentifier)
        }
    }

    func observeViewModel() {
        viewModel.onChange = { [weak self] in
            guard let self = self else { return }
            self.tableView.reloadData()
        }
    }
}

// MARK: - UITableViewDataSource Conformance
//
extension ShippingLabelFormViewController: UITableViewDataSource {

    func numberOfSections(in tableView: UITableView) -> Int {
        return viewModel.state.sections.count
    }

    func tableView(_ tableView: UITableView, numberOfRowsInSection section: Int) -> Int {
        return viewModel.state.sections[section].rows.count
    }

    func tableView(_ tableView: UITableView, cellForRowAt indexPath: IndexPath) -> UITableViewCell {
        let row = viewModel.state.sections[indexPath.section].rows[indexPath.row]
        let cell = tableView.dequeueReusableCell(withIdentifier: row.type.reuseIdentifier, for: indexPath)
        configure(cell, for: row, at: indexPath)

        return cell
    }

    func tableView(_ tableView: UITableView, heightForHeaderInSection section: Int) -> CGFloat {
        if viewModel.state.sections[section].title == nil {
            return CGFloat.leastNormalMagnitude
        }

        return UITableView.automaticDimension
    }

    func tableView(_ tableView: UITableView, heightForFooterInSection section: Int) -> CGFloat {
        return CGFloat.leastNormalMagnitude
    }

    func tableView(_ tableView: UITableView, viewForHeaderInSection section: Int) -> UIView? {
        guard let leftText = viewModel.state.sections[section].title else {
            return nil
        }

        let headerID = TwoColumnSectionHeaderView.reuseIdentifier
        guard let headerView = tableView.dequeueReusableHeaderFooterView(withIdentifier: headerID) as? TwoColumnSectionHeaderView else {
            fatalError()
        }

        headerView.leftText = leftText
        headerView.rightText = nil

        return headerView
    }
}

// MARK: - UITableViewDelegate Conformance
//
extension ShippingLabelFormViewController: UITableViewDelegate {

    func tableView(_ tableView: UITableView, didSelectRowAt indexPath: IndexPath) {
        let row = viewModel.state.sections[indexPath.section].rows[indexPath.row]
        switch row {
        case Row(type: .shipFrom, dataState: .validated, displayMode: .editable):
            displayEditAddressFormVC(address: viewModel.originAddress, email: nil, validationError: nil, type: .origin)
        case Row(type: .shipTo, dataState: .validated, displayMode: .editable):
            displayEditAddressFormVC(address: viewModel.destinationAddress,
                                     email: viewModel.order.billingAddress?.email,
                                     validationError: nil,
                                     type: .destination)
        case Row(type: .packageDetails, dataState: .validated, displayMode: .editable):
            displayPackageDetailsVC(inputPackages: viewModel.selectedPackagesDetails)
        case Row(type: .customs, dataState: .validated, displayMode: .editable):
            displayCustomsFormListVC(customsForms: viewModel.customsForms)
        case Row(type: .shippingCarrierAndRates, dataState: .validated, displayMode: .editable):
            displayCarriersAndRatesVC(selectedRates: viewModel.selectedRates)
        case Row(type: .paymentMethod, dataState: .validated, displayMode: .editable):
            displayPaymentMethodVC()
        default:
            break
        }
    }
}

// MARK: - Cell configuration
//
private extension ShippingLabelFormViewController {
    /// Cells currently configured in the order they appear on screen
    ///
    func configure(_ cell: UITableViewCell, for row: Row, at indexPath: IndexPath) {
        switch cell {
        case let cell as ShippingLabelFormStepTableViewCell where row.type == .shipFrom:
            configureShipFrom(cell: cell, row: row)
        case let cell as ShippingLabelFormStepTableViewCell where row.type == .shipTo:
            configureShipTo(cell: cell, row: row)
        case let cell as ShippingLabelFormStepTableViewCell where row.type == .packageDetails:
            configurePackageDetails(cell: cell, row: row)
        case let cell as ShippingLabelFormStepTableViewCell where row.type == .customs:
            configureCustoms(cell: cell, row: row)
        case let cell as ShippingLabelFormStepTableViewCell where row.type == .shippingCarrierAndRates:
            configureShippingCarrierAndRates(cell: cell, row: row)
        case let cell as ShippingLabelFormStepTableViewCell where row.type == .paymentMethod:
            configurePaymentMethod(cell: cell, row: row)
        case let cell as ShippingLabelSummaryTableViewCell where row.type == .orderSummary:
            configureOrderSummary(cell: cell, row: row)
        default:
            fatalError("Cannot instantiate \(cell) with row \(row.type)")
            break
        }
    }

    func configureShipFrom(cell: ShippingLabelFormStepTableViewCell, row: Row) {
        cell.configure(state: row.cellState,
                       icon: .shippingImage,
                       title: Localization.shipFromCellTitle,
                       body: viewModel.originAddress?.fullNameWithCompanyAndAddress,
                       buttonTitle: Localization.continueButtonInCells) { [weak self] in
            guard let self = self else { return }
            ServiceLocator.analytics.track(.shippingLabelPurchaseFlow, withProperties: ["state": "origin_address_started"])

            // Skip remote validation and navigate to edit address
            // if phone number is not found.
            if let originAddress = self.viewModel.originAddress,
               originAddress.phone.isEmpty {
                return self.displayEditAddressFormVC(address: originAddress, email: nil, validationError: nil, type: .origin)
            }
            self.viewModel.validateAddress(type: .origin) { [weak self] (validationState, response) in
                guard let self = self else { return }
                let shippingLabelAddress = self.viewModel.originAddress
                switch validationState {
                case .validated:
                    self.viewModel.handleOriginAddressValueChanges(address: response?.address,
                                                                   validated: true)
                case .suggestedAddress:
                    self.displaySuggestedAddressVC(address: shippingLabelAddress, email: nil, suggestedAddress: response?.address, type: .origin)
                default:
                    self.displayEditAddressFormVC(address: shippingLabelAddress, email: nil, validationError: nil, type: .origin)
                }
            }
        }

        cell.showActivityIndicator(viewModel.state.isValidatingOriginAddress)
        cell.enableButton(!viewModel.state.isValidatingOriginAddress)
    }

    func configureShipTo(cell: ShippingLabelFormStepTableViewCell, row: Row) {
        cell.configure(state: row.cellState,
                       icon: .houseOutlinedImage,
                       title: Localization.shipToCellTitle,
                       body: viewModel.destinationAddress?.fullNameWithCompanyAndAddress,
                       buttonTitle: Localization.continueButtonInCells) { [weak self] in
            guard let self = self else { return }
            ServiceLocator.analytics.track(.shippingLabelPurchaseFlow, withProperties: ["state": "destination_address_started"])

            // Skip remote validation and navigate to edit address
            // if customs form is required and phone number is not found.
            if self.viewModel.customsFormRequired,
               let destinationAddress = self.viewModel.destinationAddress,
               destinationAddress.phone.isEmpty {
                return self.displayEditAddressFormVC(address: destinationAddress,
                                                     email: self.viewModel.order.billingAddress?.email,
                                                     validationError: nil,
                                                     type: .destination)
            }

            self.viewModel.validateAddress(type: .destination) { [weak self] (validationState, response) in
                guard let self = self else { return }
                let shippingLabelAddress = self.viewModel.destinationAddress
                switch validationState {
                case .validated:
                    self.viewModel.handleDestinationAddressValueChanges(address: response?.address,
                                                                        validated: true)
                case .suggestedAddress:
                    self.displaySuggestedAddressVC(address: shippingLabelAddress,
                                                   email: self.viewModel.order.billingAddress?.email,
                                                   suggestedAddress: response?.address,
                                                   type: .destination)
                case .validationError(let validationError):
                    self.displayEditAddressFormVC(address: shippingLabelAddress,
                                                  email: self.viewModel.order.billingAddress?.email,
                                                  validationError: validationError,
                                                  type: .destination)
                case .genericError(let error):
                    let validationError = ShippingLabelAddressValidationError(addressError: nil, generalError: error.localizedDescription)
                    self.displayEditAddressFormVC(address: shippingLabelAddress,
                                                  email: self.viewModel.order.billingAddress?.email,
                                                  validationError: validationError,
                                                  type: .destination)
                }
            }
        }
        cell.showActivityIndicator(viewModel.state.isValidatingDestinationAddress)
        cell.enableButton(!viewModel.state.isValidatingDestinationAddress)
    }

    func configurePackageDetails(cell: ShippingLabelFormStepTableViewCell, row: Row) {
        cell.configure(state: row.cellState,
                       icon: .productPlaceholderImage,
                       title: Localization.packageDetailsCellTitle,
                       body: viewModel.getPackageDetailsBody(),
                       buttonTitle: Localization.continueButtonInCells) { [weak self] in
            guard let self = self else { return }
            self.displayPackageDetailsVC(inputPackages: self.viewModel.selectedPackagesDetails)
        }
    }

    func configureCustoms(cell: ShippingLabelFormStepTableViewCell, row: Row) {
        cell.configure(state: row.cellState,
                       icon: .globeImage,
                       title: Localization.customsCellTitle,
                       body: viewModel.getCustomsFormBody(),
                       buttonTitle: Localization.continueButtonInCells) { [weak self] in
            guard let self = self else { return }
            self.displayCustomsFormListVC(customsForms: self.viewModel.customsForms)
        }
    }

    func configureShippingCarrierAndRates(cell: ShippingLabelFormStepTableViewCell, row: Row) {
        cell.configure(state: row.cellState,
                       icon: .priceImage,
                       title: Localization.shippingCarrierAndRatesCellTitle,
                       body: viewModel.getCarrierAndRatesBody(),
                       buttonTitle: Localization.continueButtonInCells) { [weak self] in
            guard let self = self else { return }
            self.displayCarriersAndRatesVC(selectedRates: self.viewModel.selectedRates)
        }
    }

    func configurePaymentMethod(cell: ShippingLabelFormStepTableViewCell, row: Row) {
        cell.configure(state: row.cellState,
                       icon: .creditCardImage,
                       title: Localization.paymentMethodCellTitle,
                       body: viewModel.getPaymentMethodBody(),
                       buttonTitle: Localization.continueButtonInCells) { [weak self] in
            guard let self = self else { return }
            self.displayPaymentMethodVC()
        }
    }

    func configureOrderSummary(cell: ShippingLabelSummaryTableViewCell, row: Row) {
        cell.configure(state: row.cellState) {
            ServiceLocator.analytics.track(.shippingLabelDiscountInfoButtonTapped)
            let discountInfoVC = ShippingLabelDiscountInfoViewController()
            let bottomSheet = BottomSheetViewController(childViewController: discountInfoVC)
            bottomSheet.show(from: self, sourceView: cell)
        } onSwitchChange: { [weak self] (switchIsOn) in
            self?.shouldMarkOrderComplete = switchIsOn
        } onButtonTouchUp: { [weak self] in
            guard let self = self else { return }
            ServiceLocator.analytics.track(.shippingLabelPurchaseFlow, withProperties: ["state": "purchase_initiated",
                 "amount": self.viewModel.totalAmount,
                "fulfill_order": self.shouldMarkOrderComplete])
            self.displayPurchaseProgressView()
            self.viewModel.purchaseLabel { [weak self] result in
                guard let self = self else { return }
                switch result {
                case .success(let totalDuration):
                    ServiceLocator.analytics.track(.shippingLabelPurchaseFlow, withProperties: ["state": "purchase_succeeded",
                                         "amount": self.viewModel.totalAmount,
                                         "fulfill_order": self.shouldMarkOrderComplete,
                                         "total_duration": Double(totalDuration)])
                    self.onLabelPurchase?(self.shouldMarkOrderComplete)
                    self.dismiss(animated: true)
                    self.displayPrintShippingLabelVC()
                case .failure:
                    ServiceLocator.analytics.track(.shippingLabelPurchaseFlow, withProperties: ["state": "purchase_failed",
                                         "amount": self.viewModel.totalAmount,
                                         "fulfill_order": self.shouldMarkOrderComplete])
                    self.dismiss(animated: true)
                    self.displayLabelPurchaseErrorNotice()
                }
            }
        }
        cell.isOn = false
        cell.setPackageRates(viewModel.getPackageRates())
        cell.setSubtotal(viewModel.getSubtotal())
        cell.setDiscount(viewModel.getDiscount())
        cell.setOrderTotal(viewModel.getOrderTotal())
    }
}

// MARK: - Actions
//
private extension ShippingLabelFormViewController {
    func displayEditAddressFormVC(address: ShippingLabelAddress?, email: String?, validationError: ShippingLabelAddressValidationError?, type: ShipType) {
        guard viewModel.countries.isNotEmpty else {
            let notice = Notice(title: Localization.noticeUnableToFetchCountries, feedbackType: .error, actionTitle: Localization.noticeRetryAction) {
                [weak self] in
                self?.viewModel.fetchCountries()
            }
            ServiceLocator.noticePresenter.enqueue(notice: notice)
            return
        }
        let isPhoneNumberRequired = viewModel.customsFormRequired || type == .origin
        let shippingAddressVC = ShippingLabelAddressFormViewController(
            siteID: viewModel.siteID,
            type: type,
            address: address,
            email: email,
            phoneNumberRequired: isPhoneNumberRequired,
            needsPhoneNumberValidation: viewModel.customsFormRequired,
            validationError: validationError,
            countries: viewModel.filteredCountries(for: type),
            completion: { [weak self] (newShippingLabelAddress) in
                guard let self = self else { return }
                switch type {
                case .origin:
                    self.viewModel.handleOriginAddressValueChanges(address: newShippingLabelAddress,
                                                                   validated: true)
                case .destination:
                    self.viewModel.handleDestinationAddressValueChanges(address: newShippingLabelAddress,
                                                                        validated: true)
                }
            })
        navigationController?.pushViewController(shippingAddressVC, animated: true)
    }

    func displaySuggestedAddressVC(address: ShippingLabelAddress?, email: String?, suggestedAddress: ShippingLabelAddress?, type: ShipType) {
        guard viewModel.countries.isNotEmpty else {
            let notice = Notice(title: Localization.noticeUnableToFetchCountries, feedbackType: .error, actionTitle: Localization.noticeRetryAction) {
                [weak self] in
                self?.viewModel.fetchCountries()
            }
            ServiceLocator.noticePresenter.enqueue(notice: notice)
            return
        }
        let vc = ShippingLabelSuggestedAddressViewController(siteID: viewModel.siteID,
                                                             type: type,
                                                             address: address,
                                                             suggestedAddress: suggestedAddress, email: email,
                                                             countries: viewModel.countries) { [weak self] (newShippingLabelAddress) in
            switch type {
            case .origin:
                self?.viewModel.handleOriginAddressValueChanges(address: newShippingLabelAddress,
                                                                validated: true)
            case .destination:
                self?.viewModel.handleDestinationAddressValueChanges(address: newShippingLabelAddress,
                                                                     validated: true)
            }
        }
        navigationController?.pushViewController(vc, animated: true)
    }

    func displayPackageDetailsVC(inputPackages: [ShippingLabelPackageAttributes]) {
        let vm = ShippingLabelPackagesFormViewModel(order: viewModel.order,
                                                    packagesResponse: viewModel.packagesResponse,
                                                    selectedPackages: inputPackages,
                                                    onSelectionCompletion: { [weak self] selectedPackages in
                                                        self?.viewModel.handlePackageDetailsValueChanges(details: selectedPackages)
                                                    },
                                                    onPackageSyncCompletion: { [weak self] (packagesResponse) in
                                                      self?.viewModel.handleNewPackagesResponse(packagesResponse: packagesResponse)
                                                    })
        let packagesForm = ShippingLabelPackagesForm(viewModel: vm)
        let hostingVC = UIHostingController(rootView: packagesForm)
        navigationController?.show(hostingVC, sender: nil)
    }

    func displayCustomsFormListVC(customsForms: [ShippingLabelCustomsForm]) {
        guard let countryCode = viewModel.destinationAddress?.country,
              let country = viewModel.countries.first(where: { $0.code == countryCode }) else {
            fatalError("⛔️ Destination country is not found")
        }
        let vm = ShippingLabelCustomsFormListViewModel(order: viewModel.order,
                                                       customsForms: viewModel.customsForms,
                                                       destinationCountry: country,
                                                       countries: viewModel.countries)
        let formList = ShippingLabelCustomsFormList(viewModel: vm) { [weak self] forms in
            self?.viewModel.handleCustomsFormsValueChanges(customsForms: forms, isValidated: true)
        }
        let hostingVC = UIHostingController(rootView: formList)
        navigationController?.show(hostingVC, sender: nil)
    }

    func displayCarriersAndRatesVC(selectedRates: [ShippingLabelSelectedRate]) {
        guard let originAddress = viewModel.originAddress,
              let destinationAddress = viewModel.destinationAddress,
              viewModel.selectedPackages.isNotEmpty else {
            return
        }

        let vm = ShippingLabelCarriersViewModel(order: viewModel.order,
                                                originAddress: originAddress,
                                                destinationAddress: destinationAddress,
                                                packages: viewModel.selectedPackages,
                                                selectedRates: selectedRates)

        let carriersView = ShippingLabelCarriers(viewModel: vm) { [weak self] (selectedRates) in
            self?.viewModel.handleCarrierAndRatesValueChanges(selectedRates: selectedRates,
                                                              editable: true)
        }
        let hostingVC = UIHostingController(rootView: carriersView)
        navigationController?.show(hostingVC, sender: nil)
    }

    func displayPaymentMethodVC() {
        guard let accountSettings = viewModel.shippingLabelAccountSettings else {
            return
        }

        let vm = ShippingLabelPaymentMethodsViewModel(accountSettings: accountSettings)
        let paymentMethod = ShippingLabelPaymentMethods(viewModel: vm) { [weak self] newSettings in
            guard let self = self else { return }
            self.viewModel.handlePaymentMethodValueChanges(settings: newSettings, editable: true)
        }

        let hostingVC = UIHostingController(rootView: paymentMethod)
        navigationController?.show(hostingVC, sender: nil)
    }

    func displayPurchaseProgressView() {
        let viewProperties = InProgressViewProperties(title: Localization.purchaseProgressTitle, message: Localization.purchaseProgressMessage)
        let inProgressViewController = InProgressViewController(viewProperties: viewProperties)
        inProgressViewController.modalPresentationStyle = .overFullScreen

        present(inProgressViewController, animated: true)
    }

    /// Removes the Shipping Label Form from the navigation stack and displays the Print Shipping Label screen.
    /// This prevents navigating back to the purchase form after successfully purchasing the label.
    ///
    func displayPrintShippingLabelVC() {
        guard let navigationController = navigationController else {
            return
        }

        if let indexOfSelf = navigationController.viewControllers.firstIndex(of: self) {
            let viewControllersExcludingSelf = Array(navigationController.viewControllers[0..<indexOfSelf])
            navigationController.setViewControllers(viewControllersExcludingSelf, animated: false)
        }
        let printCoordinator = PrintShippingLabelCoordinator(shippingLabels: viewModel.purchasedShippingLabels,
                                                             printType: .print,
                                                             sourceNavigationController: navigationController,
                                                             onCompletion: onLabelSave)
        printCoordinator.showPrintUI()
    }

    /// Enqueues the `Label Purchase Error` Notice.
    ///
    private func displayLabelPurchaseErrorNotice() {
        let message = NSLocalizedString("Error purchasing the label", comment: "Notice displayed when the label purchase fails")
        let notice = Notice(title: message, feedbackType: .error)

        ServiceLocator.noticePresenter.enqueue(notice: notice)
    }
}

// MARK: - Top Banner
//
private extension ShippingLabelFormViewController {
    /// Present a Top Banner View containing the EU Shipping Notice.
    ///
    func showTopBannerView() {
        viewModel.shouldDisplayEUShippingNotice { [weak self] shouldDisplay in
            guard let self = self, shouldDisplay else {
                return
            }

            let topBannerView = self.createEUShippingNoticeBannerView()
            self.topBannerView = topBannerView
            let headerContainer = UIView(frame: CGRect(x: 0, y: 0, width: Int(self.tableView.frame.width), height: Int(Constants.headerDefaultHeight)))
            headerContainer.addSubview(topBannerView)
            headerContainer.pinSubviewToAllEdges(topBannerView, insets: Constants.headerContainerInsets)
            self.tableView.tableHeaderView = headerContainer
            self.tableView.updateHeaderHeight()
        }
    }

<<<<<<< HEAD
    /// Creates the Shipping Notice Top banner with the appropriate actions.
    ///
    func createEUShippingNoticeBannerView() -> TopBannerView {
        EUShippingNoticeTopBannerFactory.createTopBanner(
            onDismissPressed: {
                self.viewModel.setEUShippingNoticeDismissState(isDismissed: true) { success in
                    if success {
                        self.hideTopBannerView()
                    }
                }
=======
        let topBannerView = EUShippingNoticeTopBannerFactory.createTopBanner(
            onDismissPressed: { [weak self] in
                self?.hideTopBannerView()
>>>>>>> 1069ba58
            },
            onLearnMorePressed: { [weak self] in
                self?.presentShippingInstructionsView()
            })
    }

    /// Presents a Web view containing the new EU Shipping instructions.
    ///
    func presentShippingInstructionsView() {
        let instructionsURL = WooConstants.URLs.shippingCustomsInstructionsForEUCountries.asURL()
        WebviewHelper.launch(instructionsURL, with: self)
    }

    /// Removes the Top Banner View from the table view header.
    ///
    func hideTopBannerView() {
        guard tableView.tableHeaderView != nil else {
            return
        }

        topBannerView?.removeFromSuperview()
        topBannerView = nil
        tableView.tableHeaderView = nil
        tableView.updateHeaderHeight()
    }
}

extension ShippingLabelFormViewController {

    struct Section: Equatable {
        let title: String?
        let rows: [Row]
    }

    struct Row: Equatable {
        let type: RowType
        let dataState: DataState
        let displayMode: DisplayMode

        fileprivate var cellState: ShippingLabelFormStepTableViewCell.State {
            if dataState == .validated && displayMode == .editable {
                return .enabled
            }
            else if dataState == .pending && displayMode == .editable {
                return .continue
            }
            return .disabled
        }
    }

    /// Each row has a data state
    enum DataState {
        /// the data are validated
        case validated

        /// the data still need to be validated
        case pending
    }

    /// Each row has a UI state
    enum DisplayMode {
        /// the row is not greyed out and is available for edit (a disclosure indicator is shown in the accessory view) and
        /// "Continue" CTA is shown to edit the row details
        case editable

        /// the row is greyed out
        case disabled
    }

    enum RowType: CaseIterable {
        case shipFrom
        case shipTo
        case packageDetails
        case customs
        case shippingCarrierAndRates
        case paymentMethod
        case orderSummary

        fileprivate var type: UITableViewCell.Type {
            switch self {
            case .shipFrom, .shipTo, .packageDetails, .customs, .shippingCarrierAndRates, .paymentMethod:
                return ShippingLabelFormStepTableViewCell.self
            case .orderSummary:
                return ShippingLabelSummaryTableViewCell.self
            }
        }

        fileprivate var reuseIdentifier: String {
            return type.reuseIdentifier
        }
    }
}

private extension ShippingLabelFormViewController {
    enum Localization {
        static let titleView = NSLocalizedString("Create Shipping Label", comment: "Create Shipping Label form navigation title")
        static let shipFromCellTitle = NSLocalizedString("Ship from", comment: "Title of the cell Ship from inside Create Shipping Label form")
        static let shipToCellTitle = NSLocalizedString("Ship to", comment: "Title of the cell Ship From inside Create Shipping Label form")
        static let packageDetailsCellTitle = NSLocalizedString("Package Details",
                                                               comment: "Title of the cell Package Details inside Create Shipping Label form")
        static let shippingCarrierAndRatesCellTitle = NSLocalizedString("Shipping Carrier and Rates",
                                                                        comment: "Title of the cell Shipping Carrier inside Create Shipping Label form")
        static let paymentMethodCellTitle = NSLocalizedString("Payment Method",
                                                              comment: "Title of the cell Payment Method inside Create Shipping Label form")
        static let continueButtonInCells = NSLocalizedString("Continue",
                                                             comment: "Continue button inside every cell inside Create Shipping Label form")
        static let customsCellTitle = NSLocalizedString("Customs", comment: "Title of the cell Customs inside Create Shipping Label form")
        // Purchase progress view
        static let purchaseProgressTitle = NSLocalizedString("Purchasing Label", comment: "Title of the in-progress UI while purchasing a shipping label")
        static let purchaseProgressMessage = NSLocalizedString("Please wait", comment: "Message of the in-progress UI while purchasing a shipping label")
        static let noticeUnableToFetchCountries = NSLocalizedString("Unable to fetch countries.",
                                                                    comment: "Unable to fetch countries action failed in Shipping Label Form")
        static let noticeRetryAction = NSLocalizedString("Retry", comment: "Retry Action")
    }

    enum Constants {
        static let headerDefaultHeight = CGFloat(330)
        static let headerContainerInsets = UIEdgeInsets(top: 0, left: 0, bottom: 8, right: 0)
    }
}<|MERGE_RESOLUTION|>--- conflicted
+++ resolved
@@ -577,22 +577,16 @@
         }
     }
 
-<<<<<<< HEAD
     /// Creates the Shipping Notice Top banner with the appropriate actions.
     ///
     func createEUShippingNoticeBannerView() -> TopBannerView {
         EUShippingNoticeTopBannerFactory.createTopBanner(
-            onDismissPressed: {
-                self.viewModel.setEUShippingNoticeDismissState(isDismissed: true) { success in
+            onDismissPressed: { [weak self] in
+                self?.viewModel.setEUShippingNoticeDismissState(isDismissed: true) { success in
                     if success {
                         self.hideTopBannerView()
                     }
                 }
-=======
-        let topBannerView = EUShippingNoticeTopBannerFactory.createTopBanner(
-            onDismissPressed: { [weak self] in
-                self?.hideTopBannerView()
->>>>>>> 1069ba58
             },
             onLearnMorePressed: { [weak self] in
                 self?.presentShippingInstructionsView()
