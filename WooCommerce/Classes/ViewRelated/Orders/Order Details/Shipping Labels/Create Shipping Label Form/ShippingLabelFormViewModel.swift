import UIKit
import Yosemite
import WooFoundation
import protocol Storage.StorageManagerType
import protocol Experiments.FeatureFlagService


/// Provides view data for Create Shipping Label, and handles init/UI/navigation actions needed.
///
final class ShippingLabelFormViewModel {

    /// Defines the necessary state to produce the ViewModel's outputs.
    ///
    struct State {

        var sections: [Section] = []

        /// Indicates if the view model is validating an address
        ///
        var isValidatingOriginAddress: Bool = false
        var isValidatingDestinationAddress: Bool = false
    }

    typealias Section = ShippingLabelFormViewController.Section
    typealias Row = ShippingLabelFormViewController.Row

    let siteID: Int64
    private(set) var order: Order

    /// Address
    ///
    private(set) var originAddress: ShippingLabelAddress?
    private(set) var destinationAddress: ShippingLabelAddress?

    /// Packages
    ///
    private(set) var packagesResponse: ShippingLabelPackagesResponse?

    /// Selected packages configured from Package Details form.
    ///
    private(set) var selectedPackagesDetails: [ShippingLabelPackageAttributes] = []

    /// Customs forms
    ///
    private (set) var customsForms: [ShippingLabelCustomsForm] = []

    /// Carrier and Rates
    ///
    private(set) var selectedRates: [ShippingLabelSelectedRate] = []

    /// The total amount of the selected rates
    ///
    var totalAmount: Double {
        selectedRates.map { $0.totalRate }.reduce(0, +)
    }

    var selectedPackages: [ShippingLabelPackageSelected] {
        guard let packagesResponse = packagesResponse else {
            return []
        }

        return selectedPackagesDetails.compactMap { package -> ShippingLabelPackageSelected? in
            let weight = NumberFormatter.double(from: package.totalWeight) ?? .zero
            let customsForm = customsForms.first(where: { $0.packageID == package.id })

            if let customPackage = packagesResponse.customPackages.first(where: { $0.title == package.packageID }) {
                let boxID = customPackage.title
                return ShippingLabelPackageSelected(id: package.id,
                                                    boxID: boxID,
                                                    length: customPackage.getLength(),
                                                    width: customPackage.getWidth(),
                                                    height: customPackage.getHeight(),
                                                    weight: weight,
                                                    isLetter: customPackage.isLetter,
                                                    customsForm: customsForm)
            }

            for option in packagesResponse.predefinedOptions {
                if let predefinedPackage = option.predefinedPackages.first(where: { $0.id == package.packageID }) {
                    let boxID = predefinedPackage.id
                    return ShippingLabelPackageSelected(id: package.id,
                                                        boxID: boxID,
                                                        length: predefinedPackage.getLength(),
                                                        width: predefinedPackage.getWidth(),
                                                        height: predefinedPackage.getHeight(),
                                                        weight: weight,
                                                        isLetter: predefinedPackage.isLetter,
                                                        customsForm: customsForm)
                }
            }

            if package.isOriginalPackaging, let item = package.items.first {
                return ShippingLabelPackageSelected(id: package.id,
                                                    boxID: package.packageID,
                                                    length: Double(item.dimensions.length) ?? 0,
                                                    width: Double(item.dimensions.width) ?? 0,
                                                    height: Double(item.dimensions.height) ?? 0,
                                                    weight: item.weight,
                                                    isLetter: false,
                                                    customsForm: customsForm)
            }

            return nil
        }
    }

    /// Payment Methods
    ///
    var shippingLabelAccountSettings: ShippingLabelAccountSettings?

    /// Shipping Label Account Settings ResultsController
    ///
    private lazy var accountSettingsResultsController: ResultsController<StorageShippingLabelAccountSettings> = {
        let predicate = NSPredicate(format: "siteID == %lld", siteID)
        return ResultsController<StorageShippingLabelAccountSettings>(storageManager: storageManager, matching: predicate, sortedBy: [])
    }()

    /// Shipping Label Purchase
    ///
    private(set) var purchasedShippingLabels: [ShippingLabel] = []

    /// ResultsController: Loads Countries from the Storage Layer.
    ///
    private lazy var resultsController: ResultsController<StorageCountry> = {
        let descriptor = NSSortDescriptor(key: "name", ascending: true)
        return ResultsController(storageManager: storageManager, matching: nil, sortedBy: [descriptor])
    }()

    var countries: [Country] {
        resultsController.fetchedObjects
    }

    /// Check for the need of customs form
    ///
    var customsFormRequired: Bool {
        guard let originAddress = originAddress,
              let destinationAddress = destinationAddress else {
            return false
        }
        // Special case: Any shipment from/to military addresses must have Customs
        if originAddress.country == Constants.usCountryCode,
           Constants.usMilitaryStates.contains(where: { $0 == originAddress.state }) {
            return true
        }
        if destinationAddress.country == Constants.usCountryCode,
           Constants.usMilitaryStates.contains(where: { $0 == destinationAddress.state }) {
            return true
        }

        return originAddress.country != destinationAddress.country
    }

    private let stores: StoresManager

    private let storageManager: StorageManagerType

    private let userDefaults: UserDefaults

    /// Closure to notify the `ViewController` when the view model properties change.
    ///
    var onChange: (() -> (Void))?

    /// Current `ViewModel` state.
    ///
    private(set) var state: State = State() {
        didSet {
            onChange?()
        }
    }
    
    /// Flag to indicate if the view should display the EU shipping notice.
    ///
<<<<<<< HEAD
    @Published private(set) var shouldPresentEUShippingNotice: Bool = false

    /// Flag to indicate if the `.euShippingNotification` feature is activated.
    ///
    private let isEUShippingNotificationEnabled: Bool
=======
    let isEUShippingNotificationEnabled: Bool
>>>>>>> 61041f54

    var subscriptions = Set<AnyCancellable>()

    init(order: Order,
         originAddress: Address?,
         destinationAddress: Address?,
         stores: StoresManager = ServiceLocator.stores,
         storageManager: StorageManagerType = ServiceLocator.storageManager,
         featureFlagService: FeatureFlagService = ServiceLocator.featureFlagService,
         userDefaults: UserDefaults) {

        self.siteID = order.siteID
        self.order = order

        let accountSettings = ShippingLabelFormViewModel.getStoredAccountSettings()
        let company = ServiceLocator.stores.sessionManager.defaultSite?.name
        let defaultAccount = ServiceLocator.stores.sessionManager.defaultAccount

        self.originAddress = ShippingLabelFormViewModel.fromAddressToShippingLabelAddress(address: originAddress) ??
            ShippingLabelFormViewModel.getDefaultOriginAddress(accountSettings: accountSettings,
                                                               company: company,
                                                               siteAddress: SiteAddress(),
                                                               account: defaultAccount,
                                                               userDefaults: userDefaults)
        self.destinationAddress = ShippingLabelFormViewModel.getDestinationAddress(order: order, address: destinationAddress)

        self.stores = stores
        self.storageManager = storageManager
        self.userDefaults = userDefaults
        self.isEUShippingNotificationEnabled = featureFlagService.isFeatureFlagEnabled(.euShippingNotification)

        state.sections = generateInitialSections()
        syncShippingLabelAccountSettings()
        syncPackageDetails()
        fetchCountries()
        monitorAccountSettingsResultsController()
        updateEUShippingNoticeVisibility()
    }

    func handleOriginAddressValueChanges(address: ShippingLabelAddress?, validated: Bool) {
        originAddress = address
        let dataState: ShippingLabelFormViewController.DataState = validated ? .validated : .pending
        updateRowState(type: .shipFrom, dataState: dataState, displayMode: .editable)

        // We reset the carrier and rates selected because if the address change
        // the carrier and rate change accordingly
        handleCarrierAndRatesValueChanges(selectedRates: [], editable: false)

        updateRowsForCustomsIfNeeded()

        if dataState == .validated, let address {
            userDefaults[.storePhoneNumber] = address.phone
            ServiceLocator.analytics.track(.shippingLabelPurchaseFlow, withProperties: ["state": "origin_address_complete"])
        }
    }

    func handleDestinationAddressValueChanges(address: ShippingLabelAddress?, validated: Bool) {
        destinationAddress = address
        let dateState: ShippingLabelFormViewController.DataState = validated ? .validated : .pending
        updateRowState(type: .shipTo, dataState: dateState, displayMode: .editable)

        // We reset the carrier and rates selected because if the address change
        // the carrier and rate change accordingly
        handleCarrierAndRatesValueChanges(selectedRates: [], editable: false)

        updateRowsForCustomsIfNeeded()

        if dateState == .validated {
            ServiceLocator.analytics.track(.shippingLabelPurchaseFlow, withProperties: ["state": "destination_address_complete"])
        }
    }

    func handleNewPackagesResponse(packagesResponse: ShippingLabelPackagesResponse?) {
        self.packagesResponse = packagesResponse
    }

    func handlePackageDetailsValueChanges(details: [ShippingLabelPackageAttributes]) {
        self.selectedPackagesDetails = details

        guard details.isNotEmpty else {
            updateRowState(type: .packageDetails, dataState: .pending, displayMode: .editable)
            return
        }
        updateRowState(type: .packageDetails, dataState: .validated, displayMode: .editable)

        // We reset the selected customs forms & carrier & rates because if the package change
        // these change accordingly.
        let forms = createDefaultCustomsFormsIfNeeded()
        handleCustomsFormsValueChanges(customsForms: forms, isValidated: false)
        handleCarrierAndRatesValueChanges(selectedRates: [], editable: false)
    }

    func handleCustomsFormsValueChanges(customsForms: [ShippingLabelCustomsForm], isValidated: Bool) {
        self.customsForms = customsForms
        guard isValidated else {
            return updateRowState(type: .customs, dataState: .pending, displayMode: .editable)
        }
        updateRowState(type: .customs, dataState: .validated, displayMode: .editable)
        // We reset the carrier and rates selected because if the package change
        // the carrier and rate change accordingly
        handleCarrierAndRatesValueChanges(selectedRates: [], editable: false)
    }

    func handleCarrierAndRatesValueChanges(selectedRates: [ShippingLabelSelectedRate],
                                           editable: Bool) {
        self.selectedRates = selectedRates

        guard selectedRates.isNotEmpty else {
            updateRowState(type: .shippingCarrierAndRates, dataState: .pending, displayMode: editable ? .editable : .disabled)
            return
        }
        updateRowState(type: .shippingCarrierAndRates, dataState: .validated, displayMode: editable ? .editable : .disabled)
    }

    func handlePaymentMethodValueChanges(settings: ShippingLabelAccountSettings, editable: Bool) {
        shippingLabelAccountSettings = settings
        let displayMode: ShippingLabelFormViewController.DisplayMode = editable ? .editable : .disabled

        // Only update the data state if there is a selected payment method
        guard settings.selectedPaymentMethodID != 0 else {
            updateRowState(type: .paymentMethod, dataState: .pending, displayMode: displayMode)
            return
        }
        updateRowState(type: .paymentMethod, dataState: .validated, displayMode: displayMode)
    }

    private func generateInitialSections() -> [Section] {
        let shipFrom = Row(type: .shipFrom, dataState: .pending, displayMode: .editable)
        let shipTo = Row(type: .shipTo, dataState: .pending, displayMode: .disabled)
        let packageDetails = Row(type: .packageDetails, dataState: .pending, displayMode: .disabled)
        let customs: Row? = {
            guard customsFormRequired else {
                return nil
            }
            return Row(type: .customs, dataState: .pending, displayMode: .disabled)
        }()
        let shippingCarrierAndRates = Row(type: .shippingCarrierAndRates, dataState: .pending, displayMode: .disabled)
        let paymentMethod = Row(type: .paymentMethod, dataState: .pending, displayMode: .disabled)
        let rows: [Row] = [shipFrom, shipTo, packageDetails, customs, shippingCarrierAndRates, paymentMethod].compactMap { $0 }
        return [Section(title: nil, rows: rows)]
    }

    /// Returns the body of the Package Details cell
    ///
    func getPackageDetailsBody() -> String {
        guard selectedPackagesDetails.isNotEmpty else {
            return Localization.packageDetailsPlaceholder
        }

        let packageDescription: String

        if selectedPackagesDetails.count == 1,
           let selectedPackage = selectedPackagesDetails.first {
            let customPackageTitle = searchCustomPackage(id: selectedPackage.packageID)?.title
            let predefinedPackageTitle = searchPredefinedPackage(id: selectedPackage.packageID)?.title
            packageDescription = customPackageTitle ?? predefinedPackageTitle ?? ""
        } else {
            let itemCount = selectedPackagesDetails
                .map { package -> Decimal in
                    package.items.reduce(0, { $0 + $1.quantity })
                }
                .reduce(0, { $0 + $1 })
                .intValue
            packageDescription = String(format: Localization.packageItemCount, itemCount, selectedPackagesDetails.count)
        }

        let formatter = WeightFormatter(weightUnit: packagesResponse?.storeOptions.weightUnit ?? "")
        let totalWeight = selectedPackagesDetails
            .map { NumberFormatter.double(from: ($0.totalWeight)) ?? 0 }
            .reduce(0, { $0 + $1 })
        let packageWeight = formatter.formatWeight(weight: totalWeight)

        return packageDescription + "\n" + String.localizedStringWithFormat(Localization.totalPackageWeight, packageWeight)
    }

    /// Returns the description of the Customs Form row.
    ///
    func getCustomsFormBody() -> String {
        guard let rows = state.sections.first?.rows,
              let customsRow = rows.first(where: { $0.type == .customs }) else {
            return ""
        }
        switch customsRow.dataState {
        case .pending:
            return Localization.fillCustomsForm
        case .validated:
            return Localization.customsFormCompleted
        }
    }

    /// Returns the body of the selected Carrier and Rates.
    ///
    func getCarrierAndRatesBody() -> String {
        guard selectedRates.isNotEmpty else {
            return Localization.carrierAndRatesPlaceholder
        }

        if selectedRates.count == 1, let selectedRate = selectedRates.first {
            let currencyFormatter = CurrencyFormatter(currencySettings: ServiceLocator.currencySettings)
            let price = currencyFormatter.formatAmount(Decimal(selectedRate.totalRate)) ?? ""

            let formatString = selectedRate.rate.deliveryDays == 1 ? Localization.businessDaySingular : Localization.businessDaysPlural

            var shippingDays = ""
            if let deliveryDays = selectedRate.rate.deliveryDays {
                shippingDays = " - " + String(format: formatString, deliveryDays)
            }

            return selectedRate.rate.title + "\n" + price + shippingDays
        } else {
            let ratesCount = String(format: Localization.selectedRatesCount, selectedRates.count)

            let total = selectedRates.reduce(0, { $0 + $1.totalRate })
            let currencyFormatter = CurrencyFormatter(currencySettings: ServiceLocator.currencySettings)
            let price = currencyFormatter.formatAmount(Decimal(total)) ?? ""
            let totalRate = String(format: Localization.totalRate, price)

            return ratesCount + "\n" + totalRate
        }
    }

    /// Returns the body of the Payment Methods cell.
    /// Displays the payment method details if one is selected. Otherwise, displays a prompt to add a credit card.
    ///
    func getPaymentMethodBody() -> String {
        let selectedPaymentMethodID = shippingLabelAccountSettings?.selectedPaymentMethodID
        let availablePaymentMethods = shippingLabelAccountSettings?.paymentMethods
        guard let selectedPaymentMethod = availablePaymentMethods?.first(where: { $0.paymentMethodID == selectedPaymentMethodID }) else {
            return Localization.paymentMethodPlaceholder
        }

        return String.localizedStringWithFormat(Localization.paymentMethodLabel, selectedPaymentMethod.cardDigits)
    }

    /// Returns retail rate for each package if there are more than one label.
    ///
    func getPackageRates() -> [String] {
        guard selectedRates.count > 1 else {
            return []
        }
        let currencyFormatter = CurrencyFormatter(currencySettings: ServiceLocator.currencySettings)
        return selectedRates.map { rate in
            currencyFormatter.formatAmount(Decimal(rate.totalRate)) ?? ""
        }
    }

    /// Returns the subtotal under the Order Summary.
    ///
    func getSubtotal() -> String {
        guard selectedRates.isNotEmpty else {
            return ""
        }

        let retailRate: Double = selectedRates.reduce(0, { $0 + $1.retailRate })
        let currencyFormatter = CurrencyFormatter(currencySettings: ServiceLocator.currencySettings)
        let price = currencyFormatter.formatAmount(Decimal(retailRate)) ?? ""

        return price
    }

    /// Returns, if available, the discount under the Order Summary.
    ///
    func getDiscount() -> String? {
        guard selectedRates.isNotEmpty else {
            return nil
        }
        let discountValue = selectedRates.reduce(0, { $0 + $1.discount })
        guard discountValue != 0 else {
            return nil
        }

        let currencyFormatter = CurrencyFormatter(currencySettings: ServiceLocator.currencySettings)
        let discount = currencyFormatter.formatAmount(Decimal(discountValue)) ?? nil

        return discount
    }

    /// Returns the order total under the Order Summary.
    ///
    func getOrderTotal() -> String {
        guard selectedRates.isNotEmpty else {
            return ""
        }

        let totalValue = selectedRates.reduce(0, { $0 + $1.totalRate })
        let currencyFormatter = CurrencyFormatter(currencySettings: ServiceLocator.currencySettings)
        let price = currencyFormatter.formatAmount(Decimal(totalValue)) ?? ""

        return price
    }

    /// Filter country for picking based on ship type.
    ///
    /// For origin address, country list should show only US or any of its territories that have at least one USPS postal office.
    /// Destination address should allow picking from the complete country list.
    ///
    func filteredCountries(for type: ShipType) -> [Country] {
        switch type {
        case .origin:
            return countries.filter { Constants.acceptedUSPSCountries.contains($0.code) }
        case .destination:
            return countries
        }
    }
}

// MARK: - State Machine
private extension ShippingLabelFormViewModel {

    /// We have a state machine that keeps track of a list of rows with corresponding data state and UI state.
    /// On each state change (any data change from any rows or API validation response), the state machine:
    /// First updates the date state of affected rows
    /// Then recalculates the UI state of all rows
    /// A row's UI state is `editable` if:
    /// - All previous rows (lower index) have data state as validated
    /// - For the first row, it is always editable
    ///
    func updateRowState(type: ShippingLabelFormViewController.RowType,
                        dataState: ShippingLabelFormViewController.DataState,
                        displayMode: ShippingLabelFormViewController.DisplayMode) {
        guard var rows = state.sections.first?.rows else {
            return
        }

        if let rowIndex = rows.firstIndex(where: { $0.type == type }) {
            rows[rowIndex] = Row(type: type, dataState: dataState, displayMode: displayMode)

            for index in 0 ..< rows.count {
                if rows[safe: index - 1]?.dataState == .validated {
                    let currentRow = rows[index]
                    rows[index] = Row(type: currentRow.type, dataState: currentRow.dataState, displayMode: .editable)
                }
            }
        }

        // Find first row with .pending data state,
        // and update its following rows to be .disabled if their display mode is .editable and data state is .pending.
        if let firstPendingRow = rows.firstIndex(where: { $0.dataState == .pending }) {
            for index in rows.index(after: firstPendingRow) ..< rows.count {
                let nextRow = rows[index]
                if nextRow.displayMode == .editable && nextRow.dataState == .pending {
                    rows[index] = Row(type: nextRow.type, dataState: nextRow.dataState, displayMode: .disabled)
                }
            }
        }

        var summarySection: Section?
        if rows.allSatisfy({ (row) -> Bool in
            row.dataState == .validated && row.displayMode == .editable
        }) {
            summarySection = Section(title: Localization.orderSummaryHeader.uppercased(),
                                     rows: [Row(type: .orderSummary, dataState: .validated, displayMode: .editable)])
        }

        state.sections = [Section(title: nil, rows: rows), summarySection].compactMap { $0 }
    }

    func updateRowsForCustomsIfNeeded() {
        insertOrRemoveCustomsRowIfNeeded()

        // Require user to update phone address if customs form is required
        if customsFormRequired && originAddress?.phone.isEmpty == true {
            updateRowState(type: .shipFrom, dataState: .pending, displayMode: .editable)
        }
        if customsFormRequired && destinationAddress?.phone.isEmpty == true {
            updateRowState(type: .shipTo, dataState: .pending, displayMode: .editable)
        }
    }

    func insertOrRemoveCustomsRowIfNeeded() {
        guard var rows = state.sections.first?.rows else {
            return
        }
        // Add customs row if customs form is required
        if customsFormRequired, rows.firstIndex(where: { $0.type == .customs }) == nil {
            guard let packageDetailsRow = rows.first(where: { $0.type == .packageDetails }),
                  let packageDetailsRowIndex = rows.firstIndex(of: packageDetailsRow) else {
                return
            }

            // Decide display mode for customs row based on whether package details has been validated
            let customsRowState: ShippingLabelFormViewController.DisplayMode = packageDetailsRow.dataState == .pending ? .disabled : .editable
            let customsRowIndex = rows.index(after: packageDetailsRowIndex)
            let customsRow = Row(type: .customs, dataState: .pending, displayMode: customsRowState)
            rows.insert(customsRow, at: customsRowIndex)
            state.sections[0] = Section(title: nil, rows: rows)
        }

        // Remove customs row if customs form is not required
        if !customsFormRequired, let index = rows.firstIndex(where: { $0.type == .customs }) {
            rows.remove(at: index)
            state.sections[0] = Section(title: nil, rows: rows)
        }
    }
}

// MARK: - Utils
private extension ShippingLabelFormViewModel {
    // We generate the default origin address using the information
    // of the logged Account and of the website.
    static func getDefaultOriginAddress(accountSettings: AccountSettings?,
                                        company: String?,
                                        siteAddress: SiteAddress,
                                        account: Account?,
                                        userDefaults: UserDefaults) -> ShippingLabelAddress? {
        let address = Address(firstName: accountSettings?.firstName ?? "",
                              lastName: accountSettings?.lastName ?? "",
                              company: company ?? "",
                              address1: siteAddress.address,
                              address2: siteAddress.address2,
                              city: siteAddress.city,
                              state: siteAddress.state,
                              postcode: siteAddress.postalCode,
                              country: siteAddress.countryCode,
                              phone: userDefaults[.storePhoneNumber] ?? "",
                              email: account?.email)
        return fromAddressToShippingLabelAddress(address: address)
    }

    /// Gets the destination address as a `ShippingLabelAddress`.
    /// The order's billing phone is used as a fallback if there is no shipping phone.
    ///
    static func getDestinationAddress(order: Order, address: Address?) -> ShippingLabelAddress? {
        guard let phone = address?.phone, phone.isNotEmpty else {
            let destinationAddress = address?.copy(phone: order.billingAddress?.phone)
            return fromAddressToShippingLabelAddress(address: destinationAddress)
        }
        return fromAddressToShippingLabelAddress(address: address)
    }

    static func fromAddressToShippingLabelAddress(address: Address?) -> ShippingLabelAddress? {
        guard let address = address else { return nil }

        // In this way we support localized name correctly,
        // because the order is often reversed in a few Asian languages.
        var components = PersonNameComponents()
        components.givenName = address.firstName
        components.familyName = address.lastName

        let shippingLabelAddress = ShippingLabelAddress(company: address.company ?? "",
                                                        name: PersonNameComponentsFormatter.localizedString(from: components, style: .medium, options: []),
                                                        phone: address.phone ?? "",
                                                        country: address.country,
                                                        state: address.state,
                                                        address1: address.address1,
                                                        address2: address.address2 ?? "",
                                                        city: address.city,
                                                        postcode: address.postcode)
        return shippingLabelAddress
    }

    static func getStoredAccountSettings() -> AccountSettings? {
        let storageManager = ServiceLocator.storageManager

        let resultsController = ResultsController<StorageAccountSettings>(storageManager: storageManager, sortedBy: [])
        try? resultsController.performFetch()
        return resultsController.fetchedObjects.first
    }

    func updateValidatingAddressState(_ validating: Bool, type: ShipType) {
        switch type {
        case .origin:
            state.isValidatingOriginAddress = validating
        case .destination:
            state.isValidatingDestinationAddress = validating
        }
    }

    // Search the custom package based on the id
    //
    private func searchCustomPackage(id: String) -> ShippingLabelCustomPackage? {
        guard let packagesResponse = packagesResponse else {
            return nil
        }

        for customPackage in packagesResponse.customPackages {
            if customPackage.title == id {
                return customPackage
            }
        }

        return nil
    }

    // Search the predefined package based on the id
    //
    private func searchPredefinedPackage(id: String) -> ShippingLabelPredefinedPackage? {
        guard let packagesResponse = packagesResponse else {
            return nil
        }

        for option in packagesResponse.predefinedOptions {
            for predefinedPackage in option.predefinedPackages {
                if predefinedPackage.id == id {
                    return predefinedPackage
                }
            }
        }

        return nil
    }

    /// Create customs forms based on `selectedPackageDetails` and default values for HS Tariff number and origin country.
    ///
    private func createDefaultCustomsFormsIfNeeded() -> [ShippingLabelCustomsForm] {
        guard customsFormRequired, selectedPackagesDetails.isNotEmpty else {
            return []
        }

        return selectedPackagesDetails.map { package -> ShippingLabelCustomsForm in
            let packageName: String = {
                guard !package.isOriginalPackaging else {
                    return package.items.first?.name ?? ""
                }

                if let customPackage = searchCustomPackage(id: package.packageID) {
                    return customPackage.title
                }

                if let predefinedPackage = searchPredefinedPackage(id: package.packageID) {
                    return predefinedPackage.title
                }

                return ""
            }()
            let items: [ShippingLabelCustomsForm.Item] = package.items.map { item in
                .init(description: item.name,
                      quantity: item.quantity,
                      value: item.value,
                      weight: item.weight,
                      hsTariffNumber: "",
                      originCountry: originAddress?.country ?? SiteAddress().countryCode,
                      productID: item.productOrVariationID)
            }
            return ShippingLabelCustomsForm(packageID: package.id, packageName: packageName, items: items)
        }
    }

    /// Shipping Label Account Settings ResultsController monitoring
    ///
    private func monitorAccountSettingsResultsController() {
        accountSettingsResultsController.onDidChangeContent = { [weak self] in
            guard let self = self, let fetchedAccountSettings = self.accountSettingsResultsController.fetchedObjects.first else { return }

            self.handlePaymentMethodValueChanges(settings: fetchedAccountSettings, editable: true)
        }

        accountSettingsResultsController.onDidResetContent = { [weak self] in
            guard let self = self, let fetchedAccountSettings = self.accountSettingsResultsController.fetchedObjects.first else { return }

            self.handlePaymentMethodValueChanges(settings: fetchedAccountSettings, editable: true)
        }

        try? accountSettingsResultsController.performFetch()
    }
}

// MARK: - Remote API
extension ShippingLabelFormViewModel {
    func fetchCountries() {
        try? resultsController.performFetch()
        let action = DataAction.synchronizeCountries(siteID: siteID) { [weak self] (result) in
            guard let self = self else { return }
            switch result {
            case .success:
                try? self.resultsController.performFetch()
            case .failure:
                break
            }
        }

        stores.dispatch(action)
    }

    func validateAddress(type: ShipType, onCompletion: ((ValidationState, ShippingLabelAddressValidationSuccess?) -> ())? = nil) {

        guard let address = type == .origin ? originAddress : destinationAddress else { return }

        let addressToBeVerified = ShippingLabelAddressVerification(address: address, type: type)

        // Validate name field locally before validating the address remotely.
        // The name field cannot be empty when creating a shipping label, but this is not part of the remote validation.
        // See: https://github.com/Automattic/woocommerce-services/issues/2457
        guard address.name.isNotEmpty else {
            let missingNameError = ShippingLabelAddressValidationError(addressError: nil, generalError: "Name is required")
            onCompletion?(.validationError(missingNameError), nil)
            return
        }

        updateValidatingAddressState(true, type: type)

        let action = ShippingLabelAction.validateAddress(siteID: siteID, address: addressToBeVerified) { [weak self] (result) in

            guard let self = self else { return }
            switch result {
            case .success(let response):
                self.updateValidatingAddressState(false, type: type)
                if response.isTrivialNormalization {
                    onCompletion?(.validated, response)
                } else {
                    onCompletion?(.suggestedAddress, response)
                }
            case .failure(let error):
                DDLogError("⛔️ Error validating shipping label address: \(error)")
                self.updateValidatingAddressState(false, type: type)
                if let error = error as? ShippingLabelAddressValidationError {
                    onCompletion?(.validationError(error), nil)
                } else {
                    onCompletion?(.genericError(error), nil)
                }
            }
        }
        stores.dispatch(action)
    }

    /// Syncs account settings specific to shipping labels, such as the last selected package and payment methods.
    ///
    func syncShippingLabelAccountSettings() {
        let action = ShippingLabelAction.synchronizeShippingLabelAccountSettings(siteID: order.siteID) { [weak self] result in
            guard let self = self else { return }

            switch result {
            case .success(let value):
                self.handlePaymentMethodValueChanges(settings: value, editable: false)
            case .failure:
                DDLogError("⛔️ Error synchronizing shipping label account settings")
            }
        }
        stores.dispatch(action)
    }

    func syncPackageDetails() {
        let action = ShippingLabelAction.packagesDetails(siteID: order.siteID) { [weak self] result in
            switch result {
            case .success(let value):
                self?.packagesResponse = value
            case .failure:
                DDLogError("⛔️ Error synchronizing package details")
                return
            }
        }
        stores.dispatch(action)
    }

    enum ValidationState {
        case validated
        case suggestedAddress
        case validationError(ShippingLabelAddressValidationError)
        case genericError(Error)
    }

    /// Purchases a shipping label with the origin and destination address, package, and rate selected in the Shipping Label Form.
    /// - Parameter onCompletion: Closure to be executed on completion with the success/failure result of the purchase.
    ///
    func purchaseLabel(onCompletion: @escaping ((Result<TimeInterval, Error>) -> Void)) {
        guard let originAddress = originAddress,
              let destinationAddress = destinationAddress,
              selectedPackages.isNotEmpty,
              selectedRates.isNotEmpty,
              let accountSettings = shippingLabelAccountSettings else {
            onCompletion(.failure(PurchaseError.labelDetailsMissing))
            return
        }

        let packages = selectedPackages.enumerated().compactMap { (index, package) -> ShippingLabelPackagePurchase? in
            guard let selectedRate = selectedRates.first(where: { $0.packageID == package.id }),
                  let details = selectedPackagesDetails.first(where: { $0.id == package.id }) else {
                return nil
            }
            let productIDs: [Int64] = {
                var ids: [Int64] = []
                details.items.forEach { item in
                    let quantity = item.quantity.intValue
                    ids.append(contentsOf: Array(repeating: item.productOrVariationID, count: quantity))
                }
                return ids
            }()
            return ShippingLabelPackagePurchase(package: package,
                                                rate: selectedRate.rate,
                                                productIDs: productIDs,
                                                customsForm: package.customsForm)
        }

        guard packages.isNotEmpty else {
            let error = PurchaseError.invalidPackageDetails
            DDLogError("⛔️ Error finding matching package: \(error)")
            return onCompletion(.failure(error))
        }

        let startTime = Date()
        let action = ShippingLabelAction.purchaseShippingLabel(siteID: siteID,
                                                               orderID: order.orderID,
                                                               originAddress: originAddress,
                                                               destinationAddress: destinationAddress,
                                                               packages: packages,
                                                               emailCustomerReceipt: accountSettings.isEmailReceiptsEnabled) { [weak self] result in
            guard let self = self else { return }
            switch result {
            case .success(let labels):
                self.purchasedShippingLabels = labels.filter { $0.orderID == self.order.orderID && $0.status == .purchased }
                onCompletion(.success(Date().timeIntervalSince(startTime)))
            case .failure(let error):
                onCompletion(.failure(error))
            }
        }
        stores.dispatch(action)
    }

    private enum PurchaseError: Error {
        case labelDetailsMissing
        case invalidPackageDetails
    }
}

// MARK: - Shipping Notice dismiss state handling
extension ShippingLabelFormViewModel {
<<<<<<< HEAD
    func updateEUShippingNoticeVisibility() {
        verifyEUShippingNoticeDismissState { [weak self] dismissed in
            guard let self = self, dismissed else {
                self?.shouldPresentEUShippingNotice = false
                return
            }
            
            // TODO: will trigger a validation checking if it's an EU country destination
            let isEUCountryScenario = true
            
            self.shouldPresentEUShippingNotice = isEUCountryScenario && self.isEUShippingNotificationEnabled
        }
    }
    
    func setEUShippingNoticeDismissState(isDismissed: Bool,
                                         onCompletion: @escaping (Bool) -> Void) {
        let action = AppSettingsAction.setEUShippingNoticeDismissState(isDismissed: isDismissed) { result in
=======
    func dismissEUShippingNotice(onCompletion: @escaping (Bool) -> Void) {
        let action = AppSettingsAction.dismissEUShippingNotice { result in
>>>>>>> 61041f54
            switch result {
            case .success:
                onCompletion(true)
            case .failure:
                onCompletion(false)
            }
        }
        stores.dispatch(action)
    }

<<<<<<< HEAD
    private func verifyEUShippingNoticeDismissState(onCompletion: @escaping (Bool) -> Void) {
=======
    func shouldDisplayEUShippingNotice(onCompletion: @escaping (Bool) -> Void) {
        guard isEUShippingNotificationEnabled else {
            onCompletion(false)
            return
        }

>>>>>>> 61041f54
        let action = AppSettingsAction.loadEUShippingNoticeDismissState { result in
            switch result {
            case .success(let dismissed):
                onCompletion(!dismissed)
            case .failure:
                onCompletion(false)
            }
        }
        stores.dispatch(action)
    }
}

private extension ShippingLabelFormViewModel {
    enum Localization {
        static let packageDetailsPlaceholder = NSLocalizedString("Select the type of packaging you'd like to ship your items in",
                                                                 comment: "Placeholder in Shipping Label form for the Package Details row.")
        static let totalPackageWeight = NSLocalizedString("Total package weight: %1$@",
                                                          comment: "Total package weight label in Shipping Label form. %1$@ is a placeholder for the weight")
        static let packageItemCount = NSLocalizedString("%1$d items in %2$d packages", comment: "Total number of items and packages in Shipping Label form.")
        static let fillCustomsForm = NSLocalizedString("Fill out customs form", comment: "Subtitle of the cell Customs inside Create Shipping Label form")
        static let customsFormCompleted = NSLocalizedString("Customs form completed",
                                                            comment: "Subtitle of the cell Customs inside " +
                                                                "Create Shipping Label form when the form is completed")
        static let carrierAndRatesPlaceholder = NSLocalizedString("Select your shipping carrier and rates",
                                                                  comment: "Placeholder in Shipping Label form for the Carrier and Rates row.")
        static let businessDaySingular = NSLocalizedString("%1$d business day",
                                                           comment: "Singular format of number of business day in Shipping Labels > Carrier and Rates")
        static let businessDaysPlural = NSLocalizedString("%1$d business days",
                                                          comment: "Plural format of number of business days in Shipping Labels > Carrier and Rates")
        static let selectedRatesCount = NSLocalizedString("%1$d rates selected",
                                                          comment: "Number of rates selected in Shipping Labels > Carrier and Rates")
        static let totalRate = NSLocalizedString("%1$@ total",
                                                 comment: "Total value for the selected rates in Shipping Labels > Carrier and Rates")
        static let paymentMethodPlaceholder = NSLocalizedString("Add a new credit card",
                                                                comment: "Placeholder in Shipping Label form for the Payment Method row.")
        static let paymentMethodLabel =
            NSLocalizedString("Credit card ending in %1$@",
                              comment: "Selected credit card in Shipping Label form. %1$@ is a placeholder for the last four digits of the credit card.")
        static let orderSummaryHeader = NSLocalizedString("Shipping label order summary",
                                                          comment: "Header of the order summary section in the shipping label creation form")
    }

    enum Constants {
        /// This is hardcoded for now based on: https://git.io/JBuja.
        /// It would be great if this can be fetched remotely.
        ///
        static let acceptedUSPSCountries = [
            "US", // United States
            "PR", // Puerto Rico
            "VI", // Virgin Islands
            "GU", // Guam
            "AS", // American Samoa
            "UM", // United States Minor Outlying Islands
            "MH", // Marshall Islands
            "FM", // Micronesia
            "MP" // Northern Mariana Islands
        ]

        /// Country code for US - to check for international shipment
        ///
        static let usCountryCode = "US"

        /// These US states are a special case because they represent military bases. They're considered "domestic",
        /// but they require a Customs form to ship from/to them.
        static let usMilitaryStates = ["AA", "AE", "AP"]
    }
}<|MERGE_RESOLUTION|>--- conflicted
+++ resolved
@@ -167,18 +167,14 @@
             onChange?()
         }
     }
-    
+
     /// Flag to indicate if the view should display the EU shipping notice.
     ///
-<<<<<<< HEAD
     @Published private(set) var shouldPresentEUShippingNotice: Bool = false
 
     /// Flag to indicate if the `.euShippingNotification` feature is activated.
     ///
     private let isEUShippingNotificationEnabled: Bool
-=======
-    let isEUShippingNotificationEnabled: Bool
->>>>>>> 61041f54
 
     var subscriptions = Set<AnyCancellable>()
 
@@ -895,28 +891,22 @@
 
 // MARK: - Shipping Notice dismiss state handling
 extension ShippingLabelFormViewModel {
-<<<<<<< HEAD
     func updateEUShippingNoticeVisibility() {
         verifyEUShippingNoticeDismissState { [weak self] dismissed in
             guard let self = self, dismissed else {
                 self?.shouldPresentEUShippingNotice = false
                 return
             }
-            
+
             // TODO: will trigger a validation checking if it's an EU country destination
             let isEUCountryScenario = true
-            
+
             self.shouldPresentEUShippingNotice = isEUCountryScenario && self.isEUShippingNotificationEnabled
         }
     }
-    
-    func setEUShippingNoticeDismissState(isDismissed: Bool,
-                                         onCompletion: @escaping (Bool) -> Void) {
-        let action = AppSettingsAction.setEUShippingNoticeDismissState(isDismissed: isDismissed) { result in
-=======
+
     func dismissEUShippingNotice(onCompletion: @escaping (Bool) -> Void) {
         let action = AppSettingsAction.dismissEUShippingNotice { result in
->>>>>>> 61041f54
             switch result {
             case .success:
                 onCompletion(true)
@@ -927,16 +917,12 @@
         stores.dispatch(action)
     }
 
-<<<<<<< HEAD
-    private func verifyEUShippingNoticeDismissState(onCompletion: @escaping (Bool) -> Void) {
-=======
-    func shouldDisplayEUShippingNotice(onCompletion: @escaping (Bool) -> Void) {
+    func verifyEUShippingNoticeDismissState(onCompletion: @escaping (Bool) -> Void) {
         guard isEUShippingNotificationEnabled else {
             onCompletion(false)
             return
         }
 
->>>>>>> 61041f54
         let action = AppSettingsAction.loadEUShippingNoticeDismissState { result in
             switch result {
             case .success(let dismissed):
