--- conflicted
+++ resolved
@@ -78,15 +78,7 @@
         customerFilterViewModel = OrderListFilter.customer(siteID: siteID).createViewModel(filters: filters, allowedStatuses: allowedStatuses)
 
         self.featureFlagService = featureFlagService
-<<<<<<< HEAD
-        if featureFlagService.isFeatureFlagEnabled(.filterOrdersByProduct) {
-            filterTypeViewModels = [orderStatusFilterViewModel, dateRangeFilterViewModel, customerFilterViewModel, productFilterViewModel]
-        } else {
-            filterTypeViewModels = [orderStatusFilterViewModel, dateRangeFilterViewModel]
-        }
-=======
-        filterTypeViewModels = [orderStatusFilterViewModel, dateRangeFilterViewModel, productFilterViewModel]
->>>>>>> 6a0efe5b
+        filterTypeViewModels = [orderStatusFilterViewModel, dateRangeFilterViewModel, customerFilterViewModel, productFilterViewModel]
     }
 
     var criteria: Filters {
