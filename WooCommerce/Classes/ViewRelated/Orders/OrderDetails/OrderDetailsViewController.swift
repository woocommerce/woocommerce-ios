import UIKit

class OrderDetailsViewController: UIViewController {

    @IBOutlet weak var tableView: UITableView!

<<<<<<< HEAD
    var viewModel: OrderDetailsViewModel!
    var orderNotes: [OrderNote]?

    static let sectionFooterHeight = CGFloat(30)
=======
    var order: Order!
    var sectionTitles = [String]()

    enum Section: Int {
        case summary = 0
        case fulfillment = 1
        case customerNote = 2
        case info = 3
        case payment = 4
        case orderNotes = 5
    }
>>>>>>> 385f4f0c

    override func viewDidLoad() {
        super.viewDidLoad()
        configureTableView()
<<<<<<< HEAD
        title = viewModel.title
    }

    func configureTableView() {
        configureNibs()
    }

=======
        title = NSLocalizedString("Order #\(order.number)", comment:"Order number title")
    }

    func configureTableView() {
        configureSections()
        configureNibs()
    }

    func configureSections() {
        let orderSummary = ""
        let fulfillItems = ""
        var customerNoteTitle = NSLocalizedString("CUSTOMER PROVIDED NOTE", comment: "Customer note section title")
        let customerInfo = NSLocalizedString("CUSTOMER INFORMATION", comment: "Customer info section title")
        let paymentDetails = NSLocalizedString("PAYMENT", comment: "Payment section title")
        let orderNotes = NSLocalizedString("ORDER NOTES", comment: "Order notes section title")
        if let customerNote = order.customerNote {
            if customerNote.isEmpty {
                customerNoteTitle = ""
            }
        }
        sectionTitles = [orderSummary, fulfillItems, customerNoteTitle, customerInfo, paymentDetails, orderNotes]
    }

>>>>>>> 385f4f0c
    func configureNibs() {
        let summaryNib = UINib(nibName: OrderDetailsSummaryCell.reuseIdentifier, bundle: nil)
        tableView.register(summaryNib, forCellReuseIdentifier: OrderDetailsSummaryCell.reuseIdentifier)
        let noteNib = UINib(nibName: OrderDetailsCustomerNoteCell.reuseIdentifier, bundle: nil)
        tableView.register(noteNib, forCellReuseIdentifier: OrderDetailsCustomerNoteCell.reuseIdentifier)
<<<<<<< HEAD
        let infoNib = UINib(nibName: OrderDetailsCustomerInfoCell.reuseIdentifier, bundle: nil)
        tableView.register(infoNib, forCellReuseIdentifier: OrderDetailsCustomerInfoCell.reuseIdentifier)
        let footerNib = UINib(nibName: ShowHideFooterCell.reuseIdentifier, bundle: nil)
        tableView.register(footerNib, forHeaderFooterViewReuseIdentifier: ShowHideFooterCell.reuseIdentifier)
=======
>>>>>>> 385f4f0c
    }
}

extension OrderDetailsViewController: UITableViewDataSource {
    func numberOfSections(in tableView: UITableView) -> Int {
<<<<<<< HEAD
        return viewModel.getSectionTitles().count
    }

    func tableView(_ tableView: UITableView, numberOfRowsInSection section: Int) -> Int {
        return viewModel.rowCount(for: section)
=======
        return sectionTitles.count
    }

    func tableView(_ tableView: UITableView, numberOfRowsInSection section: Int) -> Int {
        if section == Section.summary.rawValue ||
            section == Section.fulfillment.rawValue ||
            section == Section.payment.rawValue {
        return 1
>>>>>>> 385f4f0c
    }

        if section == Section.customerNote.rawValue {
            let numberOfRows = order.customerNote?.isEmpty == false ? 1 : 0
            return numberOfRows
        }

        if section == Section.info.rawValue {
            let shippingRow = 1
            let billingRow = 1
            let showHideButtonRow = 1
            return shippingRow + billingRow + showHideButtonRow
        }

        if section == Section.orderNotes.rawValue {
            let titleRow = 1
            let addNoteRow = 1
            let totalNotes = order.notes?.count ?? 0
            return titleRow + addNoteRow + totalNotes
        }

        return 0
    }

    func tableView(_ tableView: UITableView, cellForRowAt indexPath: IndexPath) -> UITableViewCell {
<<<<<<< HEAD
        if indexPath.section == viewModel.summarySection {
            return viewModel.cellForSummarySection(indexPath: indexPath, tableView: tableView)
        }

        if indexPath.section == viewModel.customerNoteSection {
            return viewModel.cellForCustomerNoteSection(indexPath: indexPath, tableView: tableView)
        }

        if indexPath.section == viewModel.customerInfoSection {
            return viewModel.cellForCustomerInfoSection(indexPath: indexPath, tableView: tableView)
        }

        return UITableViewCell()
    }

    func tableView(_ tableView: UITableView, titleForHeaderInSection section: Int) -> String? {
        let titles = viewModel.getSectionTitles()
        return titles[section]
    }

    func tableView(_ tableView: UITableView, heightForFooterInSection section: Int) -> CGFloat {
        if section == viewModel.customerInfoSection {
            return SingleOrderViewController.sectionFooterHeight
        }
        return 0
    }

    func tableView(_ tableView: UITableView, viewForFooterInSection section: Int) -> UIView? {
        if section == viewModel.customerInfoSection {
            return viewModel.cellForShowHideFooter(tableView: tableView, section: section)
        }
        return nil
=======
        switch indexPath.section {
            case Section.summary.rawValue:
                let cell = tableView.dequeueReusableCell(withIdentifier: OrderDetailsSummaryCell.reuseIdentifier, for: indexPath) as! OrderDetailsSummaryCell
                cell.configureCell(order: order)
                return cell

            case Section.customerNote.rawValue:
                let cell = tableView.dequeueReusableCell(withIdentifier: OrderDetailsCustomerNoteCell.reuseIdentifier, for: indexPath) as! OrderDetailsCustomerNoteCell
                cell.configureCell(note: order.customerNote)
                return cell

            default:
                fatalError()
        }
    }

    func tableView(_ tableView: UITableView, titleForHeaderInSection section: Int) -> String? {
        if sectionTitles[section].isEmpty {
            return nil
        }
        return sectionTitles[section]
>>>>>>> 385f4f0c
    }
}

extension OrderDetailsViewController: UITableViewDelegate {
    func tableView(_ tableView: UITableView, didSelectRowAt indexPath: IndexPath) {
        tableView.deselectRow(at: indexPath, animated: true)
    }
}<|MERGE_RESOLUTION|>--- conflicted
+++ resolved
@@ -4,29 +4,14 @@
 
     @IBOutlet weak var tableView: UITableView!
 
-<<<<<<< HEAD
     var viewModel: OrderDetailsViewModel!
     var orderNotes: [OrderNote]?
 
     static let sectionFooterHeight = CGFloat(30)
-=======
-    var order: Order!
-    var sectionTitles = [String]()
-
-    enum Section: Int {
-        case summary = 0
-        case fulfillment = 1
-        case customerNote = 2
-        case info = 3
-        case payment = 4
-        case orderNotes = 5
-    }
->>>>>>> 385f4f0c
 
     override func viewDidLoad() {
         super.viewDidLoad()
         configureTableView()
-<<<<<<< HEAD
         title = viewModel.title
     }
 
@@ -34,64 +19,25 @@
         configureNibs()
     }
 
-=======
-        title = NSLocalizedString("Order #\(order.number)", comment:"Order number title")
-    }
-
-    func configureTableView() {
-        configureSections()
-        configureNibs()
-    }
-
-    func configureSections() {
-        let orderSummary = ""
-        let fulfillItems = ""
-        var customerNoteTitle = NSLocalizedString("CUSTOMER PROVIDED NOTE", comment: "Customer note section title")
-        let customerInfo = NSLocalizedString("CUSTOMER INFORMATION", comment: "Customer info section title")
-        let paymentDetails = NSLocalizedString("PAYMENT", comment: "Payment section title")
-        let orderNotes = NSLocalizedString("ORDER NOTES", comment: "Order notes section title")
-        if let customerNote = order.customerNote {
-            if customerNote.isEmpty {
-                customerNoteTitle = ""
-            }
-        }
-        sectionTitles = [orderSummary, fulfillItems, customerNoteTitle, customerInfo, paymentDetails, orderNotes]
-    }
-
->>>>>>> 385f4f0c
     func configureNibs() {
         let summaryNib = UINib(nibName: OrderDetailsSummaryCell.reuseIdentifier, bundle: nil)
         tableView.register(summaryNib, forCellReuseIdentifier: OrderDetailsSummaryCell.reuseIdentifier)
         let noteNib = UINib(nibName: OrderDetailsCustomerNoteCell.reuseIdentifier, bundle: nil)
         tableView.register(noteNib, forCellReuseIdentifier: OrderDetailsCustomerNoteCell.reuseIdentifier)
-<<<<<<< HEAD
         let infoNib = UINib(nibName: OrderDetailsCustomerInfoCell.reuseIdentifier, bundle: nil)
         tableView.register(infoNib, forCellReuseIdentifier: OrderDetailsCustomerInfoCell.reuseIdentifier)
         let footerNib = UINib(nibName: ShowHideFooterCell.reuseIdentifier, bundle: nil)
         tableView.register(footerNib, forHeaderFooterViewReuseIdentifier: ShowHideFooterCell.reuseIdentifier)
-=======
->>>>>>> 385f4f0c
     }
 }
 
 extension OrderDetailsViewController: UITableViewDataSource {
     func numberOfSections(in tableView: UITableView) -> Int {
-<<<<<<< HEAD
         return viewModel.getSectionTitles().count
     }
 
     func tableView(_ tableView: UITableView, numberOfRowsInSection section: Int) -> Int {
         return viewModel.rowCount(for: section)
-=======
-        return sectionTitles.count
-    }
-
-    func tableView(_ tableView: UITableView, numberOfRowsInSection section: Int) -> Int {
-        if section == Section.summary.rawValue ||
-            section == Section.fulfillment.rawValue ||
-            section == Section.payment.rawValue {
-        return 1
->>>>>>> 385f4f0c
     }
 
         if section == Section.customerNote.rawValue {
@@ -117,7 +63,6 @@
     }
 
     func tableView(_ tableView: UITableView, cellForRowAt indexPath: IndexPath) -> UITableViewCell {
-<<<<<<< HEAD
         if indexPath.section == viewModel.summarySection {
             return viewModel.cellForSummarySection(indexPath: indexPath, tableView: tableView)
         }
@@ -150,29 +95,6 @@
             return viewModel.cellForShowHideFooter(tableView: tableView, section: section)
         }
         return nil
-=======
-        switch indexPath.section {
-            case Section.summary.rawValue:
-                let cell = tableView.dequeueReusableCell(withIdentifier: OrderDetailsSummaryCell.reuseIdentifier, for: indexPath) as! OrderDetailsSummaryCell
-                cell.configureCell(order: order)
-                return cell
-
-            case Section.customerNote.rawValue:
-                let cell = tableView.dequeueReusableCell(withIdentifier: OrderDetailsCustomerNoteCell.reuseIdentifier, for: indexPath) as! OrderDetailsCustomerNoteCell
-                cell.configureCell(note: order.customerNote)
-                return cell
-
-            default:
-                fatalError()
-        }
-    }
-
-    func tableView(_ tableView: UITableView, titleForHeaderInSection section: Int) -> String? {
-        if sectionTitles[section].isEmpty {
-            return nil
-        }
-        return sectionTitles[section]
->>>>>>> 385f4f0c
     }
 }
 
