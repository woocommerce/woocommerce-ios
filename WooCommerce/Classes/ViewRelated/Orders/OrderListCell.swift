import UIKit

class OrderListCell: UITableViewCell {
    @IBOutlet var titleLabel: UILabel!
    @IBOutlet var totalLabel: UILabel!
    @IBOutlet var paymentStatusLabel: PaddedLabel!
    @IBOutlet var shippingStatusLabel: PaddedLabel!

    static let reuseIdentifier = "OrderListCell"

    func configureCell(order: Order) {
        let titleString = "#\(order.number) \(order.shippingAddress.firstName) \(order.shippingAddress.lastName)"
        let currencySymbol = order.currencySymbol
<<<<<<< HEAD
        var paymentStatusText: String
        if order.status == .custom {
            paymentStatusText = order.statusString
        } else {
            paymentStatusText = order.status.description
        }
=======
        let paymentStatusText = order.status.description
>>>>>>> 90143d08
        titleLabel.text = titleString
        titleLabel.applyTitleStyle()
        totalLabel.text = "\(currencySymbol)\(order.totalString)"
        totalLabel.applyBodyStyle()
        paymentStatusLabel.text = paymentStatusText
        paymentStatusLabel.applyStatusStyle(for: order.status)
        shippingStatusLabel.text = ""
    }

    override func setSelected(_ selected: Bool, animated: Bool) {
<<<<<<< HEAD
        let payStatusColor = paymentStatusLabel.backgroundColor
        let shipStatusColor = shippingStatusLabel.backgroundColor
        super.setSelected(selected, animated: animated)
=======
        super.setSelected(selected, animated: animated)
        let payStatusColor = paymentStatusLabel.backgroundColor
        let shipStatusColor = shippingStatusLabel.backgroundColor
>>>>>>> 90143d08
        paymentStatusLabel.backgroundColor = payStatusColor
        shippingStatusLabel.backgroundColor = shipStatusColor
    }

    override func setHighlighted(_ highlighted: Bool, animated: Bool) {
<<<<<<< HEAD
        let payStatusColor = paymentStatusLabel.backgroundColor
        let shipStatusColor = shippingStatusLabel.backgroundColor
        super.setHighlighted(highlighted, animated: animated)
=======
        super.setHighlighted(highlighted, animated: animated)
        let payStatusColor = paymentStatusLabel.backgroundColor
        let shipStatusColor = shippingStatusLabel.backgroundColor
>>>>>>> 90143d08
        paymentStatusLabel.backgroundColor = payStatusColor
        shippingStatusLabel.backgroundColor = shipStatusColor
    }
}<|MERGE_RESOLUTION|>--- conflicted
+++ resolved
@@ -11,16 +11,7 @@
     func configureCell(order: Order) {
         let titleString = "#\(order.number) \(order.shippingAddress.firstName) \(order.shippingAddress.lastName)"
         let currencySymbol = order.currencySymbol
-<<<<<<< HEAD
-        var paymentStatusText: String
-        if order.status == .custom {
-            paymentStatusText = order.statusString
-        } else {
-            paymentStatusText = order.status.description
-        }
-=======
         let paymentStatusText = order.status.description
->>>>>>> 90143d08
         titleLabel.text = titleString
         titleLabel.applyTitleStyle()
         totalLabel.text = "\(currencySymbol)\(order.totalString)"
@@ -31,29 +22,17 @@
     }
 
     override func setSelected(_ selected: Bool, animated: Bool) {
-<<<<<<< HEAD
-        let payStatusColor = paymentStatusLabel.backgroundColor
-        let shipStatusColor = shippingStatusLabel.backgroundColor
-        super.setSelected(selected, animated: animated)
-=======
         super.setSelected(selected, animated: animated)
         let payStatusColor = paymentStatusLabel.backgroundColor
         let shipStatusColor = shippingStatusLabel.backgroundColor
->>>>>>> 90143d08
         paymentStatusLabel.backgroundColor = payStatusColor
         shippingStatusLabel.backgroundColor = shipStatusColor
     }
 
     override func setHighlighted(_ highlighted: Bool, animated: Bool) {
-<<<<<<< HEAD
-        let payStatusColor = paymentStatusLabel.backgroundColor
-        let shipStatusColor = shippingStatusLabel.backgroundColor
-        super.setHighlighted(highlighted, animated: animated)
-=======
         super.setHighlighted(highlighted, animated: animated)
         let payStatusColor = paymentStatusLabel.backgroundColor
         let shipStatusColor = shippingStatusLabel.backgroundColor
->>>>>>> 90143d08
         paymentStatusLabel.backgroundColor = payStatusColor
         shippingStatusLabel.backgroundColor = shipStatusColor
     }
