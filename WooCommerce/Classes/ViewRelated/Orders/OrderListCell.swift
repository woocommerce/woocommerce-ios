import UIKit

class OrderListCell: UITableViewCell {
    @IBOutlet var titleLabel: UILabel!
    @IBOutlet var totalLabel: UILabel!
    @IBOutlet var paymentStatusLabel: PaddedLabel!
    @IBOutlet var shippingStatusLabel: PaddedLabel!

    static let reuseIdentifier = "OrderListCell"

    func configureCell(order: Order) {
        let titleString = "#\(order.number) \(order.shippingAddress.firstName) \(order.shippingAddress.lastName)"
        let currencySymbol = order.currencySymbol
<<<<<<< HEAD
        var paymentStatusText: String
        if order.status == .custom {
            paymentStatusText = order.statusString
        } else {
            paymentStatusText = order.status.description
        }
=======
        let paymentStatusText = order.status.description
>>>>>>> b409434f
        titleLabel.text = titleString
        titleLabel.applyTitleStyle()
        totalLabel.text = "\(currencySymbol)\(order.totalString)"
        totalLabel.applyBodyStyle()
        paymentStatusLabel.text = paymentStatusText
        paymentStatusLabel.applyStatusStyle(for: order.status)
        shippingStatusLabel.text = ""
    }

    override func setSelected(_ selected: Bool, animated: Bool) {
<<<<<<< HEAD
        let payStatusColor = paymentStatusLabel.backgroundColor
        let shipStatusColor = shippingStatusLabel.backgroundColor
        super.setSelected(selected, animated: animated)
=======
        super.setSelected(selected, animated: animated)
        let payStatusColor = paymentStatusLabel.backgroundColor
        let shipStatusColor = shippingStatusLabel.backgroundColor
>>>>>>> b409434f
        paymentStatusLabel.backgroundColor = payStatusColor
        shippingStatusLabel.backgroundColor = shipStatusColor
    }

    override func setHighlighted(_ highlighted: Bool, animated: Bool) {
<<<<<<< HEAD
        let payStatusColor = paymentStatusLabel.backgroundColor
        let shipStatusColor = shippingStatusLabel.backgroundColor
        super.setHighlighted(highlighted, animated: animated)
=======
        super.setHighlighted(highlighted, animated: animated)
        let payStatusColor = paymentStatusLabel.backgroundColor
        let shipStatusColor = shippingStatusLabel.backgroundColor
>>>>>>> b409434f
        paymentStatusLabel.backgroundColor = payStatusColor
        shippingStatusLabel.backgroundColor = shipStatusColor
    }
}<|MERGE_RESOLUTION|>--- conflicted
+++ resolved
@@ -11,16 +11,8 @@
     func configureCell(order: Order) {
         let titleString = "#\(order.number) \(order.shippingAddress.firstName) \(order.shippingAddress.lastName)"
         let currencySymbol = order.currencySymbol
-<<<<<<< HEAD
-        var paymentStatusText: String
-        if order.status == .custom {
-            paymentStatusText = order.statusString
-        } else {
-            paymentStatusText = order.status.description
-        }
-=======
         let paymentStatusText = order.status.description
->>>>>>> b409434f
+
         titleLabel.text = titleString
         titleLabel.applyTitleStyle()
         totalLabel.text = "\(currencySymbol)\(order.totalString)"
@@ -31,29 +23,21 @@
     }
 
     override func setSelected(_ selected: Bool, animated: Bool) {
-<<<<<<< HEAD
+        super.setSelected(selected, animated: animated)
+
         let payStatusColor = paymentStatusLabel.backgroundColor
         let shipStatusColor = shippingStatusLabel.backgroundColor
-        super.setSelected(selected, animated: animated)
-=======
-        super.setSelected(selected, animated: animated)
-        let payStatusColor = paymentStatusLabel.backgroundColor
-        let shipStatusColor = shippingStatusLabel.backgroundColor
->>>>>>> b409434f
+
         paymentStatusLabel.backgroundColor = payStatusColor
         shippingStatusLabel.backgroundColor = shipStatusColor
     }
 
     override func setHighlighted(_ highlighted: Bool, animated: Bool) {
-<<<<<<< HEAD
+        super.setHighlighted(highlighted, animated: animated)
+
         let payStatusColor = paymentStatusLabel.backgroundColor
         let shipStatusColor = shippingStatusLabel.backgroundColor
-        super.setHighlighted(highlighted, animated: animated)
-=======
-        super.setHighlighted(highlighted, animated: animated)
-        let payStatusColor = paymentStatusLabel.backgroundColor
-        let shipStatusColor = shippingStatusLabel.backgroundColor
->>>>>>> b409434f
+
         paymentStatusLabel.backgroundColor = payStatusColor
         shippingStatusLabel.backgroundColor = shipStatusColor
     }
