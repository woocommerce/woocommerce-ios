--- conflicted
+++ resolved
@@ -514,30 +514,24 @@
         if splitViewController?.isCollapsed == true {
             tableView.deselectRow(at: orderIndexPath, animated: false)
         } else {
-<<<<<<< HEAD
-            tableView.selectRow(at: selectedIndexPath, animated: false, scrollPosition: .middle)
-        }
-    }
-
-    /// Checks to see if there is a selected order ID, and selects its order.
-    /// Otherwise, try to select first item.
-=======
             tableView.selectRow(at: orderIndexPath, animated: false, scrollPosition: .none)
         }
     }
 
     /// Checks to see if the selected item is still at the same index in the list and resets its state & auto-selects the first item if not.
->>>>>>> ffe64865
     ///
     func checkSelectedItem() {
-        guard let orderID = selectedOrderID else {
+        guard let indexPath = selectedIndexPath, let orderID = selectedOrderID else {
+            return selectFirstItemIfPossible()
+        }
+
+        guard let objectID = dataSource.itemIdentifier(for: indexPath),
+            let orderDetailsViewModel = viewModel.detailsViewModel(withID: objectID) else {
+            return selectFirstItemIfPossible()
+        }
+
+        if orderDetailsViewModel.order.orderID != orderID {
             selectFirstItemIfPossible()
-            return
-        }
-        let selected = selectOrder(for: orderID, canSwitchDetails: true)
-        if !selected {
-            selectedIndexPath = nil
-            switchDetailsHandler([], 0, nil)
         }
     }
 
@@ -581,25 +575,6 @@
 
 extension OrderListViewController {
     /// Adds ability to select any order
-<<<<<<< HEAD
-    @discardableResult
-    func selectOrder(for orderID: Int64, canSwitchDetails: Bool) -> Bool {
-        let itemIdentifiers = dataSource.snapshot().itemIdentifiers
-        for identifier in itemIdentifiers {
-            if let detailsViewModel = viewModel.detailsViewModel(withID: identifier),
-               detailsViewModel.order.orderID == orderID,
-               let indexPath = dataSource.indexPath(for: identifier) {
-                let orderNotAlreadySelected = selectedOrderID != orderID
-                let indexPathNotAlreadySelected = selectedIndexPath != indexPath
-                let shouldSwitchDetails = orderNotAlreadySelected || indexPathNotAlreadySelected
-                if canSwitchDetails && shouldSwitchDetails {
-                    switchDetailsHandler([detailsViewModel], 0, nil)
-                }
-                selectedOrderID = orderID
-                selectedIndexPath = indexPath
-                highlightSelectedRowIfNeeded()
-                return true
-=======
     /// Used when opening an order with deep link
     /// - Parameter orderID: ID of the order to select in the list.
     /// - Returns: Whether the order to select is in the list already (i.e. the order has been fetched and exists locally).
@@ -627,10 +602,8 @@
             guard let self else { return }
             if hasBeenSelected {
                 onOrderSelected(id: order.orderID)
->>>>>>> ffe64865
-            }
-        }
-        return false
+            }
+        }
     }
 }
 
