import Combine
import Yosemite
import class AutomatticTracks.CrashLogging
import protocol Storage.StorageManagerType

/// ViewModel for `OrderListViewController`.
///
/// This is an incremental WIP. Eventually, we should move all the data loading in here.
///
/// Important: The `OrdersViewController` **owned** by `OrdersTabbedViewController` currently
/// does not get deallocated when switching sites. This `ViewModel` should consider that and not
/// keep site-specific information as much as possible. For example, we shouldn't keep `siteID`
/// in here but grab it from the `SessionManager` when we need it. Hopefully, we will be able to
/// fix this in the future.
///
/// ## Work In Progress
///
/// This does not do anything at the moment. We will integrate `FetchResultsSnapshotsProvider`
/// in here next.
///
final class OrderListViewModel {
    private let stores: StoresManager
    private let storageManager: StorageManagerType
    private let pushNotificationsManager: PushNotesManager
    private let notificationCenter: NotificationCenter

    /// Used for cancelling the observer for Remote Notifications when `self` is deallocated.
    ///
    private var foregroundNotificationsSubscription: AnyCancellable?

    /// The block called if self requests a resynchronization of the first page. The
    /// resynchronization should only be done if the view is visible.
    ///
    var onShouldResynchronizeIfViewIsVisible: (() -> ())?

    /// The block called if new filters are applied
    ///
    var onShouldResynchronizeIfNewFiltersAreApplied: (() -> ())?

    /// Filters applied to the order list.
    ///
    private(set) var filters: FilterOrderListViewModel.Filters? {
        didSet {
            if filters != oldValue {
                onShouldResynchronizeIfNewFiltersAreApplied?()
            }
        }
    }

    private let siteID: Int64

    /// Used for tracking whether the app was _previously_ in the background.
    ///
    private var isAppActive: Bool = true

    private var isCODEnabled: Bool {
        guard let codGateway = storageManager.viewStorage.loadPaymentGateway(siteID: siteID, gatewayID: "cod")?.toReadOnly() else {
            return false
        }
        return codGateway.enabled
    }

    private var isIPPSupportedCountry: Bool {
        CardPresentConfigurationLoader().configuration.isSupportedCountry
    }

    /// Results controller that fetches any IPP transactions via WooCommerce Payments
    ///
    private lazy var IPPOrdersResultsController: ResultsController<StorageOrder> = {
        let paymentGateway = Constants.paymentMethodID
        let predicate = NSPredicate(
            format: "siteID == %lld AND paymentMethodID == %@",
            argumentArray: [siteID, paymentGateway]
        )
        return ResultsController<StorageOrder>(storageManager: storageManager, matching: predicate, sortedBy: [])
    }()

    /// Results controller that fetches IPP transactions via WooCommerce Payments, within the last 30 days
    ///
    private lazy var recentIPPOrdersResultsController: ResultsController<StorageOrder> = {
        let today = Date()
        let paymentGateway = Constants.paymentMethodID
        let thirtyDaysBeforeToday = Calendar.current.date(
            byAdding: .day,
            value: -30,
            to: today
        ) ?? Date()

        let predicate = NSPredicate(
            format: "siteID == %lld AND paymentMethodID == %@ AND datePaid >= %@",
            argumentArray: [siteID, paymentGateway, thirtyDaysBeforeToday]
        )

        return ResultsController<StorageOrder>(storageManager: storageManager, matching: predicate, sortedBy: [])
    }()

    /// Used for looking up the `OrderStatus` to show in the `OrderTableViewCell`.
    ///
    /// The `OrderStatus` data is fetched from the API by `OrdersTabbedViewModel`.
    ///
    private lazy var statusResultsController: ResultsController<StorageOrderStatus> = {
        let descriptor = NSSortDescriptor(key: "slug", ascending: true)
        let predicate = NSPredicate(format: "siteID == %lld", siteID)

        return ResultsController<StorageOrderStatus>(storageManager: storageManager, matching: predicate, sortedBy: [descriptor])
    }()

    /// The current list of order statuses for the default site
    ///
    private var currentSiteStatuses: [OrderStatus] {
        return statusResultsController.fetchedObjects
    }

    private lazy var snapshotsProvider: FetchResultSnapshotsProvider<StorageOrder> = .init(storageManager: self.storageManager, query: createQuery())

    /// Emits snapshots of orders that should be displayed in the table view.
    var snapshot: AnyPublisher<FetchResultSnapshot, Never> {
        snapshotsProvider.snapshot
    }

    /// Set when sync fails, and used to display an error loading data banner
    ///
    @Published var hasErrorLoadingData: Bool = false

    /// Determines what top banner should be shown
    ///
    @Published private(set) var topBanner: TopBanner = .none

    /// If true, no orders banner will be shown as the user has told us that they are not interested in this information.
    /// It is persisted through app sessions.
    ///
    @Published var hideOrdersBanners: Bool = true

    /// If true, no IPP feedback banner will be shown as the user has told us that they are not interested in this information.
    /// It is persisted through app sessions.
    /// 
    @Published var hideIPPFeedbackBanner: Bool = true

    init(siteID: Int64,
         stores: StoresManager = ServiceLocator.stores,
         storageManager: StorageManagerType = ServiceLocator.storageManager,
         pushNotificationsManager: PushNotesManager = ServiceLocator.pushNotesManager,
         notificationCenter: NotificationCenter = .default,
         filters: FilterOrderListViewModel.Filters?) {
        self.siteID = siteID
        self.stores = stores
        self.storageManager = storageManager
        self.pushNotificationsManager = pushNotificationsManager
        self.notificationCenter = notificationCenter
        self.filters = filters

        if ServiceLocator.featureFlagService.isFeatureFlagEnabled(.IPPInAppFeedbackBanner) && !hideIPPFeedbackBanner {
            topBanner = .IPPFeedback
        }
    }

    deinit {
        stopObservingForegroundRemoteNotifications()
    }

    /// Start fetching DB results and forward new changes to the given `tableView`.
    ///
    /// This is the main activation method for this ViewModel. This should only be called once.
    /// And only when the corresponding view was loaded.
    ///
    func activate() {
        setupStatusResultsController()
        startReceivingSnapshots()

        notificationCenter.addObserver(self, selector: #selector(handleAppDeactivation),
                                       name: UIApplication.willResignActiveNotification, object: nil)
        notificationCenter.addObserver(self, selector: #selector(handleAppActivation),
                                       name: UIApplication.didBecomeActiveNotification, object: nil)

        observeForegroundRemoteNotifications()
        bindTopBannerState()
    }

    func dismissOrdersBanner() {
        let action = AppSettingsAction.updateFeedbackStatus(type: .ordersCreation,
                                               status: .dismissed) { [weak self] result in
            if let error = result.failure {
                ServiceLocator.crashLogging.logError(error)
            }

            self?.hideOrdersBanners = true
        }

        stores.dispatch(action)
    }

    func updateBannerVisibility() {
        if ServiceLocator.featureFlagService.isFeatureFlagEnabled(.IPPInAppFeedbackBanner) {
            syncIPPBannerVisibility()
            loadOrdersBannerVisibility()
        } else {
            loadOrdersBannerVisibility()
        }
    }

    /// Starts the snapshotsProvider, logging any errors.
    private func startReceivingSnapshots() {
        do {
            try snapshotsProvider.start()
        } catch {
            ServiceLocator.crashLogging.logError(error)
        }
    }

    private func loadOrdersBannerVisibility() {
        let action = AppSettingsAction.loadFeedbackVisibility(type: .ordersCreation) { [weak self] result in
            switch result {
            case .success(let visible):
                self?.hideOrdersBanners = !visible
            case.failure(let error):
                self?.hideOrdersBanners = true
                ServiceLocator.crashLogging.logError(error)
            }
        }

        stores.dispatch(action)
    }

    // This is a temporary method in order to update the IPP feedback status to `.pending`, and
    // then load feedback visibility. We need to reset the banner status on UserDefaults for
    // the banner to appear again for testing purposes.
    private func syncIPPBannerVisibility() {
        let action = AppSettingsAction.updateFeedbackStatus(type: .inPersonPayments, status: .pending) { _ in
            self.loadIPPFeedbackBannerVisibility()
            self.fetchIPPTransactions()
        }
        stores.dispatch(action)
    }

    private func loadIPPFeedbackBannerVisibility() {
        let action = AppSettingsAction.loadFeedbackVisibility(type: .inPersonPayments) { [weak self] result in
            switch result {
            case .success(let visible):
                self?.hideIPPFeedbackBanner = !visible
            case .failure(let error):
                self?.hideIPPFeedbackBanner = true
                ServiceLocator.crashLogging.logError(error)
            }
        }
        self.stores.dispatch(action)
    }

    @objc private func handleAppDeactivation() {
        isAppActive = false
    }

    /// Request a resynchornization if the app was previously in the background.
    ///
    @objc private func handleAppActivation() {
        guard !isAppActive else {
            return
        }

        isAppActive = true
        onShouldResynchronizeIfViewIsVisible?()
    }

    /// Returns what `OrderAction` should be used when synchronizing.
    func synchronizationAction(siteID: Int64,
                               pageNumber: Int,
                               pageSize: Int,
                               reason: OrderListSyncActionUseCase.SyncReason?,
                               completionHandler: @escaping (TimeInterval, Error?) -> Void) -> OrderAction {
        let useCase = OrderListSyncActionUseCase(siteID: siteID,
                                                 filters: filters)
        return useCase.actionFor(pageNumber: pageNumber,
                                 pageSize: pageSize,
                                 reason: reason,
                                 completionHandler: completionHandler)
    }

    private func fetchIPPTransactions() {
        do {
            try IPPOrdersResultsController.performFetch()
            try recentIPPOrdersResultsController.performFetch()
        } catch {
            DDLogError("Error fetching IPP transactions: \(error)")
        }
    }

    func feedbackBannerSurveySource() -> SurveyViewController.Source? {
        if isCODEnabled && isIPPSupportedCountry {
            let hasResults = IPPOrdersResultsController.fetchedObjects.isEmpty ? false : true

            /// In order to filter WCPay transactions processed through IPP within the last 30 days,
            /// we check if these contain `receipt_url` in their metadata, unlike those processed through a website,
            /// which doesn't
            ///
            let IPPTransactionsFound = recentIPPOrdersResultsController.fetchedObjects.filter({
                $0.customFields.contains(where: {$0.key == Constants.receiptURLKey }) &&
                $0.paymentMethodTitle == Constants.paymentMethodTitle})
            let IPPresultsCount = IPPTransactionsFound.count

            if !hasResults {
<<<<<<< HEAD
                 print("0 transactions. Banner 1 shown")
             } else if IPPresultsCount < Constants.numberOfTransactions {
                 print("< 10 transactions within 30 days. Banner 2 shown")
             } else if IPPresultsCount >= Constants.numberOfTransactions {
                 print(">= 10 transactions within 30 days. Banner 3 shown")
             }
            // TODO: Move to view controller
            // TODO: Campaign must be variable
            ServiceLocator.analytics.track(event: .InPersonPaymentsFeedbackBanner.shown(
                source: .orderList,
                campaign: .inPersonPaymentsCashOnDelivery)
            )
=======
                return .IPP_COD
            } else if IPPresultsCount < Constants.numberOfTransactions {
                return .IPP_firstTransaction
            } else if IPPresultsCount >= Constants.numberOfTransactions {
                return .IPP_powerUsers
            }
>>>>>>> c487172f
        }
        return nil
    }

    private func createQuery() -> FetchResultSnapshotsProvider<StorageOrder>.Query {
        let predicateStatus: NSPredicate = {
            let excludeSearchCache = NSPredicate(format: "exclusiveForSearch = false")
            let excludeNonMatchingStatus = filters?.orderStatus.map { NSPredicate(format: "statusKey IN %@", $0.map { $0.rawValue }) }

            let predicates = [excludeSearchCache, excludeNonMatchingStatus].compactMap { $0 }
            return NSCompoundPredicate(andPredicateWithSubpredicates: predicates)
        }()

        let predicateDateRanges: NSPredicate = {
            var startDateRangePredicate: NSPredicate?
            if let startDate = filters?.dateRange?.computedStartDate {
                startDateRangePredicate = NSPredicate(format: "dateCreated >= %@", startDate as NSDate)
            }

            var endDateRangePredicate: NSPredicate?
            if let endDate = filters?.dateRange?.computedStartDate {
                endDateRangePredicate = NSPredicate(format: "dateCreated <= %@", endDate as NSDate)
            }

            let predicates = [startDateRangePredicate, endDateRangePredicate].compactMap { $0 }
            return NSCompoundPredicate(andPredicateWithSubpredicates: predicates)
        }()

        let siteIDPredicate = NSPredicate(format: "siteID = %lld", siteID)
        let queryPredicate = NSCompoundPredicate(andPredicateWithSubpredicates: [siteIDPredicate, predicateStatus, predicateDateRanges])

        return FetchResultSnapshotsProvider<StorageOrder>.Query(
            sortDescriptor: NSSortDescriptor(keyPath: \StorageOrder.dateCreated, ascending: false),
            predicate: queryPredicate,
            sectionNameKeyPath: "\(#selector(StorageOrder.normalizedAgeAsString))"
        )
    }

    func updateFilters(filters: FilterOrderListViewModel.Filters?) {
        self.filters = filters
    }
}

// MARK: - In-Person Payments Feedback Banner

extension OrderListViewModel {
    func dismissIPPFeedbackBanner(remindAfterDays: Int?) {
        //  Updates the IPP feedback banner status as dismissed
        let updateFeedbackStatus = AppSettingsAction.updateFeedbackStatus(type: .inPersonPayments, status: .dismissed) { [weak self] _ in
            self?.hideIPPFeedbackBanner = true
        }
        stores.dispatch(updateFeedbackStatus)

        //  Updates the IPP feedback banner status to be reminded later, or never
        let updateBannerVisibility = AppSettingsAction.setFeatureAnnouncementDismissed(
            campaign: .inPersonPaymentsCashOnDelivery, // TODO: Pass this dynamically, as we have 3 options
            remindAfterDays: remindAfterDays,
            onCompletion: nil
        )
        stores.dispatch(updateBannerVisibility)
    }

    func IPPFeedbackBannerRemindMeLaterTapped() {
        dismissIPPFeedbackBanner(remindAfterDays: Constants.remindIPPBannerDismissalAfterDays)
        
    }

    func IPPFeedbackBannerDontShowAgainTapped() {
        dismissIPPFeedbackBanner(remindAfterDays: nil)
    }

    func IPPFeedbackBannerWasDismissed() {
        dismissIPPFeedbackBanner(remindAfterDays: nil)
    }
}

// MARK: - Remote Notifications Observation

private extension OrderListViewModel {
    /// Watch for "new order" Remote Notifications that are received while the app is in the
    /// foreground.
    ///
    /// A refresh will be requested when receiving them.
    ///
    func observeForegroundRemoteNotifications() {
        foregroundNotificationsSubscription = pushNotificationsManager.foregroundNotifications.sink { [weak self] notification in
            guard notification.kind == .storeOrder else {
                return
            }

            self?.onShouldResynchronizeIfViewIsVisible?()
        }
    }

    func stopObservingForegroundRemoteNotifications() {
        foregroundNotificationsSubscription?.cancel()
    }
}

// MARK: - Order Status

private extension OrderListViewModel {
    /// Setup: Status Results Controller
    ///
    func setupStatusResultsController() {
        do {
            try statusResultsController.performFetch()
        } catch {
            ServiceLocator.crashLogging.logError(error)
        }
    }

    func lookUpOrderStatus(for order: Order) -> OrderStatus? {
        return currentSiteStatuses.first(where: { $0.status == order.status })
    }
}

// MARK: - Banners

extension OrderListViewModel {
    /// Figures out what top banner should be shown based on the view model internal state.
    ///
    private func bindTopBannerState() {
        let errorState = $hasErrorLoadingData.removeDuplicates()

        Publishers.CombineLatest3(errorState, $hideIPPFeedbackBanner, $hideOrdersBanners)
            .map { hasError, hasDismissedIPPFeedbackBanner, hasDismissedOrdersBanners -> TopBanner in

                guard !hasError else {
                    return .error
                }

                guard hasDismissedIPPFeedbackBanner else {
                    return .IPPFeedback
                }

                return hasDismissedOrdersBanners ? .none : .orderCreation
            }
            .assign(to: &$topBanner)
    }
}

// MARK: - TableView Support

extension OrderListViewModel {

    /// Creates an `OrderListCellViewModel` for the `Order` pointed to by `objectID`.
    func cellViewModel(withID objectID: FetchResultSnapshotObjectID) -> OrderListCellViewModel? {
        guard let order = snapshotsProvider.object(withID: objectID) else {
            return nil
        }

        let status = lookUpOrderStatus(for: order)

        return OrderListCellViewModel(order: order, status: status)
    }

    /// Creates an `OrderDetailsViewModel` for the `Order` pointed to by `objectID`.
    func detailsViewModel(withID objectID: FetchResultSnapshotObjectID) -> OrderDetailsViewModel? {
        guard let order = snapshotsProvider.object(withID: objectID) else {
            return nil
        }

        return OrderDetailsViewModel(order: order)
    }

    /// Returns the corresponding section title for the given identifier.
    func sectionTitleFor(sectionIdentifier: String) -> String? {
        Age(rawValue: sectionIdentifier)?.description
    }
}

// MARK: Definitions
extension OrderListViewModel {
    /// Possible top banners this view model can show.
    ///
    enum TopBanner {
        case error
        case orderCreation
        case IPPFeedback
        case none
    }
}

// MARK: IPP feedback constants
private extension OrderListViewModel {
    enum Constants {
        static let paymentMethodID = "woocommerce_payments"
        static let paymentMethodTitle = "WooCommerce In-Person Payments"
        static let receiptURLKey = "receipt_url"
        static let numberOfTransactions = 10
        static let remindIPPBannerDismissalAfterDays = 7
    }
}<|MERGE_RESOLUTION|>--- conflicted
+++ resolved
@@ -297,27 +297,18 @@
             let IPPresultsCount = IPPTransactionsFound.count
 
             if !hasResults {
-<<<<<<< HEAD
-                 print("0 transactions. Banner 1 shown")
-             } else if IPPresultsCount < Constants.numberOfTransactions {
-                 print("< 10 transactions within 30 days. Banner 2 shown")
-             } else if IPPresultsCount >= Constants.numberOfTransactions {
-                 print(">= 10 transactions within 30 days. Banner 3 shown")
-             }
+                return .IPP_COD
+            } else if IPPresultsCount < Constants.numberOfTransactions {
+                return .IPP_firstTransaction
+            } else if IPPresultsCount >= Constants.numberOfTransactions {
+                return .IPP_powerUsers
+            }
             // TODO: Move to view controller
             // TODO: Campaign must be variable
             ServiceLocator.analytics.track(event: .InPersonPaymentsFeedbackBanner.shown(
                 source: .orderList,
                 campaign: .inPersonPaymentsCashOnDelivery)
             )
-=======
-                return .IPP_COD
-            } else if IPPresultsCount < Constants.numberOfTransactions {
-                return .IPP_firstTransaction
-            } else if IPPresultsCount >= Constants.numberOfTransactions {
-                return .IPP_powerUsers
-            }
->>>>>>> c487172f
         }
         return nil
     }
@@ -382,7 +373,6 @@
 
     func IPPFeedbackBannerRemindMeLaterTapped() {
         dismissIPPFeedbackBanner(remindAfterDays: Constants.remindIPPBannerDismissalAfterDays)
-        
     }
 
     func IPPFeedbackBannerDontShowAgainTapped() {
