--- conflicted
+++ resolved
@@ -227,21 +227,8 @@
     // Requests if the In-Person Payments feedback banner should be shown,
     // in which case we proceed to sync the view model by fetching transactions
     private func syncIPPBannerVisibility() {
-<<<<<<< HEAD
-        let action = AppSettingsAction.loadFeedbackVisibility(type: .IPP) { [weak self] visibility in
+        let action = AppSettingsAction.loadFeedbackVisibility(type: .inPersonPayments) { [weak self] visibility in
             switch visibility {
-=======
-        let action = AppSettingsAction.updateFeedbackStatus(type: .inPersonPayments, status: .pending) { _ in
-            self.loadIPPFeedbackBannerVisibility()
-            self.fetchIPPTransactions()
-        }
-        stores.dispatch(action)
-    }
-
-    private func loadIPPFeedbackBannerVisibility() {
-        let action = AppSettingsAction.loadFeedbackVisibility(type: .inPersonPayments) { [weak self] result in
-            switch result {
->>>>>>> 19b2742f
             case .success(let visible):
                 self?.hideIPPFeedbackBanner = !visible
                 self?.fetchIPPTransactions()
@@ -433,14 +420,14 @@
 
     func IPPFeedbackBannerWasSubmitted() {
         //  Updates the IPP feedback banner status as given
-        let updateFeedbackStatus = AppSettingsAction.updateFeedbackStatus(type: .IPP, status: .given(Date())) { [weak self] _ in
+        let updateFeedbackStatus = AppSettingsAction.updateFeedbackStatus(type: .inPersonPayments, status: .given(Date())) { [weak self] _ in
             self?.hideIPPFeedbackBanner = true
         }
         stores.dispatch(updateFeedbackStatus)
 
         //  Updates the IPP feedback banner status to not be reminded again
         let updateBannerVisibility = AppSettingsAction.setFeatureAnnouncementDismissed(
-            campaign: .IPP,
+            campaign: .inPersonPaymentsPowerUsers,
             remindAfterDays: nil,
             onCompletion: nil
         )
