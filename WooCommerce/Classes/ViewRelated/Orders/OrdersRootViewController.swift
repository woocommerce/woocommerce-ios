--- conflicted
+++ resolved
@@ -156,17 +156,12 @@
         presentDetails(for: Int64(orderID), siteID: Int64(siteID), note: note)
     }
 
-<<<<<<< HEAD
-    func selectOrder(for orderID: Int64) {
-        ordersViewController.selectOrder(for: orderID, canSwitchDetails: false)
-=======
     /// Selects the order given the ID from the order list view if the order exists locally.
     /// - Parameter orderID: ID of the order to select in the list.
     /// - Returns: Whether the order to select is in the list already (i.e. the order has been fetched and exists locally).
     @discardableResult
     func selectOrderFromListIfPossible(for orderID: Int64) -> Bool {
         ordersViewController.selectOrderFromListIfPossible(for: orderID)
->>>>>>> ffe64865
     }
 
     func presentDetails(for orderID: Int64, siteID: Int64, note: Note? = nil) {
