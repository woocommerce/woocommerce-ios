import UIKit
import Yosemite
import Combine
import protocol Storage.StorageManagerType
import Experiments

/// The root tab controller for Orders, which contains the `OrderListViewController` .
///
final class OrdersRootViewController: UIViewController {

    // The stack view which will contain the top bar filters and the order list.
    @IBOutlet private weak var stackView: UIStackView!

    // MARK: Child view controller
    private lazy var orderListViewModel = OrderListViewModel(siteID: siteID, filters: filters)

    private lazy var ordersViewController = OrderListViewController(
        siteID: siteID,
        title: Localization.defaultOrderListTitle,
        viewModel: orderListViewModel,
        switchDetailsHandler: handleSwitchingDetails(viewModel:)
    )

    // Used to trick the navigation bar for large title (ref: issue 3 in p91TBi-45c-p2).
    private let hiddenScrollView = UIScrollView()

    private let siteID: Int64

    private let analytics = ServiceLocator.analytics

    /// Stores any active observation.
    ///
    private var subscriptions = Set<AnyCancellable>()

    private let barcodeSKUScannerProductFinder: BarcodeSKUScannerProductFinder

    /// The top bar for apply filters, that will be embedded inside the stackview, on top of everything.
    ///
    private var filtersBar: FilteredOrdersHeaderBar = {
        let filteredOrdersBar: FilteredOrdersHeaderBar = FilteredOrdersHeaderBar.instantiateFromNib()
        filteredOrdersBar.backgroundColor = .listForeground(modal: false)
        return filteredOrdersBar
    }()

    private var filters: FilterOrderListViewModel.Filters = FilterOrderListViewModel.Filters() {
        didSet {
            if filters != oldValue {
                updateLocalOrdersSettings(filters: filters)
                filtersBar.setNumberOfFilters(filters.numberOfActiveFilters)
                orderListViewModel.updateFilters(filters: filters)
            }
        }
    }

    private let storageManager: StorageManagerType

    /// Used for looking up the `OrderStatus` to show in the `Order Filters`.
    ///
    /// The `OrderStatus` data is fetched from the API by `OrderListViewModel`.
    ///
    private lazy var statusResultsController: ResultsController<StorageOrderStatus> = {
        let descriptor = NSSortDescriptor(key: "slug", ascending: true)
        let predicate = NSPredicate(format: "siteID == %lld", siteID)

        return ResultsController<StorageOrderStatus>(storageManager: storageManager, matching: predicate, sortedBy: [descriptor])
    }()

    private let featureFlagService: FeatureFlagService

    private let orderDurationRecorder: OrderDurationRecorderProtocol

    private var barcodeScannerCoordinator: ProductSKUBarcodeScannerCoordinator?

    // MARK: View Lifecycle

    init(siteID: Int64,
         storageManager: StorageManagerType = ServiceLocator.storageManager,
         orderDurationRecorder: OrderDurationRecorderProtocol = OrderDurationRecorder.shared,
         barcodeSKUScannerProductFinder: BarcodeSKUScannerProductFinder = BarcodeSKUScannerProductFinder()) {
        self.siteID = siteID
        self.storageManager = storageManager
        self.featureFlagService = ServiceLocator.featureFlagService
        self.orderDurationRecorder = orderDurationRecorder
        self.barcodeSKUScannerProductFinder = barcodeSKUScannerProductFinder
        super.init(nibName: Self.nibName, bundle: nil)

        configureTitle()

        if !featureFlagService.isFeatureFlagEnabled(.splitViewInOrdersTab) {
            configureTabBarItem()
        }
    }

    required init?(coder: NSCoder) {
        fatalError("init(coder:) has not been implemented")
    }

    override func viewDidLoad() {
        super.viewDidLoad()
        configureTitle()
        configureView()
        configureNavigationButtons()
        configureFiltersBar()
        configureChildViewController()

        /// We sync the local order settings for configuring local statuses and date range filters.
        /// If there are some info stored when this screen is loaded, the data will be updated using the stored filters.
        ///
        syncLocalOrdersSettings { [weak self] _ in
            guard let self = self else { return }
            self.configureStatusResultsController()
        }
    }

    override func viewWillAppear(_ animated: Bool) {
        super.viewWillAppear(animated)

        // Clears application icon badge
        ServiceLocator.pushNotesManager.resetBadgeCount(type: .storeOrder)
    }

    override var shouldShowOfflineBanner: Bool {
        if featureFlagService.isFeatureFlagEnabled(.splitViewInOrdersTab) {
            return false
        }
        return true
    }

    /// Shows `SearchViewController`.
    ///
    @objc private func displaySearchOrders() {
        analytics.track(.ordersListSearchTapped)

        let searchViewController = SearchViewController<OrderTableViewCell, OrderSearchUICommand>(storeID: siteID,
                                                                                                  command: OrderSearchUICommand(siteID: siteID),
                                                                                                  cellType: OrderTableViewCell.self,
                                                                                                  cellSeparator: .singleLine)
        let navigationController = WooNavigationController(rootViewController: searchViewController)

        present(navigationController, animated: true, completion: nil)
    }

    /// Presents the Details for the Notification with the specified Identifier.
    ///
    func presentDetails(for note: Note) {
        guard let orderID = note.meta.identifier(forKey: .order),
              let siteID = note.meta.identifier(forKey: .site) else {
            DDLogError("## Notification with [\(note.noteID)] lacks its OrderID!")
            return
        }

        presentDetails(for: Int64(orderID), siteID: Int64(siteID), note: note)
    }

    func presentDetails(for orderID: Int64, siteID: Int64, note: Note? = nil) {
        let loaderViewController = OrderLoaderViewController(orderID: Int64(orderID), siteID: Int64(siteID), note: note)
        navigationController?.pushViewController(loaderViewController, animated: true)
    }

    /// Presents the Order Creation flow.
    ///
    @objc func presentOrderCreationFlow() {
        let viewModel = EditableOrderViewModel(siteID: siteID)
        setupNavigation(viewModel: viewModel)
    }

    /// Presents the Order Creation flow with a scanned Product
    ///
    private func presentOrderCreationFlowWithScannedProduct(with productID: Int64) {
        let viewModel = EditableOrderViewModel(siteID: siteID, initialProductID: productID)
        setupNavigation(viewModel: viewModel)
    }

    /// Coordinates the navigation between the different views involved in Order Creation, Editing, and Details
    ///
    private func setupNavigation(viewModel: EditableOrderViewModel) {
        guard let navigationController = navigationController else {
            return
        }

        let viewController = OrderFormHostingController(viewModel: viewModel)

        viewModel.onFinished = { [weak self] order in
            guard let self = self else { return }

            self.dismiss(animated: true) {
                self.navigateToOrderDetail(order)
            }
        }

        if ServiceLocator.featureFlagService.isFeatureFlagEnabled(.splitViewInOrdersTab) {
            let newOrderNavigationController = WooNavigationController(rootViewController: viewController)
            navigationController.present(newOrderNavigationController, animated: true)
        } else {
            viewController.hidesBottomBarWhenPushed = true
            navigationController.pushViewController(viewController, animated: true)
        }

        ServiceLocator.analytics.track(event: WooAnalyticsEvent.Orders.orderAddNew())
        orderDurationRecorder.startRecording()
    }

    /// Presents the Order Creation flow when a product is scanned
    ///
    @objc func presentOrderCreationFlowByProductScanning() {
        ServiceLocator.analytics.track(event: WooAnalyticsEvent.Orders.orderAddNewFromBarcodeScanningTapped())

        guard let navigationController = navigationController else {
            return
        }

        let productSKUBarcodeScannerCoordinator = ProductSKUBarcodeScannerCoordinator(sourceNavigationController: navigationController,
                                                                                      onSKUBarcodeScanned: { [weak self] scannedBarcode in
<<<<<<< HEAD
            ServiceLocator.analytics.track(event: WooAnalyticsEvent.Orders.barcodeScanningSuccess(from: .orderList))

=======
            self?.configureLeftButtonItemAsLoader()
>>>>>>> 8c390f57
            self?.handleScannedBarcode(scannedBarcode) { [weak self] result in
                guard let self = self else { return }
                self.configureLeftButtonItemAsProductScanningButton()
                switch result {
                case let .success(product):
                    self.analytics.track(event: WooAnalyticsEvent.Orders.orderProductAdd(flow: .creation,
                                                                                    source: .orderList,
                                                                                    addedVia: .scanning))
                    self.presentOrderCreationFlowWithScannedProduct(with: product.productID)
                case .failure:
                    self.displayScannedProductErrorNotice()
                }
            }
        })
        barcodeScannerCoordinator = productSKUBarcodeScannerCoordinator
        productSKUBarcodeScannerCoordinator.start()
    }

    /// Handles the result of scanning a barcode
    ///
    /// - Parameters:
    ///   - scannedBarcode: The scanned barcode
    ///   - onCompletion: The closure to be trigged when the scanning completes. Succeeds with a Product, or fails with an Error.
    private func handleScannedBarcode(_ scannedBarcode: ScannedBarcode, onCompletion: @escaping ((Result<Product, Error>) -> Void)) {
        Task {
            do {
                let matchedProduct = try await barcodeSKUScannerProductFinder.findProduct(from: scannedBarcode, siteID: siteID, source: .orderList)
                onCompletion(.success(matchedProduct))
            } catch {
                onCompletion(.failure(error))
            }
        }
    }

    /// Presents an Error notice
    ///
    private func displayScannedProductErrorNotice() {
        let notice = Notice(title: Localization.scannedProductErrorNoticeMessage,
                            feedbackType: .error,
                            actionTitle: Localization.scannedProductErrorNoticeRetryActionTitle) { [weak self] in
            self?.presentOrderCreationFlowByProductScanning()
        }

        ordersViewController.showErrorNotice(notice, in: self)
    }

    /// Present `FilterListViewController`
    ///
    private func filterButtonTapped() {
        ServiceLocator.analytics.track(.orderListViewFilterOptionsTapped)

        // Fetch stored statuses
        do {
            try statusResultsController.performFetch()
        } catch {
            DDLogError("⛔️ Unable to fetch stored statuses for Site \(siteID): \(error)")
        }

        let allowedStatuses = statusResultsController.fetchedObjects.map { $0 }

        let viewModel = FilterOrderListViewModel(filters: filters, allowedStatuses: allowedStatuses)
        let filterOrderListViewController = FilterListViewController(viewModel: viewModel, onFilterAction: { [weak self] filters in
            self?.filters = filters
            let statuses = (filters.orderStatus ?? []).map { $0.rawValue }.joined(separator: ",")
            let dateRange = filters.dateRange?.analyticsDescription ?? ""
            ServiceLocator.analytics.track(.ordersListFilter,
                                           withProperties: ["status": statuses,
                                                            "date_range": dateRange])
        }, onClearAction: {
        }, onDismissAction: {
        })
        present(filterOrderListViewController, animated: true, completion: nil)
    }

    /// This is to update the order detail in split view
    ///
    private func handleSwitchingDetails(viewModel: OrderDetailsViewModel?) {
        guard let viewModel = viewModel else {
            let emptyStateViewController = EmptyStateViewController(style: .basic)
            let config = EmptyStateViewController.Config.simple(
                message: .init(string: Localization.emptyOrderDetails),
                image: .emptySearchResultsImage
            )
            emptyStateViewController.configure(config)
            splitViewController?.showDetailViewController(UINavigationController(rootViewController: emptyStateViewController), sender: nil)
            return
        }

        let orderDetailsViewController = OrderDetailsViewController(viewModel: viewModel)
        let orderDetailsNavigationController = WooNavigationController(rootViewController: orderDetailsViewController)

        splitViewController?.showDetailViewController(orderDetailsNavigationController, sender: nil)
    }
}

// MARK: - Configuration
//
private extension OrdersRootViewController {

    func configureView() {
        view.backgroundColor = .listBackground
    }

    func configureTitle() {
        title = Localization.defaultOrderListTitle
    }

    /// Set up properties for `self` as a root tab bar controller.
    ///
    func configureTabBarItem() {
        tabBarItem.title = title
        tabBarItem.image = .pagesImage
        tabBarItem.accessibilityIdentifier = "tab-bar-orders-item"
    }

    /// Sets navigation buttons.
    /// Scan: Present when `.addProductToOrderViaSKUScanner` flag is enabled
    /// Search: Always present.
    /// Add: Always present.
    ///
    func configureNavigationButtons() {
        if featureFlagService.isFeatureFlagEnabled(.addProductToOrderViaSKUScanner) {
            configureLeftButtonItemAsProductScanningButton()
        }

        navigationItem.rightBarButtonItems = [
            createAddOrderItem(),
            createSearchBarButtonItem()
        ]
    }

    func configureLeftButtonItemAsProductScanningButton() {
        navigationItem.leftBarButtonItem = createAddOrderByProductScanningButtonItem()
    }

    func configureLeftButtonItemAsLoader() {
        let indicator = UIActivityIndicatorView(style: .medium)
        indicator.color = .navigationBarLoadingIndicator
        indicator.startAnimating()
        navigationItem.leftBarButtonItem = UIBarButtonItem(customView: indicator)
    }

    func configureFiltersBar() {
        // Display the filtered orders bar
        stackView.addArrangedSubview(filtersBar)
        filtersBar.onAction = { [weak self] in
            self?.filterButtonTapped()
        }
    }

    func configureChildViewController() {
        // Configure large title using the `hiddenScrollView` trick.
        hiddenScrollView.configureForLargeTitleWorkaround()
        // Adds the "hidden" scroll view to the root of the UIViewController for large title workaround.
        view.addSubview(hiddenScrollView)
        view.sendSubviewToBack(hiddenScrollView)
        hiddenScrollView.translatesAutoresizingMaskIntoConstraints = false
        view.pinSubviewToAllEdges(hiddenScrollView, insets: .zero)
        ordersViewController.delegate = self

        // Add contentView to stackview
        let contentView = ordersViewController.view!
        addChild(ordersViewController)
        stackView.addArrangedSubview(contentView)
        ordersViewController.didMove(toParent: self)
    }

    /// Connect hooks on `ResultsController` and query cached data.
    /// This is useful for stay up to date with the remote statuses, resetting the filters if one of the local status filters was deleted remotely.
    ///
    func configureStatusResultsController() {
        statusResultsController.onDidChangeObject = { [weak self] (updatedOrdersStatus, _, _, _) in
            guard let self = self else { return }
            self.resetFiltersIfAnyStatusFilterIsNoMoreExisting(orderStatuses: self.statusResultsController.fetchedObjects)
        }

        do {
            try statusResultsController.performFetch()
        } catch {
            DDLogError("⛔️ Unable to fetch stored order statuses for Site \(siteID): \(error)")
        }
        resetFiltersIfAnyStatusFilterIsNoMoreExisting(orderStatuses: statusResultsController.fetchedObjects)
    }

    /// If the current applied status filters does not match the existing status filters fetched from API, we reset them.
    ///
    func resetFiltersIfAnyStatusFilterIsNoMoreExisting(orderStatuses: [OrderStatus]) {
        guard let storedOrderFilters = filters.orderStatus else { return }
        for storedOrderFilter in storedOrderFilters {
            if !orderStatuses.map({$0.status}).contains(storedOrderFilter) {
                clearFilters()
                break
            }
        }
    }
}

extension OrdersRootViewController: OrderListViewControllerDelegate {
    func orderListViewControllerWillSynchronizeOrders(_ viewController: UIViewController) {
        // Do nothing here
    }

    func orderListScrollViewDidScroll(_ scrollView: UIScrollView) {
        hiddenScrollView.updateFromScrollViewDidScrollEventForLargeTitleWorkaround(scrollView)
    }

    func clearFilters() {
        filters = FilterOrderListViewModel.Filters()
    }
}

// MARK: - Stored Order Settings (eg. filters)
private extension OrdersRootViewController {
    /// Fetch local Orders Settings (eg.  status or date range filters stored in Orders settings)
    ///
    func syncLocalOrdersSettings(onCompletion: @escaping (Result<StoredOrderSettings.Setting, Error>) -> Void) {
        let action = AppSettingsAction.loadOrdersSettings(siteID: siteID) { [weak self] (result) in
            switch result {
            case .success(let settings):
                self?.filters = FilterOrderListViewModel.Filters(orderStatus: settings.orderStatusesFilter,
                                                                 dateRange: settings.dateRangeFilter,
                                                                 numberOfActiveFilters: settings.numberOfActiveFilters())
            case .failure(let error):
                print("It was not possible to sync local orders settings: \(String(describing: error))")
            }
            onCompletion(result)
        }
        ServiceLocator.stores.dispatch(action)
    }

    /// Update local Orders Settings (eg. status or date range filters stored in Orders settings)
    ///
    func updateLocalOrdersSettings(filters: FilterOrderListViewModel.Filters) {
        let action = AppSettingsAction.upsertOrdersSettings(siteID: siteID,
                                                            orderStatusesFilter: filters.orderStatus, dateRangeFilter: filters.dateRange) { error in
            if error != nil {
                assertionFailure("It was not possible to store order settings due to an error: \(String(describing: error))")
            }
        }
        ServiceLocator.stores.dispatch(action)
    }
}

// MARK: - Creators

private extension OrdersRootViewController {
    /// Create a `UIBarButtonItem` to be used as the search button on the top-left.
    ///
    func createSearchBarButtonItem() -> UIBarButtonItem {
        let button = UIBarButtonItem(image: .searchBarButtonItemImage,
                                     style: .plain,
                                     target: self,
                                     action: #selector(displaySearchOrders))
        button.accessibilityTraits = .button
        button.accessibilityLabel = Localization.accessibilityLabelSearchOrders
        button.accessibilityHint = Localization.accessibilityHintSearchOrders
        button.accessibilityIdentifier = "order-search-button"

        return button
    }

    /// Create a `UIBarButtonItem` to be used as a way to create a new order.
    ///
    func createAddOrderItem() -> UIBarButtonItem {
        let button = UIBarButtonItem(image: .plusBarButtonItemImage,
                                     style: .plain,
                                     target: self,
                                     action: #selector(presentOrderCreationFlow))
        button.accessibilityTraits = .button
        button.accessibilityLabel = NSLocalizedString("Choose new order type", comment: "Opens action sheet to choose a type of a new order")
        button.accessibilityIdentifier = "new-order-type-sheet-button"
        return button
    }

    /// Creates a `UIBarButtonItem` to be used to create a new order by scanning a product
    ///
    func createAddOrderByProductScanningButtonItem() -> UIBarButtonItem {
        let button = UIBarButtonItem(image: .scanImage,
                                     style: .plain,
                                     target: self,
                                     action: #selector(presentOrderCreationFlowByProductScanning))
        button.accessibilityTraits = .button
        button.accessibilityIdentifier = "create-new-order-by-product-scanning"
        return button
    }

    /// Pushes an `OrderDetailsViewController` onto the navigation stack.
    ///
    private func navigateToOrderDetail(_ order: Order) {
        let viewModel = OrderDetailsViewModel(order: order)
        guard !featureFlagService.isFeatureFlagEnabled(.splitViewInOrdersTab) else {
            return handleSwitchingDetails(viewModel: viewModel)
        }

        let orderViewController = OrderDetailsViewController(viewModel: viewModel)

        // Cleanup navigation (remove new order flow views) before navigating to order details
        if let navigationController = navigationController, let indexOfSelf = navigationController.viewControllers.firstIndex(of: self) {
            let viewControllersIncludingSelf = navigationController.viewControllers[0...indexOfSelf]
            navigationController.setViewControllers(viewControllersIncludingSelf + [orderViewController], animated: true)
        } else {
            show(orderViewController, sender: self)
        }

        ServiceLocator.analytics.track(event: WooAnalyticsEvent.Orders.orderOpen(order: order))
    }
}

// MARK: - Constants
private extension OrdersRootViewController {
    enum Localization {
        static let defaultOrderListTitle = NSLocalizedString("Orders", comment: "The title of the Orders tab.")
        static let accessibilityLabelSearchOrders = NSLocalizedString("Search orders", comment: "Search Orders")
        static let accessibilityHintSearchOrders = NSLocalizedString(
            "Retrieves a list of orders that contain a given keyword.",
            comment: "VoiceOver accessibility hint, informing the user the button can be used to search orders."
        )
        static let emptyOrderDetails = NSLocalizedString("No order selected",
                                                         comment: "Message on the detail view of the Orders tab before any order is selected")
        static let scannedProductErrorNoticeMessage = NSLocalizedString("Product not found. Failed to create a New Order",
                                                          comment: "Error message on the Order list view when the scanner cannot find a matching product " +
                                                          "and create a new order")
        static let scannedProductErrorNoticeRetryActionTitle = NSLocalizedString("Retry",
                                                          comment: "Retry button title on the Order list view when the scanner cannot find" +
                                                          "a matching product and create a new order")
    }
}<|MERGE_RESOLUTION|>--- conflicted
+++ resolved
@@ -211,12 +211,9 @@
 
         let productSKUBarcodeScannerCoordinator = ProductSKUBarcodeScannerCoordinator(sourceNavigationController: navigationController,
                                                                                       onSKUBarcodeScanned: { [weak self] scannedBarcode in
-<<<<<<< HEAD
             ServiceLocator.analytics.track(event: WooAnalyticsEvent.Orders.barcodeScanningSuccess(from: .orderList))
 
-=======
             self?.configureLeftButtonItemAsLoader()
->>>>>>> 8c390f57
             self?.handleScannedBarcode(scannedBarcode) { [weak self] result in
                 guard let self = self else { return }
                 self.configureLeftButtonItemAsProductScanningButton()
