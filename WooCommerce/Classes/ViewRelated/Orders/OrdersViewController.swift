import UIKit
import Gridicons

class OrdersViewController: UIViewController {

    @IBOutlet weak var tableView: UITableView!
    var orders = [Order]()
    var searchResults = [Order]()
    let searchController = UISearchController(searchResultsController: nil)

<<<<<<< HEAD
    func loadJson() -> Array<Order> {
        if let path = Bundle.main.url(forResource: "order-list", withExtension: "json") {
            do {
                let json = try Data(contentsOf: path)
                let decoder = JSONDecoder()
                let orders = try decoder.decode([Order].self, from: json)
                return orders
            } catch {
                print("error:\(error)")
            }
        }
        return []
=======
    func loadSampleOrders() -> [Order] {
        guard let path = Bundle.main.url(forResource: "data", withExtension: "json") else {
            return []
        }

        let json = try! Data(contentsOf: path)
        let decoder = JSONDecoder()
        return try! decoder.decode([Order].self, from: json)
>>>>>>> b409434f
    }

    func loadSingleOrder(basicOrder: Order) -> Order {
        let resource = "order-\(basicOrder.number)"
        if let path = Bundle.main.url(forResource: resource, withExtension: "json") {
            do {
                let json = try Data(contentsOf: path)
                let decoder = JSONDecoder()
<<<<<<< HEAD
                var orderFromJson = try decoder.decode(Order.self, from: json)
                let customer  = Customer(identifier: orderFromJson.customerID, firstName: orderFromJson.billingAddress.firstName, lastName: orderFromJson.billingAddress.lastName, email: orderFromJson.billingAddress.email, phone: orderFromJson.billingAddress.phone, billingAddress: orderFromJson.billingAddress, shippingAddress: orderFromJson.shippingAddress, note: orderFromJson.customerNote)
                orderFromJson.customer = customer
=======
                let orderFromJson = try decoder.decode(Order.self, from: json)
>>>>>>> b409434f
                return orderFromJson
            } catch {
                print("error:\(error)")
            }
        }
        return basicOrder
    }

    required init?(coder aDecoder: NSCoder) {
        super.init(coder: aDecoder)
        tabBarItem.title = NSLocalizedString("Orders", comment: "Orders title")
        tabBarItem.image = Gridicon.iconOfType(.pages)
    }

    override func viewDidLoad() {
        super.viewDidLoad()
        configureNavigation()
        configureSearch()
<<<<<<< HEAD
        orders = loadJson()
=======
        orders = loadSampleOrders()
>>>>>>> b409434f
    }

    func configureNavigation() {
        title = NSLocalizedString("Orders", comment: "Orders title")
        let rightBarButton = UIBarButtonItem(image: Gridicon.iconOfType(.listUnordered),
                                             style: .plain,
                                             target: self,
                                             action: #selector(rightButtonTapped))
        rightBarButton.tintColor = .white
        navigationItem.setRightBarButton(rightBarButton, animated: false)

        // Don't show the Order title in the next-view's back button
        let backButton = UIBarButtonItem(title: String(),
                                         style: .plain,
                                         target: nil,
                                         action: nil)

        navigationItem.backBarButtonItem = backButton
    }

    func configureSearch() {
        searchController.searchResultsUpdater = self
<<<<<<< HEAD
        searchController.dimsBackgroundDuringPresentation = false
=======
        searchController.obscuresBackgroundDuringPresentation = false
>>>>>>> b409434f
        searchController.hidesNavigationBarDuringPresentation = false
        searchController.searchBar.delegate = self
        searchController.searchBar.placeholder = NSLocalizedString("Search all orders", comment: "Search placeholder text")
        searchController.searchBar.sizeToFit()

        // This may need set app-wide in the future. Not yet.
        searchController.searchBar.barTintColor = tableView.backgroundColor
        searchController.searchBar.layer.borderWidth = 1
        searchController.searchBar.layer.borderColor = tableView.backgroundColor?.cgColor

        // add it to the table header, which leaves us room for pull-to-refresh control
        tableView.tableHeaderView = searchController.searchBar
        tableView.contentOffset = CGPoint(x: 0.0, y: searchController.searchBar.frame.size.height)
    }

    @objc func rightButtonTapped() {
        let actionSheet = UIAlertController(title: nil, message: nil, preferredStyle: .actionSheet)
        actionSheet.view.tintColor = StyleManager.wooCommerceBrandColor
        let dismissAction = UIAlertAction(title: NSLocalizedString("Dismiss", comment: "Dismiss the action sheet"), style: .cancel)
        actionSheet.addAction(dismissAction)

        let allAction = UIAlertAction(title: NSLocalizedString("All", comment: "All filter title"), style: .default) { action in
            // display all of the orders
        }
        actionSheet.addAction(allAction)

        for status in OrderStatus.allOrderStatuses {
            let action = UIAlertAction(title: status.description, style: .default) { action in
                self.filterAction(status)
            }
            actionSheet.addAction(action)
        }

        present(actionSheet, animated: true)
    }

    func filterAction(_ status: OrderStatus) {
        switch status {
            default:
                print("next: filter the table data and display!")
        }
    }

    // MARK: Search bar
    func isFiltering() -> Bool {
        return searchController.isActive && !searchBarIsEmpty()
    }
<<<<<<< HEAD
    func searchBarIsEmpty() -> Bool {
        return searchController.searchBar.text?.isEmpty ?? true
    }

    func filterContentForSearchText(_ searchText: String, scope: String = "All") {
        searchResults = orders.filter({ (order : Order) -> Bool in
            if let firstName = order.customer?.firstName {
                return firstName.lowercased().contains(searchText.lowercased())
            } else {
                return false
            }
        })
        tableView.reloadData()
    }
=======

    func searchBarIsEmpty() -> Bool {
        return searchController.searchBar.text?.isEmpty ?? true
    }
>>>>>>> b409434f
}

// MARK: UITableViewDataSource
//
extension OrdersViewController: UITableViewDataSource {
    func numberOfSections(in tableView: UITableView) -> Int {
        return 1
    }

    func tableView(_ tableView: UITableView, numberOfRowsInSection section: Int) -> Int {
        if isFiltering() {
            return searchResults.count
        }
        return orders.count
    }

    func tableView(_ tableView: UITableView, cellForRowAt indexPath: IndexPath) -> UITableViewCell {
        let cell = tableView.dequeueReusableCell(withIdentifier: OrderListCell.reuseIdentifier, for: indexPath) as! OrderListCell
        let order = orderAtIndexPath(indexPath)
        cell.configureCell(order: order)
        return cell
    }

    func tableView(_ tableView: UITableView, titleForHeaderInSection section: Int) -> String? {
        // FIXME: this is hard-coded data. Will fix when WordPressShared date helpers are available to make fuzzy dates.
        return NSLocalizedString("Today", comment: "Title for header section")
    }

    func orderAtIndexPath(_ indexPath: IndexPath) -> Order{
        return isFiltering() ? searchResults[indexPath.row] : orders[indexPath.row]
    }
}

// MARK: UITableViewDelegate
//
extension OrdersViewController: UITableViewDelegate {
    func tableView(_ tableView: UITableView, heightForHeaderInSection section: Int) -> CGFloat {
        if section == 0 {
            return Constants.groupedFirstSectionHeaderHeight
        }
        return Constants.groupedSectionHeaderHeight
    }

    func tableView(_ tableView: UITableView, didSelectRowAt indexPath: IndexPath) {
        tableView.deselectRow(at: indexPath, animated: true)
<<<<<<< HEAD
        let basicOrder = orderAtIndexPath(indexPath)
        let singleOrder = loadSingleOrder(basicOrder: basicOrder)
        let singleOrderViewController = storyboard?.instantiateViewController(withIdentifier: "SingleOrderViewController") as! SingleOrderViewController
        singleOrderViewController.order = singleOrder
        navigationItem.backBarButtonItem = UIBarButtonItem(title: "", style: .plain, target: self, action: nil)
        navigationController?.pushViewController(singleOrderViewController, animated: true)
=======
        performSegue(withIdentifier: Constants.orderDetailsSegue, sender: indexPath)
    }

    override func prepare(for segue: UIStoryboardSegue, sender: Any?) {
        if segue.identifier == Constants.orderDetailsSegue {
            if let singleOrderViewController = segue.destination as? OrderDetailsViewController {
                let indexPath = sender as! IndexPath
                let basicOrder = orderAtIndexPath(indexPath)
                let singleOrder = loadSingleOrder(basicOrder: basicOrder)
                singleOrderViewController.order = singleOrder
            }
        }
>>>>>>> b409434f
    }
}

// MARK: UISearchResultsUpdating
//
extension OrdersViewController: UISearchResultsUpdating {
    func updateSearchResults(for searchController: UISearchController) {
        guard let searchString = searchController.searchBar.text else {
            return
        }
        // TODO: filter search results properly
        searchResults = orders.filter { order in
            return order.shippingAddress.firstName.lowercased().contains(searchString.lowercased())
        }
        tableView.reloadData()
    }
}

// MARK: UISearchBarDelegate
//
extension OrdersViewController: UISearchBarDelegate {
    func searchBarTextDidEndEditing(_ searchBar: UISearchBar) {
        tableView.reloadData()
    }

    func searchBarCancelButtonClicked(_ searchBar: UISearchBar) {
        searchController.searchBar.resignFirstResponder()
        tableView.reloadData()
    }
}

// MARK: Constants
//
extension OrdersViewController {
    struct Constants {
        static let groupedFirstSectionHeaderHeight: CGFloat = 32.0
        static let groupedSectionHeaderHeight: CGFloat = 12.0
        static let orderDetailsSegue = "ShowOrderDetailsViewController"
    }
}<|MERGE_RESOLUTION|>--- conflicted
+++ resolved
@@ -8,29 +8,15 @@
     var searchResults = [Order]()
     let searchController = UISearchController(searchResultsController: nil)
 
-<<<<<<< HEAD
-    func loadJson() -> Array<Order> {
-        if let path = Bundle.main.url(forResource: "order-list", withExtension: "json") {
-            do {
-                let json = try Data(contentsOf: path)
-                let decoder = JSONDecoder()
-                let orders = try decoder.decode([Order].self, from: json)
-                return orders
-            } catch {
-                print("error:\(error)")
-            }
-        }
-        return []
-=======
+
     func loadSampleOrders() -> [Order] {
-        guard let path = Bundle.main.url(forResource: "data", withExtension: "json") else {
+        guard let path = Bundle.main.url(forResource: "order-list", withExtension: "json") else {
             return []
         }
 
         let json = try! Data(contentsOf: path)
         let decoder = JSONDecoder()
         return try! decoder.decode([Order].self, from: json)
->>>>>>> b409434f
     }
 
     func loadSingleOrder(basicOrder: Order) -> Order {
@@ -39,13 +25,8 @@
             do {
                 let json = try Data(contentsOf: path)
                 let decoder = JSONDecoder()
-<<<<<<< HEAD
-                var orderFromJson = try decoder.decode(Order.self, from: json)
-                let customer  = Customer(identifier: orderFromJson.customerID, firstName: orderFromJson.billingAddress.firstName, lastName: orderFromJson.billingAddress.lastName, email: orderFromJson.billingAddress.email, phone: orderFromJson.billingAddress.phone, billingAddress: orderFromJson.billingAddress, shippingAddress: orderFromJson.shippingAddress, note: orderFromJson.customerNote)
-                orderFromJson.customer = customer
-=======
                 let orderFromJson = try decoder.decode(Order.self, from: json)
->>>>>>> b409434f
+
                 return orderFromJson
             } catch {
                 print("error:\(error)")
@@ -64,11 +45,7 @@
         super.viewDidLoad()
         configureNavigation()
         configureSearch()
-<<<<<<< HEAD
-        orders = loadJson()
-=======
         orders = loadSampleOrders()
->>>>>>> b409434f
     }
 
     func configureNavigation() {
@@ -91,11 +68,7 @@
 
     func configureSearch() {
         searchController.searchResultsUpdater = self
-<<<<<<< HEAD
-        searchController.dimsBackgroundDuringPresentation = false
-=======
         searchController.obscuresBackgroundDuringPresentation = false
->>>>>>> b409434f
         searchController.hidesNavigationBarDuringPresentation = false
         searchController.searchBar.delegate = self
         searchController.searchBar.placeholder = NSLocalizedString("Search all orders", comment: "Search placeholder text")
@@ -143,27 +116,10 @@
     func isFiltering() -> Bool {
         return searchController.isActive && !searchBarIsEmpty()
     }
-<<<<<<< HEAD
+
     func searchBarIsEmpty() -> Bool {
         return searchController.searchBar.text?.isEmpty ?? true
     }
-
-    func filterContentForSearchText(_ searchText: String, scope: String = "All") {
-        searchResults = orders.filter({ (order : Order) -> Bool in
-            if let firstName = order.customer?.firstName {
-                return firstName.lowercased().contains(searchText.lowercased())
-            } else {
-                return false
-            }
-        })
-        tableView.reloadData()
-    }
-=======
-
-    func searchBarIsEmpty() -> Bool {
-        return searchController.searchBar.text?.isEmpty ?? true
-    }
->>>>>>> b409434f
 }
 
 // MARK: UITableViewDataSource
@@ -209,14 +165,6 @@
 
     func tableView(_ tableView: UITableView, didSelectRowAt indexPath: IndexPath) {
         tableView.deselectRow(at: indexPath, animated: true)
-<<<<<<< HEAD
-        let basicOrder = orderAtIndexPath(indexPath)
-        let singleOrder = loadSingleOrder(basicOrder: basicOrder)
-        let singleOrderViewController = storyboard?.instantiateViewController(withIdentifier: "SingleOrderViewController") as! SingleOrderViewController
-        singleOrderViewController.order = singleOrder
-        navigationItem.backBarButtonItem = UIBarButtonItem(title: "", style: .plain, target: self, action: nil)
-        navigationController?.pushViewController(singleOrderViewController, animated: true)
-=======
         performSegue(withIdentifier: Constants.orderDetailsSegue, sender: indexPath)
     }
 
@@ -229,7 +177,6 @@
                 singleOrderViewController.order = singleOrder
             }
         }
->>>>>>> b409434f
     }
 }
 
