import SwiftUI

struct PaymentMethodsView: View {
    /// Set this closure with UIKit dismiss code. Needed because we need access to the UIHostingController `dismiss` method.
    ///
    var dismiss: (() -> Void) = {}

    /// Needed because IPP capture payments using a UIViewController for providing user feedback.
    ///
    weak var rootViewController: UIViewController?

    /// ViewModel to render the view content.
    ///
    @ObservedObject var viewModel: PaymentMethodsViewModel

    /// Determines if the "pay by cash" alert confirmation should be shown.
    ///
    @State var showingCashAlert = false

    /// Determines if the "share payment link" sheet should be shown.
    ///
    @State var sharingPaymentLink = false

    @State private var showingPurchaseCardReaderView = false

    ///   Environment safe areas
    ///
    @Environment(\.safeAreaInsets) var safeAreaInsets: EdgeInsets

    var body: some View {
<<<<<<< HEAD
        VStack(alignment: .leading, spacing: Layout.noSpacing) {

            Text(Localization.header)
                .subheadlineStyle()
                .padding()
                .padding(.horizontal, insets: safeAreaInsets)
                .accessibilityIdentifier(Accessibility.headerLabel)

            Divider()

            Group {
                MethodRow(icon: .priceImage, title: Localization.cash, accessibilityID: Accessibility.cashMethod) {
                    showingCashAlert = true
                    viewModel.trackCollectByCash()
                }

                if viewModel.showPayWithCardRow {
                    Divider()

                    MethodRow(icon: .creditCardImage, title: Localization.card, accessibilityID: Accessibility.cardMethod) {
                        viewModel.collectPayment(on: rootViewController, onSuccess: dismiss)
                    }
                }

                if viewModel.showPaymentLinkRow {
                    Divider()

                    MethodRow(icon: .linkImage, title: Localization.link, accessibilityID: Accessibility.paymentLink) {
                        sharingPaymentLink = true
                        viewModel.trackCollectByPaymentLink()
=======
        ScrollView {
            VStack(alignment: .leading, spacing: Layout.noSpacing) {

                Text(Localization.header)
                    .subheadlineStyle()
                    .padding()
                    .padding(.horizontal, insets: safeAreaInsets)

                Divider()

                VStack(alignment: .leading, spacing: 8) {
                    VStack(alignment: .leading, spacing: Layout.noSpacing) {
                        MethodRow(icon: .priceImage, title: Localization.cash) {
                            showingCashAlert = true
                            viewModel.trackCollectByCash()
                        }

                        if viewModel.showPayWithCardRow {
                            Divider()

                            MethodRow(icon: .creditCardImage, title: Localization.card) {
                                viewModel.collectPayment(on: rootViewController, onSuccess: dismiss)
                            }
                        }

                        if viewModel.showPaymentLinkRow {
                            Divider()

                            MethodRow(icon: .linkImage, title: Localization.link) {
                                sharingPaymentLink = true
                                viewModel.trackCollectByPaymentLink()
                            }
                        }
                    }
                    .padding(.horizontal)
                    .background(Color(.listForeground))

                    if viewModel.showUpsellCardReaderFeatureBanner {
                        FeatureAnnouncementCardView(viewModel: viewModel.cardUpsellAnnouncementViewModel,
                                                    dismiss: nil,
                                                    callToAction: {
                            showingPurchaseCardReaderView = true
                        })
>>>>>>> bfc9880c
                    }
                }

                // Pushes content to the top
                Spacer()
            }
        }
        .ignoresSafeArea(edges: .horizontal)
        .disabled(viewModel.disableViewActions)
        .background(Color(.listBackground).ignoresSafeArea())
        .navigationTitle(viewModel.title)
        .toolbar {
            ToolbarItem(placement: .confirmationAction) {
                ProgressView()
                    .renderedIf(viewModel.showLoadingIndicator)
            }
        }
        .alert(isPresented: $showingCashAlert) {
            Alert(title: Text(Localization.markAsPaidTitle),
                  message: Text(viewModel.payByCashInfo()),
                  primaryButton: .cancel(),
                  secondaryButton: .default(Text(Localization.markAsPaidButton), action: {
                viewModel.markOrderAsPaid {
                    dismiss()
                }
            }))
        }
        .sheet(isPresented: $showingPurchaseCardReaderView) {
            SafariView(url: viewModel.purchaseCardReaderUrl)
        }
        .shareSheet(isPresented: $sharingPaymentLink) {
            // If paymentLink is available it already contains a valid URL.
            // CompactMap is required due to Swift URL APIs.
            ShareSheet(activityItems: [viewModel.paymentLink].compactMap { $0 } ) { _, completed, _, _ in
                if completed {
                    dismiss()
                    viewModel.performLinkSharedTasks()
                }
            }
        }
    }
}

/// Represents a Payment method row
///
private struct MethodRow: View {
    /// Icon of the row
    ///
    private let icon: UIImage

    /// Title of the row
    ///
    private let title: String

    /// Accessibility ID for the row
    ///
    private let accessibilityID: String

    /// Action when the row is selected
    ///
    private let action: () -> ()

    /// Keeps track of the current screen scale.
    ///
    @ScaledMetric private var scale = 1

    ///   Environment safe areas
    ///
    @Environment(\.safeAreaInsets) var safeAreaInsets: EdgeInsets

    init(icon: UIImage, title: String, accessibilityID: String = "", action: @escaping () -> ()) {
        self.icon = icon
        self.title = title
        self.accessibilityID = accessibilityID
        self.action = action
    }

    var body: some View {
        Button(action: action) {
            HStack {
                Image(uiImage: icon)
                    .resizable()
                    .flipsForRightToLeftLayoutDirection(true)
                    .frame(width: PaymentMethodsView.Layout.iconWidthHeight(scale: scale),
                           height: PaymentMethodsView.Layout.iconWidthHeight(scale: scale))
                    .foregroundColor(Color(.systemGray))
                    .accessibility(hidden: true)

                Text(title)
                    .bodyStyle()
                    .frame(maxWidth: .infinity, alignment: .leading)
                    .multilineTextAlignment(.leading)

                DisclosureIndicator()
            }
            .padding(.vertical, PaymentMethodsView.Layout.verticalPadding)
            .padding(.horizontal, insets: safeAreaInsets)
        }
        .accessibilityIdentifier(accessibilityID)
    }
}

// MARK: Constants
extension PaymentMethodsView {
    enum Localization {
        static let header = NSLocalizedString("Choose your payment method", comment: "Heading text on the select payment method screen")
        static let cash = NSLocalizedString("Cash", comment: "Cash method title on the select payment method screen")
        static let card = NSLocalizedString("Card", comment: "Card method title on the select payment method screen")
        static let link = NSLocalizedString("Share Payment Link", comment: "Payment Link method title on the select payment method screen")
        static let markAsPaidTitle = NSLocalizedString("Mark as Paid?", comment: "Alert title when selecting the cash payment method")
        static let markAsPaidButton = NSLocalizedString("Mark as Paid", comment: "Alert button when selecting the cash payment method")
        static let cancelTitle = NSLocalizedString("Cancel", comment: "Title for the button to cancel the payment methods screen")
    }

    enum Layout {
        static let noSpacing: CGFloat = 0
        static let verticalPadding: CGFloat = 11

        static func iconWidthHeight(scale: CGFloat) -> CGFloat {
            24 * scale
        }
    }

    enum Accessibility {
        static let headerLabel = "payment-methods-header-label"
        static let cashMethod = "payment-methods-view-cash-row"
        static let cardMethod = "payment-methods-view-card-row"
        static let paymentLink = "payment-methods-view-payment-link-row"
    }
}

// MARK: Previews
struct PaymentMethodsView_Preview: PreviewProvider {
    static var previews: some View {
        NavigationView {
            PaymentMethodsView(viewModel: .init(formattedTotal: "$15.99", flow: .orderPayment))
                .navigationBarTitleDisplayMode(.inline)
        }
        .environment(\.colorScheme, .light)
        .previewDisplayName("Light")

        NavigationView {
            PaymentMethodsView(viewModel: .init(formattedTotal: "$15.99", flow: .orderPayment))
                .navigationBarTitleDisplayMode(.inline)
        }
        .environment(\.colorScheme, .dark)
        .previewDisplayName("Dark")

        NavigationView {
            PaymentMethodsView(viewModel: .init(formattedTotal: "$15.99", flow: .orderPayment))
                .navigationBarTitleDisplayMode(.inline)
        }
        .environment(\.sizeCategory, .accessibilityExtraExtraLarge)
        .previewDisplayName("Accessibility")
    }
}<|MERGE_RESOLUTION|>--- conflicted
+++ resolved
@@ -28,38 +28,6 @@
     @Environment(\.safeAreaInsets) var safeAreaInsets: EdgeInsets
 
     var body: some View {
-<<<<<<< HEAD
-        VStack(alignment: .leading, spacing: Layout.noSpacing) {
-
-            Text(Localization.header)
-                .subheadlineStyle()
-                .padding()
-                .padding(.horizontal, insets: safeAreaInsets)
-                .accessibilityIdentifier(Accessibility.headerLabel)
-
-            Divider()
-
-            Group {
-                MethodRow(icon: .priceImage, title: Localization.cash, accessibilityID: Accessibility.cashMethod) {
-                    showingCashAlert = true
-                    viewModel.trackCollectByCash()
-                }
-
-                if viewModel.showPayWithCardRow {
-                    Divider()
-
-                    MethodRow(icon: .creditCardImage, title: Localization.card, accessibilityID: Accessibility.cardMethod) {
-                        viewModel.collectPayment(on: rootViewController, onSuccess: dismiss)
-                    }
-                }
-
-                if viewModel.showPaymentLinkRow {
-                    Divider()
-
-                    MethodRow(icon: .linkImage, title: Localization.link, accessibilityID: Accessibility.paymentLink) {
-                        sharingPaymentLink = true
-                        viewModel.trackCollectByPaymentLink()
-=======
         ScrollView {
             VStack(alignment: .leading, spacing: Layout.noSpacing) {
 
@@ -71,7 +39,7 @@
                 Divider()
 
                 VStack(alignment: .leading, spacing: 8) {
-                    VStack(alignment: .leading, spacing: Layout.noSpacing) {
+                    VStack(alignment: .leading, spacing: Layout.noSpacing, accessibilityID: Accessibility.cashMethod) {
                         MethodRow(icon: .priceImage, title: Localization.cash) {
                             showingCashAlert = true
                             viewModel.trackCollectByCash()
@@ -80,7 +48,7 @@
                         if viewModel.showPayWithCardRow {
                             Divider()
 
-                            MethodRow(icon: .creditCardImage, title: Localization.card) {
+                            MethodRow(icon: .creditCardImage, title: Localization.card, accessibilityID: Accessibility.cardMethod) {
                                 viewModel.collectPayment(on: rootViewController, onSuccess: dismiss)
                             }
                         }
@@ -88,7 +56,7 @@
                         if viewModel.showPaymentLinkRow {
                             Divider()
 
-                            MethodRow(icon: .linkImage, title: Localization.link) {
+                            MethodRow(icon: .linkImage, title: Localization.link, accessibilityID: Accessibility.paymentLink) {
                                 sharingPaymentLink = true
                                 viewModel.trackCollectByPaymentLink()
                             }
@@ -103,7 +71,6 @@
                                                     callToAction: {
                             showingPurchaseCardReaderView = true
                         })
->>>>>>> bfc9880c
                     }
                 }
 
