import Foundation
import Combine
import Yosemite

/// Protocol to abstract the `RefundSubmissionUseCase`.
/// TODO: 5983 - Use this to facilitate unit tests.
///
protocol RefundSubmissionProtocol {
    /// Starts the refund submission flow.
    ///
    /// - Parameter refund: the refund to submit.
    /// - Parameter showInProgressUI: called when the in-progress UI should be shown during refund submission.
    /// - Parameter onCompletion: called when the refund completes.
    func submitRefund(_ refund: Refund,
                      showInProgressUI: @escaping (() -> Void),
                      onCompletion: @escaping (Result<Void, Error>) -> Void)
}

/// Use case to submit a refund for an order.
/// If in-person refund is required for the payment method (e.g. Interac in Canada), orchestrates reader connection, refund, UI alerts,
/// submit refund to the site, and analytics.
/// Otherwise, it submits the refund to the site directly with analytics.
final class RefundSubmissionUseCase: NSObject, RefundSubmissionProtocol {
    /// Refund details.
    private let details: Details

    /// Order of the refund.
    private var order: Order {
        details.order
    }

    /// Currency formatted needed for decimal calculations.
    private let currencyFormatter: CurrencyFormatter

    /// Formatted amount to collect.
    private let formattedAmount: String

    /// Stores manager.
    private let stores: StoresManager

    /// Analytics manager.
    private let analytics: Analytics

    /// View controller used to present alerts.
    private var rootViewController: UIViewController

    /// Stores the card reader listener subscription while trying to connect to one.
    private var readerSubscription: AnyCancellable?

    /// Stores the connected card reader for analytics.
    private var connectedReader: CardReader?

    /// Alert manager to inform merchants about reader & card actions.
    private let alerts: OrderDetailsPaymentAlertsProtocol

    /// In-person refund orchestrator.
    private lazy var cardPresentRefundOrchestrator = CardPresentRefundOrchestrator(stores: stores)

    /// Controller to connect a card reader for in-person refund.
    private lazy var cardReaderConnectionController =
    CardReaderConnectionController(forSiteID: order.siteID,
                                   knownReaderProvider: CardReaderSettingsKnownReaderStorage(),
                                   alertsProvider: CardReaderSettingsAlerts(),
                                   configuration: cardPresentConfiguration,
                                   analyticsTracker: .init(configuration: cardPresentConfiguration,
                                                           stores: stores,
                                                           analytics: analytics))

    /// IPP Configuration.
    private let cardPresentConfiguration: CardPresentPaymentsConfiguration

    init(details: Details,
         rootViewController: UIViewController,
         alerts: OrderDetailsPaymentAlertsProtocol,
         currencyFormatter: CurrencyFormatter,
         currencySettings: CurrencySettings = ServiceLocator.currencySettings,
         cardPresentConfiguration: CardPresentPaymentsConfiguration,
         stores: StoresManager = ServiceLocator.stores,
         analytics: Analytics = ServiceLocator.analytics) {
        self.details = details
        self.formattedAmount = {
            let currencyCode = currencySettings.currencyCode
            let unit = currencySettings.symbol(from: currencyCode)
            return currencyFormatter.formatAmount(details.amount, with: unit) ?? ""
        }()
        self.rootViewController = rootViewController
        self.alerts = alerts
        self.currencyFormatter = currencyFormatter
        self.cardPresentConfiguration = cardPresentConfiguration
        self.stores = stores
        self.analytics = analytics
    }

    /// Starts the refund submission flow.
    ///
    /// If in-person refund is required:
    /// 1. Connect to a reader
    /// 2. Refund with a card reader
    ///   - If successful: submit the refund to the site
    ///   - If failure: allow the customer to retry
    ///
    /// Otherwise, if in-person refund is not required, the refund is submitted directly to the site.
    ///
    /// - Parameters:
    ///   - refund: the refund to submit.
    ///   - showInProgressUI: called when the in-progress UI should be shown during refund submission.
    ///   - onCompletion: called when the refund completes.
    func submitRefund(_ refund: Refund,
                      showInProgressUI: @escaping (() -> Void),
                      onCompletion: @escaping (Result<Void, Error>) -> Void) {
        if let charge = details.charge, shouldRefundWithCardReader(details: details) {
            guard let refundAmount = currencyFormatter.convertToDecimal(from: details.amount) else {
                DDLogError("Error: attempted to refund an order without a valid amount.")
                return onCompletion(.failure(RefundSubmissionError.invalidRefundAmount))
            }

            guard let paymentGatewayAccount = details.paymentGatewayAccount else {
                return onCompletion(.failure(RefundSubmissionError.unknownPaymentGatewayAccount))
            }

            observeConnectedReadersForAnalytics()
            connectReader { [weak self] result in
                guard let self = self else { return }
                switch result {
                case .success:
                    self.attemptCardPresentRefund(refundAmount: refundAmount as Decimal,
                                                  charge: charge,
                                                  paymentGatewayAccount: paymentGatewayAccount) { [weak self] result in
                        guard let self = self else { return }
                        switch result {
                        case .success:
                            self.submitRefundToSite(refund: refund) { result in
                                onCompletion(result)
                            }
                        case .failure(let error):
                            onCompletion(.failure(error))
                        }
                    }
                case .failure:
                    onCompletion(result)
                }
            }
        } else {
            showInProgressUI()
            submitRefundToSite(refund: refund, onCompletion: onCompletion)
        }
    }
}

// MARK: Refund Details
extension RefundSubmissionUseCase {
    /// Details about a refund for submission.
    struct Details {
        /// Order to refund.
        let order: Order

        /// Charge of original payment.
        let charge: WCPayCharge?

        /// Total amount to refund.
        let amount: String

        /// Payment Gateway Account for the site (i.e. that can be used to refund).
        let paymentGatewayAccount: PaymentGatewayAccount?
    }
}

// MARK: Private functions
private extension RefundSubmissionUseCase {
    /// Determines if in-person refund is required. Currently, only Interac payment method requires in-person refunds.
    /// - Parameter details: details about the refund.
    /// - Returns: whether the refund should be in-person with a card reader.
    func shouldRefundWithCardReader(details: Details) -> Bool {
        let isInterac: Bool = {
            switch details.charge?.paymentMethodDetails {
            case .some(.interacPresent):
                return true
            default:
                return false
            }
        }()
        return isInterac
    }

    /// Attempts to connect to a reader.
    /// Finishes with success immediately if a reader is already connected.
    func connectReader(onCompletion: @escaping (Result<Void, Error>) -> ()) {
        // `checkCardReaderConnected` action will return a publisher that:
        // - Sends one value if there is no reader connected.
        // - Completes when a reader is connected.
        let readerConnected = CardPresentPaymentAction.checkCardReaderConnected { [weak self] connectPublisher in
            guard let self = self else { return }
            self.readerSubscription = connectPublisher
                .sink(receiveCompletion: { [weak self] _ in
                    // Dismisses the current connection alert before notifying the completion.
                    // If no presented controller is found(because the reader was already connected), just notify the completion.
                    if let connectionController = self?.rootViewController.presentedViewController {
                        connectionController.dismiss(animated: true) {
                            onCompletion(.success(()))
                        }
                    } else {
                        onCompletion(.success(()))
                    }

                    // Nil the subscription since we are done with the connection.
                    self?.readerSubscription = nil

                }, receiveValue: { [weak self] _ in
                    guard let self = self else { return }

                    // Attempts reader connection
                    self.cardReaderConnectionController.searchAndConnect(from: self.rootViewController) { [weak self] result in
                        guard let self = self else { return }
                        switch result {
                        case let .success(isConnected):
                            if isConnected == false {
                                self.readerSubscription = nil
                                onCompletion(.failure(RefundSubmissionError.cardReaderDisconnected))
                            }
                        case .failure(let error):
                            self.readerSubscription = nil
                            onCompletion(.failure(error))
                        }
                    }
                })
        }
        stores.dispatch(readerConnected)
    }

    /// Attempts to refund with a card reader when it is connected.
    ///
    /// - Parameters:
    ///   - refundAmount: the amount to refund.
    ///   - charge: the charge of the order for the refund to match the payment method.
    ///   - paymentGatewayAccount: the payment gateway account for the site to refund (e.g. WCPay or Stripe extension).
    ///   - onCompletion: called when the in-person refund completes.
    func attemptCardPresentRefund(refundAmount: Decimal,
                                  charge: WCPayCharge,
                                  paymentGatewayAccount: PaymentGatewayAccount,
                                  onCompletion: @escaping (Result<Void, Error>) -> ()) {
        // Shows reader ready alert.
        alerts.readerIsReady(title: Localization.refundPaymentTitle(username: order.billingAddress?.firstName),
                             amount: formattedAmount,
                             onCancel: { [weak self] in
            self?.cancelRefund()
        })

        // Starts refund process.
        cardPresentRefundOrchestrator.refund(amount: refundAmount,
                                             charge: charge,
                                             paymentGatewayAccount: paymentGatewayAccount,
                                             onWaitingForInput: { [weak self] in
            // Requests card input.
            self?.alerts.tapOrInsertCard(onCancel: { [weak self] in
                self?.cancelRefund()
            })
        }, onProcessingMessage: { [weak self] in
            // Shows waiting message.
            self?.alerts.processingPayment()
        }, onDisplayMessage: { [weak self] message in
            // Shows reader messages (e.g. Remove Card).
            self?.alerts.displayReaderMessage(message: message)
        }, onCompletion: { [weak self] result in
            guard let self = self else { return }
            switch result {
            case .success:
                self.trackClientSideRefundRequestSuccess(charge: charge, paymentGatewayAccount: paymentGatewayAccount)
                onCompletion(.success(()))
            case .failure(let error):
                self.trackClientSideRefundRequestFailed(charge: charge, paymentGatewayAccount: paymentGatewayAccount, error: error)
                self.handleRefundFailureAndRetryRefund(error,
                                                       refundAmount: refundAmount,
                                                       charge: charge,
                                                       paymentGatewayAccount: paymentGatewayAccount,
                                                       onCompletion: onCompletion)
            }
        })
    }

    /// Logs the failure reason, cancels the current refund, and offers retry if possible.
    func handleRefundFailureAndRetryRefund(_ error: Error,
                                           refundAmount: Decimal,
                                           charge: WCPayCharge,
                                           paymentGatewayAccount: PaymentGatewayAccount,
                                           onCompletion: @escaping (Result<Void, Error>) -> ()) {
        // TODO: 5984 - tracks in-person refund error
        DDLogError("Failed to refund: \(error.localizedDescription)")
        // Informs about the error.
        //TODO: Check which refund errors can't be retried, and use that to call nonRetryableError(from: self.rootViewController, error: cancelError)
<<<<<<< HEAD
        if let cardReaderError = error as? CardReaderServiceError,
           case .refundPayment(_, let shouldRetry) = cardReaderError,
           shouldRetry == false {
            alerts.nonRetryableError(from: self.rootViewController, error: error)
        } else {
            alerts.error(error: error, tryAgain: { [weak self] in
                // Cancels current refund, if possible.
                self?.cardPresentRefundOrchestrator.cancelRefund { [weak self] _ in
                    // Regardless of whether the refund could be cancelled (e.g. it completed but failed), retry the refund.
                    self?.attemptCardPresentRefund(refundAmount: refundAmount, charge: charge, onCompletion: onCompletion)
                }
            }, dismissCompletion: {
                onCompletion(.failure(error))
            })
        }
=======
        alerts.error(error: error, tryAgain: { [weak self] in
            // Cancels current refund, if possible.
            self?.cardPresentRefundOrchestrator.cancelRefund { [weak self] _ in
                // Regardless of whether the refund could be cancelled (e.g. it completed but failed), retry the refund.
                self?.attemptCardPresentRefund(refundAmount: refundAmount,
                                               charge: charge,
                                               paymentGatewayAccount: paymentGatewayAccount,
                                               onCompletion: onCompletion)
            }
        }, dismissCompletion: {
            onCompletion(.failure(error))
        })
>>>>>>> 1e9cd52d
    }

    /// Cancels refund and records analytics.
    func cancelRefund() {
        cardPresentRefundOrchestrator.cancelRefund { _ in
            // TODO: 5984 - tracks in-person refund cancellation
        }
    }

    /// Submits the refund to the site.
    /// - Parameters:
    ///   - refund: the refund to submit.
    ///   - onCompletion: called when the submission completes.
    func submitRefundToSite(refund: Refund, onCompletion: @escaping (Result<Void, Error>) -> Void) {
        let action = RefundAction.createRefund(siteID: details.order.siteID, orderID: details.order.orderID, refund: refund) { [weak self] _, error  in
            guard let self = self else { return }
            if let error = error {
                DDLogError("Error creating refund: \(refund)\nWith Error: \(error)")
                self.trackCreateRefundRequestFailed(error: error)
                return onCompletion(.failure(error))
            }
            onCompletion(.success(()))
            self.trackCreateRefundRequestSuccess()
        }
        stores.dispatch(action)
        trackCreateRefundRequest()
    }
}

// MARK: - Analytics
private extension RefundSubmissionUseCase {
    /// Tracks when the create refund request is made.
    func trackCreateRefundRequest() {
        analytics.track(event: WooAnalyticsEvent.IssueRefund.createRefund(orderID: details.order.orderID,
                                                                          fullyRefunded: details.amount == details.order.total,
                                                                          method: .items,
                                                                          gateway: details.order.paymentMethodID,
                                                                          amount: details.amount))
    }

    /// Tracks when the create refund request succeeds.
    func trackCreateRefundRequestSuccess() {
        analytics.track(event: WooAnalyticsEvent.IssueRefund.createRefundSuccess(orderID: details.order.orderID))
    }

    /// Tracks when the create refund request fails.
    func trackCreateRefundRequestFailed(error: Error) {
        analytics.track(event: WooAnalyticsEvent.IssueRefund.createRefundFailed(orderID: details.order.orderID, error: error))
    }

    /// Tracks when the refund request succeeds on the client-side before submitting to the site.
    func trackClientSideRefundRequestSuccess(charge: WCPayCharge, paymentGatewayAccount: PaymentGatewayAccount) {
        switch charge.paymentMethodDetails {
        case .interacPresent:
            analytics.track(event: WooAnalyticsEvent.InPersonPayments
                .interacRefundSuccess(gatewayID: paymentGatewayAccount.gatewayID,
                                      countryCode: cardPresentConfiguration.countryCode,
                                      cardReaderModel: connectedReader?.readerType.model ?? ""))
        default:
            // Tracks refund success events with other payment methods if needed.
            return
        }
    }

    /// Tracks when the refund request fails on the client-side before submitting to the site.
    func trackClientSideRefundRequestFailed(charge: WCPayCharge, paymentGatewayAccount: PaymentGatewayAccount, error: Error) {
        switch charge.paymentMethodDetails {
        case .interacPresent:
            analytics.track(event: WooAnalyticsEvent.InPersonPayments
                .interacRefundFailed(error: error,
                                     gatewayID: paymentGatewayAccount.gatewayID,
                                     countryCode: cardPresentConfiguration.countryCode,
                                     cardReaderModel: connectedReader?.readerType.model ?? ""))
        default:
            // Tracks refund failure events with other payment methods if needed.
            return
        }
    }
}

// MARK: Connected Card Readers
private extension RefundSubmissionUseCase {
    func observeConnectedReadersForAnalytics() {
        let action = CardPresentPaymentAction.observeConnectedReaders() { [weak self] readers in
            self?.connectedReader = readers.first
        }
        stores.dispatch(action)
    }
}

// MARK: Definitions
extension RefundSubmissionUseCase {
    /// Mailing a receipt failed but the SDK didn't return a more specific error
    ///
    enum RefundSubmissionError: Error, Equatable {
        case cardReaderDisconnected
        case invalidRefundAmount
        case unknownPaymentGatewayAccount
    }
}

private extension RefundSubmissionUseCase {
    enum Localization {
        private static let refundPaymentWithoutName = NSLocalizedString("Refund payment",
                                                                        comment: "Alert title when starting the in-person refund flow without a user name.")
        private static let refundPaymentWithName = NSLocalizedString("Refund payment from %1$@",
                                                                     comment: "Alert title when starting the in-person refund flow with a user name.")
        static func refundPaymentTitle(username: String?) -> String {
            guard let username = username, username.isNotEmpty else {
                return refundPaymentWithoutName
            }
            return .localizedStringWithFormat(refundPaymentWithName, username)
        }
    }
}<|MERGE_RESOLUTION|>--- conflicted
+++ resolved
@@ -287,7 +287,6 @@
         DDLogError("Failed to refund: \(error.localizedDescription)")
         // Informs about the error.
         //TODO: Check which refund errors can't be retried, and use that to call nonRetryableError(from: self.rootViewController, error: cancelError)
-<<<<<<< HEAD
         if let cardReaderError = error as? CardReaderServiceError,
            case .refundPayment(_, let shouldRetry) = cardReaderError,
            shouldRetry == false {
@@ -297,26 +296,15 @@
                 // Cancels current refund, if possible.
                 self?.cardPresentRefundOrchestrator.cancelRefund { [weak self] _ in
                     // Regardless of whether the refund could be cancelled (e.g. it completed but failed), retry the refund.
-                    self?.attemptCardPresentRefund(refundAmount: refundAmount, charge: charge, onCompletion: onCompletion)
+                    self?.attemptCardPresentRefund(refundAmount: refundAmount, 
+                                                                 charge: charge,
+                                                                 paymentGatewayAccount: paymentGatewayAccount,
+                                                                 onCompletion: onCompletion)
                 }
             }, dismissCompletion: {
                 onCompletion(.failure(error))
             })
         }
-=======
-        alerts.error(error: error, tryAgain: { [weak self] in
-            // Cancels current refund, if possible.
-            self?.cardPresentRefundOrchestrator.cancelRefund { [weak self] _ in
-                // Regardless of whether the refund could be cancelled (e.g. it completed but failed), retry the refund.
-                self?.attemptCardPresentRefund(refundAmount: refundAmount,
-                                               charge: charge,
-                                               paymentGatewayAccount: paymentGatewayAccount,
-                                               onCompletion: onCompletion)
-            }
-        }, dismissCompletion: {
-            onCompletion(.failure(error))
-        })
->>>>>>> 1e9cd52d
     }
 
     /// Cancels refund and records analytics.
