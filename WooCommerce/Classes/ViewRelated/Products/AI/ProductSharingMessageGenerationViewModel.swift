--- conflicted
+++ resolved
@@ -97,12 +97,8 @@
     func handleFeedback(_ vote: FeedbackView.Vote) {
         analytics.track(event: .AIFeedback.feedbackSent(source: .productSharingMessage,
                                                         isUseful: vote == .up))
-<<<<<<< HEAD
+        // Delay the disappearance of the banner for a better UX.
         DispatchQueue.main.asyncAfter(deadline: .now() + delayBeforeDismissingFeedbackBanner) { [weak self] in
-=======
-        // Delay the disappearance of the banner for a better UX.
-        DispatchQueue.main.asyncAfter(deadline: .now() + 0.5) { [weak self] in
->>>>>>> 214cb94a
             self?.shouldShowFeedbackView = false
         }
     }
