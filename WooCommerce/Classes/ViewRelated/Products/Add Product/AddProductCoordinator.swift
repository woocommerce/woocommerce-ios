import UIKit
import VisionKit
import Yosemite
import WooFoundation
import protocol Storage.StorageManagerType
import class Networking.ProductsRemote

/// Controls navigation for the flow to add a product given a navigation controller.
/// This class is not meant to be retained so that its life cycle is throughout the navigation. Example usage:
///
/// let coordinator = AddProductCoordinator(...)
/// coordinator.start()
///
final class AddProductCoordinator: Coordinator {
    /// Navigation source to the add product flow.
    enum Source {
        /// Initiated from the products tab.
        case productsTab
        /// Initiated from the product onboarding card in the dashboard.
        case productOnboarding
        /// Initiated from the store onboarding card in the dashboard.
        case storeOnboarding
        /// Initiated from the product description AI announcement modal in the dashboard.
        case productDescriptionAIAnnouncementModal
    }

    let navigationController: UINavigationController

    private let siteID: Int64
    private let source: Source
    private let sourceBarButtonItem: UIBarButtonItem?
    private let sourceView: UIView?
    private let productImageUploader: ProductImageUploaderProtocol
    private let storage: StorageManagerType
    private let isFirstProduct: Bool

    /// ResultController to to track the current product count.
    ///
    private lazy var productsResultsController: ResultsController<StorageProduct> = {
        let predicate = \StorageProduct.siteID == siteID
        let controller = ResultsController<StorageProduct>(storageManager: storage, matching: predicate, sortedBy: [])
        try? controller.performFetch()
        return controller
    }()

    /// Assign this closure to be notified when a new product is saved remotely
    ///
    var onProductCreated: (Product) -> Void = { _ in }

<<<<<<< HEAD
=======
    private let addProductFromImageEligibilityChecker: AddProductFromImageEligibilityCheckerProtocol
>>>>>>> b7bc1210
    private var addProductFromImageCoordinator: AddProductFromImageCoordinator?

    init(siteID: Int64,
         source: Source,
         sourceBarButtonItem: UIBarButtonItem,
         sourceNavigationController: UINavigationController,
         storage: StorageManagerType = ServiceLocator.storageManager,
         addProductFromImageEligibilityChecker: AddProductFromImageEligibilityCheckerProtocol = AddProductFromImageEligibilityChecker(),
         productImageUploader: ProductImageUploaderProtocol = ServiceLocator.productImageUploader,
         isFirstProduct: Bool) {
        self.siteID = siteID
        self.source = source
        self.sourceBarButtonItem = sourceBarButtonItem
        self.sourceView = nil
        self.navigationController = sourceNavigationController
        self.productImageUploader = productImageUploader
        self.storage = storage
        self.addProductFromImageEligibilityChecker = addProductFromImageEligibilityChecker
        self.isFirstProduct = isFirstProduct
    }

    init(siteID: Int64,
         source: Source,
         sourceView: UIView?,
         sourceNavigationController: UINavigationController,
         storage: StorageManagerType = ServiceLocator.storageManager,
         addProductFromImageEligibilityChecker: AddProductFromImageEligibilityCheckerProtocol = AddProductFromImageEligibilityChecker(),
         productImageUploader: ProductImageUploaderProtocol = ServiceLocator.productImageUploader,
         isFirstProduct: Bool) {
        self.siteID = siteID
        self.source = source
        self.sourceBarButtonItem = nil
        self.sourceView = sourceView
        self.navigationController = sourceNavigationController
        self.productImageUploader = productImageUploader
        self.storage = storage
        self.addProductFromImageEligibilityChecker = addProductFromImageEligibilityChecker
        self.isFirstProduct = isFirstProduct
    }

    func start() {
        // TODO-JC: eligibility check
        if ServiceLocator.stores.sessionManager.defaultSite?.isWordPressComStore == true {
            // TODO-JC: A/B experiment activation event
            let coordinator = AddProductFromImageCoordinator(siteID: siteID,
                                                             sourceNavigationController: navigationController,
                                                             isFirstProduct: isFirstProduct)
            self.addProductFromImageCoordinator = coordinator
            coordinator.start()
            return
        }

        switch source {
        case .productsTab, .productOnboarding:
            ServiceLocator.analytics.track(event: .ProductsOnboarding.productListAddProductButtonTapped(templateEligible: isTemplateOptionsEligible()))
        default:
            break
        }

        if addProductFromImageEligibilityChecker.isEligibleToParticipateInABTest() {
            // TODO: 10180 - A/B experiment exposure event

            if addProductFromImageEligibilityChecker.isEligible() {
                let coordinator = AddProductFromImageCoordinator(siteID: siteID,
                                                                 sourceNavigationController: navigationController,
                                                                 onProductCreated: { [weak self] product in
                    self?.onProductCreated(product)
                })
                self.addProductFromImageCoordinator = coordinator
                coordinator.start()
                return
            }
        }

        if shouldSkipBottomSheet() {
            presentProductForm(bottomSheetProductType: .simple(isVirtual: false))
        } else if shouldPresentProductCreationBottomSheet() {
            presentProductCreationTypeBottomSheet()
        } else {
            presentProductTypeBottomSheet(creationType: .manual)
        }
    }
}

// MARK: Navigation
private extension AddProductCoordinator {

    /// Defines if the product creation bottom sheet should be presented.
    /// Currently returns `true` when the store is eligible for displaying template options.
    ///
    func shouldPresentProductCreationBottomSheet() -> Bool {
        isTemplateOptionsEligible()
    }

    /// Returns `true` when the number of products is fewer than 3.
    ///
    func isTemplateOptionsEligible() -> Bool {
        productsResultsController.numberOfObjects < 3
    }

    /// Defines if it should skip the bottom sheet before the product form is shown.
    /// Currently returns `true` when the source is product description AI announcement modal.
    ///
    func shouldSkipBottomSheet() -> Bool {
        source == .productDescriptionAIAnnouncementModal
    }

    /// Returns `true` when there are existing products.
    ///
    func shouldShowGroupedProductType() -> Bool {
        !productsResultsController.isEmpty
    }

    /// Presents a bottom sheet for users to choose if they want a create a product manually or via a template.
    ///
    func presentProductCreationTypeBottomSheet() {
        let title = NSLocalizedString("Add a product",
                                      comment: "Message title of bottom sheet for selecting a template or manual product")
        let subtitle = NSLocalizedString("How do you want to start?",
                                         comment: "Message subtitle of bottom sheet for selecting a template or manual product")
        let viewProperties = BottomSheetListSelectorViewProperties(title: title, subtitle: subtitle)
        let command = ProductCreationTypeSelectorCommand { selectedCreationType in
            self.trackProductCreationType(selectedCreationType)
            self.presentProductTypeBottomSheet(creationType: selectedCreationType)
        }
        let productTypesListPresenter = BottomSheetListSelectorPresenter(viewProperties: viewProperties, command: command)
        productTypesListPresenter.show(from: navigationController, sourceView: sourceView, sourceBarButtonItem: sourceBarButtonItem, arrowDirections: .any)
    }

    /// Presents a bottom sheet for users to choose if what kind of product they want to create.
    ///
    func presentProductTypeBottomSheet(creationType: ProductCreationType) {
        let title: String? = {
            guard creationType == .template else { return nil }
            return NSLocalizedString("Choose a template", comment: "Message title of bottom sheet for selecting a template or manual product")
        }()
        let subtitle = NSLocalizedString("Select a product type",
                                         comment: "Message subtitle of bottom sheet for selecting a product type to create a product")
        let viewProperties = BottomSheetListSelectorViewProperties(title: title, subtitle: subtitle)
        let command = ProductTypeBottomSheetListSelectorCommand(selected: nil) { selectedBottomSheetProductType in
            ServiceLocator.analytics.track(.addProductTypeSelected, withProperties: ["product_type": selectedBottomSheetProductType.productType.rawValue])
            self.navigationController.dismiss(animated: true) {
                switch creationType {
                case .manual:
                    self.presentProductForm(bottomSheetProductType: selectedBottomSheetProductType)
                case .template:
                    self.createAndPresentTemplate(productType: selectedBottomSheetProductType)
                }
            }
        }

        switch creationType {
        case .template:
            command.data = [.simple(isVirtual: false), .simple(isVirtual: true), .variable]
        case .manual:
            command.data = [.simple(isVirtual: false), .simple(isVirtual: true), .variable, .grouped, .affiliate]
        }

        let productTypesListPresenter = BottomSheetListSelectorPresenter(viewProperties: viewProperties, command: command)

        // `topmostPresentedViewController` is used because another bottom sheet could have been presented before.
        productTypesListPresenter.show(from: navigationController.topmostPresentedViewController,
                                       sourceView: sourceView,
                                       sourceBarButtonItem: sourceBarButtonItem,
                                       arrowDirections: .any)
    }

    /// Creates & Fetches a template product.
    /// If success: Navigates to the product.
    /// If failure: Shows an error notice
    ///
    func createAndPresentTemplate(productType: BottomSheetProductType) {
        guard let template = Self.templateType(from: productType) else {
            DDLogError("⛔️ Product Type: \(productType) not supported as a template.")
            return presentErrorNotice()
        }

        // Loading ViewController while the product is being created
        let loadingTitle = NSLocalizedString("Creating Template Product...", comment: "Loading text while creating a product from a template")
        let viewProperties = InProgressViewProperties(title: loadingTitle, message: "")
        let inProgressViewController = InProgressViewController(viewProperties: viewProperties)

        let action = ProductAction.createTemplateProduct(siteID: siteID, template: template) { result in

            // Dismiss the loader
            inProgressViewController.dismiss(animated: true)

            switch result {
            case .success(let product):
                // Transforms the auto-draft product into a new product ready to be used.
                let newProduct = ProductFactory().newProduct(from: product)
                self.presentProduct(newProduct) // We need to strongly capture `self` because no one is retaining `AddProductCoordinator`.

            case .failure(let error):
                // Log error and inform the user
                DDLogError("⛔️ There was an error creating the template product: \(error)")
                self.presentErrorNotice()
            }
        }

        ServiceLocator.stores.dispatch(action)

        // Present loader right after the creation action is dispatched.
        inProgressViewController.modalPresentationStyle = .overCurrentContext
        self.navigationController.tabBarController?.present(inProgressViewController, animated: true, completion: nil)
    }

    /// Presents a new product based on the provided bottom sheet type.
    ///
    func presentProductForm(bottomSheetProductType: BottomSheetProductType) {
        guard let product = ProductFactory().createNewProduct(type: bottomSheetProductType.productType,
                                                              isVirtual: bottomSheetProductType.isVirtual,
                                                              siteID: siteID) else {
            assertionFailure("Unable to create product of type: \(bottomSheetProductType)")
            return
        }
        presentProduct(product)
    }

    /// Presents a product onto the current navigation stack.
    ///
    func presentProduct(_ product: Product) {
        let model = EditableProductModel(product: product)
        let currencyCode = ServiceLocator.currencySettings.currencyCode
        let currency = ServiceLocator.currencySettings.symbol(from: currencyCode)
        let productImageActionHandler = productImageUploader
            .actionHandler(key: .init(siteID: product.siteID,
                                      productOrVariationID: .product(id: model.productID),
                                      isLocalID: true),
                           originalStatuses: model.imageStatuses)
        let viewModel = ProductFormViewModel(product: model,
                                             formType: .add,
                                             productImageActionHandler: productImageActionHandler)
        viewModel.onProductCreated = { [weak self] product in
            guard let self else { return }
            self.onProductCreated(product)
            if self.isFirstProduct, let url = URL(string: product.permalink) {
                self.showFirstProductCreatedView(productURL: url,
                                                 productName: product.name,
                                                 productDescription: product.fullDescription ?? product.shortDescription ?? "",
                                                 showShareProductButton: viewModel.canShareProduct())
            }
        }
        let viewController = ProductFormViewController(viewModel: viewModel,
                                                       eventLogger: ProductFormEventLogger(),
                                                       productImageActionHandler: productImageActionHandler,
                                                       currency: currency,
                                                       presentationStyle: .navigationStack)
        // Since the Add Product UI could hold local changes, disables the bottom bar (tab bar) to simplify app states.
        viewController.hidesBottomBarWhenPushed = true
        navigationController.pushViewController(viewController, animated: true)
    }

    /// Converts a `BottomSheetProductType` type to a `ProductsRemote.TemplateType` template type.
    /// Returns `nil` if the `BottomSheetProductType` is not supported or does not exist.
    ///
    static func templateType(from productType: BottomSheetProductType) -> ProductsRemote.TemplateType? {
        switch productType {
        case .simple(let isVirtual):
            if isVirtual {
                return .digital
            } else {
                return .physical
            }
        case .variable:
            return .variable
        case .affiliate:
            return .external
        case .grouped:
            return .grouped
        default:
            return nil
        }
    }

    /// Presents an general error notice using the system notice presenter.
    ///
    func presentErrorNotice() {
        let notice = Notice(title: NSLocalizedString("There was a problem creating the template product.",
                                                     comment: "Title for the error notice when creating a template product"))
        ServiceLocator.noticePresenter.enqueue(notice: notice)
    }

    /// Tracks the selected product creation type.
    ///
    func trackProductCreationType(_ type: ProductCreationType) {
        let analyticsType: WooAnalyticsEvent.ProductsOnboarding.CreationType = {
            switch type {
            case .template:
                return .template
            case .manual:
                return .manual
            }
        }()
        ServiceLocator.analytics.track(event: .ProductsOnboarding.productCreationTypeSelected(type: analyticsType))
    }

    /// Presents the celebratory view for the first created product.
    ///
    func showFirstProductCreatedView(productURL: URL,
                                     productName: String,
                                     productDescription: String,
                                     showShareProductButton: Bool) {
        let viewController = FirstProductCreatedHostingController(siteID: siteID,
                                                                  productURL: productURL,
                                                                  productName: productName,
                                                                  productDescription: productDescription,
                                                                  showShareProductButton: showShareProductButton)
        navigationController.present(UINavigationController(rootViewController: viewController), animated: true)
    }
}<|MERGE_RESOLUTION|>--- conflicted
+++ resolved
@@ -47,11 +47,7 @@
     ///
     var onProductCreated: (Product) -> Void = { _ in }
 
-<<<<<<< HEAD
-=======
     private let addProductFromImageEligibilityChecker: AddProductFromImageEligibilityCheckerProtocol
->>>>>>> b7bc1210
-    private var addProductFromImageCoordinator: AddProductFromImageCoordinator?
 
     init(siteID: Int64,
          source: Source,
