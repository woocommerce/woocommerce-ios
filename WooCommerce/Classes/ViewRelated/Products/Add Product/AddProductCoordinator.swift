--- conflicted
+++ resolved
@@ -50,13 +50,7 @@
         !productsResultsController.isEmpty
     }
 
-<<<<<<< HEAD
-    private let addProductFromImageEligibilityChecker: AddProductFromImageEligibilityCheckerProtocol
-    private var addProductFromImageCoordinator: AddProductFromImageCoordinator?
-
     private var addProductWithAIEligibilityChecker: ProductCreationAIEligibilityCheckerProtocol
-=======
->>>>>>> b748ffdb
     private var addProductWithAIBottomSheetPresenter: BottomSheetPresenter?
     private var addProductWithAICoordinator: AddProductWithAICoordinator?
 
@@ -65,11 +59,7 @@
          sourceBarButtonItem: UIBarButtonItem,
          sourceNavigationController: UINavigationController,
          storage: StorageManagerType = ServiceLocator.storageManager,
-<<<<<<< HEAD
-         addProductFromImageEligibilityChecker: AddProductFromImageEligibilityCheckerProtocol = AddProductFromImageEligibilityChecker(),
          addProductWithAIEligibilityChecker: ProductCreationAIEligibilityCheckerProtocol = ProductCreationAIEligibilityChecker(),
-=======
->>>>>>> b748ffdb
          productImageUploader: ProductImageUploaderProtocol = ServiceLocator.productImageUploader,
          isFirstProduct: Bool) {
         self.siteID = siteID
@@ -79,11 +69,7 @@
         self.navigationController = sourceNavigationController
         self.productImageUploader = productImageUploader
         self.storage = storage
-<<<<<<< HEAD
-        self.addProductFromImageEligibilityChecker = addProductFromImageEligibilityChecker
         self.addProductWithAIEligibilityChecker = addProductWithAIEligibilityChecker
-=======
->>>>>>> b748ffdb
         self.isFirstProduct = isFirstProduct
     }
 
@@ -92,11 +78,7 @@
          sourceView: UIView?,
          sourceNavigationController: UINavigationController,
          storage: StorageManagerType = ServiceLocator.storageManager,
-<<<<<<< HEAD
-         addProductFromImageEligibilityChecker: AddProductFromImageEligibilityCheckerProtocol = AddProductFromImageEligibilityChecker(),
          addProductWithAIEligibilityChecker: ProductCreationAIEligibilityCheckerProtocol = ProductCreationAIEligibilityChecker(),
-=======
->>>>>>> b748ffdb
          productImageUploader: ProductImageUploaderProtocol = ServiceLocator.productImageUploader,
          isFirstProduct: Bool) {
         self.siteID = siteID
@@ -106,11 +88,7 @@
         self.navigationController = sourceNavigationController
         self.productImageUploader = productImageUploader
         self.storage = storage
-<<<<<<< HEAD
-        self.addProductFromImageEligibilityChecker = addProductFromImageEligibilityChecker
         self.addProductWithAIEligibilityChecker = addProductWithAIEligibilityChecker
-=======
->>>>>>> b748ffdb
         self.isFirstProduct = isFirstProduct
     }
 
