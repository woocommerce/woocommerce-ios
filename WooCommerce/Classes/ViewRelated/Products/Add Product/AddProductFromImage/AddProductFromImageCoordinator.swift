--- conflicted
+++ resolved
@@ -34,12 +34,7 @@
     func start() {
         let addProductFromImage = AddProductFromImageHostingController(siteID: siteID,
                                                                        addImage: { [weak self] source in
-<<<<<<< HEAD
-            guard let self else { return nil }
-            return await self.showImagePicker(source: source)
-=======
             await self?.showImagePicker(source: source)
->>>>>>> 909da49b
         }, completion: { [weak self] data in
             self?.navigationController.dismiss(animated: true) { [weak self] in
                 guard let self else { return }
@@ -108,14 +103,10 @@
 private extension AddProductFromImageCoordinator {
     @MainActor
     func showImagePicker(source: MediaPickingSource) async -> MediaPickerImage? {
-<<<<<<< HEAD
-        await withCheckedContinuation { continuation in
-=======
         guard let formNavigationController else {
             return nil
         }
         return await withCheckedContinuation { continuation in
->>>>>>> 909da49b
             let mediaPickingCoordinator = MediaPickingCoordinator(siteID: siteID,
                                                                   allowsMultipleImages: false,
                                                                   onCameraCaptureCompletion: { [weak self] asset, error in
@@ -127,11 +118,7 @@
                     continuation.resume(returning: image)
                 }
             }, onDeviceMediaLibraryPickerCompletion: { [weak self] assets in
-<<<<<<< HEAD
-                guard let self, let formNavigationController = self.formNavigationController else {
-=======
                 guard let self else {
->>>>>>> 909da49b
                     return continuation.resume(returning: nil)
                 }
                 Task { @MainActor in
@@ -143,21 +130,12 @@
                     return continuation.resume(returning: nil)
                 }
                 Task { @MainActor in
-<<<<<<< HEAD
-                    let image = await self.onWPMediaPickerCompletion(mediaItems: mediaItems)
-=======
                     let image = await self.onWPMediaPickerCompletion(mediaItems: mediaItems, navigationController: formNavigationController)
->>>>>>> 909da49b
                     continuation.resume(returning: image)
                 }
             })
             self.mediaPickingCoordinator = mediaPickingCoordinator
-<<<<<<< HEAD
-            let topViewController = navigationController.topmostPresentedViewController
-            mediaPickingCoordinator.showMediaPicker(source: source, from: topViewController)
-=======
             mediaPickingCoordinator.showMediaPicker(source: source, from: formNavigationController)
->>>>>>> 909da49b
         }
     }
 }
@@ -165,21 +143,14 @@
 // MARK: - Action handling for camera capture
 //
 private extension AddProductFromImageCoordinator {
-<<<<<<< HEAD
-=======
-    @MainActor
->>>>>>> 909da49b
+    @MainActor
     func onCameraCaptureCompletion(asset: PHAsset?, error: Error?) async -> MediaPickerImage? {
         guard let asset else {
             return nil
         }
         return await withCheckedContinuation { continuation in
             Task { @MainActor in
-<<<<<<< HEAD
-                continuation.resume(returning: await self.requestImage(from: asset))
-=======
                 continuation.resume(returning: await requestImage(from: asset))
->>>>>>> 909da49b
             }
         }
     }
@@ -192,11 +163,7 @@
     func onDeviceMediaLibraryPickerCompletion(assets: [PHAsset], navigationController: UINavigationController) async -> MediaPickerImage? {
         await withCheckedContinuation { continuation in
             let shouldAnimateMediaLibraryDismissal = assets.isEmpty
-<<<<<<< HEAD
-            navigationController.topmostPresentedViewController.dismiss(animated: shouldAnimateMediaLibraryDismissal) { [weak self] in
-=======
             navigationController.dismiss(animated: shouldAnimateMediaLibraryDismissal) { [weak self] in
->>>>>>> 909da49b
                 guard let self, let asset = assets.first else {
                     return continuation.resume(returning: nil)
                 }
@@ -212,17 +179,10 @@
 //
 private extension AddProductFromImageCoordinator {
     @MainActor
-<<<<<<< HEAD
-    func onWPMediaPickerCompletion(mediaItems: [Media]) async -> MediaPickerImage? {
-        await withCheckedContinuation { continuation in
-            let shouldAnimateMediaLibraryDismissal = mediaItems.isEmpty
-            navigationController.topmostPresentedViewController.dismiss(animated: shouldAnimateMediaLibraryDismissal) { [weak self] in
-=======
     func onWPMediaPickerCompletion(mediaItems: [Media], navigationController: UINavigationController) async -> MediaPickerImage? {
         await withCheckedContinuation { continuation in
             let shouldAnimateMediaLibraryDismissal = mediaItems.isEmpty
             navigationController.dismiss(animated: shouldAnimateMediaLibraryDismissal) { [weak self] in
->>>>>>> 909da49b
                 guard let self, let media = mediaItems.first else {
                     return continuation.resume(returning: nil)
                 }
@@ -238,15 +198,9 @@
 private extension AddProductFromImageCoordinator {
     func requestImage(from asset: PHAsset) async -> MediaPickerImage? {
         await withCheckedContinuation { continuation in
-<<<<<<< HEAD
-            // PHImageManager.requestImageForAsset can be called more than onoce
-            var hasReceivedImage = false
-            productImageLoader.requestImage(asset: asset, targetSize: PHImageManagerMaximumSize) { image in
-=======
             // PHImageManager.requestImageForAsset can be called more than once.
             var hasReceivedImage = false
             productImageLoader.requestImage(asset: asset, targetSize: PHImageManagerMaximumSize, skipsDegradedImage: true) { image in
->>>>>>> 909da49b
                 guard hasReceivedImage == false else {
                     return
                 }
@@ -255,22 +209,4 @@
             }
         }
     }
-<<<<<<< HEAD
-}
-
-struct MediaPickerImage {
-    enum Source {
-        case asset(asset: PHAsset)
-        case media(media: Media)
-    }
-
-    let image: UIImage
-    let source: Source
-
-    init(image: UIImage, source: Source) {
-        self.image = image
-        self.source = source
-    }
-=======
->>>>>>> 909da49b
 }