--- conflicted
+++ resolved
@@ -60,10 +60,6 @@
 
 struct AddProductFromImageFormImageView_Previews: PreviewProvider {
     static var previews: some View {
-<<<<<<< HEAD
-        AddProductFromImageFormImageView(viewModel: .init(siteID: 6, onAddImage: { _ in nil }))
-=======
         AddProductFromImageFormImageView(viewModel: .init(siteID: 0, onAddImage: { _ in nil }))
->>>>>>> eeda9dae
     }
 }