--- conflicted
+++ resolved
@@ -13,13 +13,8 @@
     init(siteID: Int64,
          source: AddProductCoordinator.Source,
          addImage: @escaping (MediaPickingSource) async -> MediaPickerImage?,
-<<<<<<< HEAD
-         completion: @escaping (AddProductFromImageData) -> Void) {
+         completion: @escaping (AddProductFromImageData?) -> Void) {
         super.init(rootView: AddProductFromImageView(siteID: siteID, source: source, addImage: addImage, completion: completion))
-=======
-         completion: @escaping (AddProductFromImageData?) -> Void) {
-        super.init(rootView: AddProductFromImageView(siteID: siteID, addImage: addImage, completion: completion))
->>>>>>> be189eac
     }
 
     required dynamic init?(coder aDecoder: NSCoder) {
