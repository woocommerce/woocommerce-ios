import Combine
import SwiftUI
import Vision
import Yosemite

/// View model for `AddProductFromImageView` to handle user actions from the view and provide data for the view.
@MainActor
final class AddProductFromImageViewModel: ObservableObject {
    /// View model for `AddProductFromImageScannedTextView`.
    final class ScannedTextViewModel: ObservableObject, Identifiable {
        let id: String = UUID().uuidString
        @Published var text: String
        @Published var isSelected: Bool

        init(text: String, isSelected: Bool) {
            self.text = text
            self.isSelected = isSelected
        }
    }

    typealias TextFieldViewModel = AddProductFromImageTextFieldViewModel
    typealias ImageState = EditableImageViewState

    // MARK: - Product Details

    let nameViewModel: TextFieldViewModel
    let descriptionViewModel: TextFieldViewModel

    var name: String {
        nameViewModel.text
    }
    var description: String {
        descriptionViewModel.text
    }

    // MARK: - Product Image

    @Published private(set) var imageState: ImageState = .empty
    var image: MediaPickerImage? {
        imageState.image
    }

    private let addProductSource: AddProductCoordinator.Source
    private let onAddImage: (MediaPickingSource) async -> MediaPickerImage?
    private var selectedImageSubscription: AnyCancellable?

    // MARK: - Scanned Texts

    @Published var scannedTexts: [ScannedTextViewModel] = []
    @Published private(set) var isGeneratingDetails: Bool = false
    @Published private(set) var errorMessage: String? = Localization.defaultError

    private var selectedScannedTexts: [String] {
        scannedTexts.filter { $0.isSelected && $0.text.isNotEmpty }.map { $0.text }
    }

    private let siteID: Int64
    private let stores: StoresManager
    private let imageTextScanner: ImageTextScannerProtocol
    private let analytics: Analytics

    init(siteID: Int64,
         source: AddProductCoordinator.Source,
         stores: StoresManager = ServiceLocator.stores,
         imageTextScanner: ImageTextScannerProtocol = ImageTextScanner(),
         analytics: Analytics = ServiceLocator.analytics,
         onAddImage: @escaping (MediaPickingSource) async -> MediaPickerImage?) {
        self.siteID = siteID
        self.stores = stores
        self.addProductSource = source
        self.imageTextScanner = imageTextScanner
        self.analytics = analytics
        self.onAddImage = onAddImage
        self.nameViewModel = .init(text: "", placeholder: Localization.nameFieldPlaceholder)
        self.descriptionViewModel = .init(text: "", placeholder: Localization.descriptionFieldPlaceholder)

        // Track display event
        analytics.track(event: .AddProductFromImage.formDisplayed(source: source))

        selectedImageSubscription = $imageState.compactMap { $0.image?.image }
        .sink { [weak self] image in
            self?.onSelectedImage(image)
        }
    }

    /// Invoked after the user selects a media source to add an image.
    /// - Parameter source: Source of the image.
    func addImage(from source: MediaPickingSource) {
        let previousState = imageState
        imageState = .loading
        Task { @MainActor in
            guard let image = await onAddImage(source) else {
                return imageState = previousState
            }
            imageState = .success(image)
        }
    }

    /// Generates product details with the currently selected scanned texts.
    func generateProductDetails() {
        Task { @MainActor in
            isGeneratingDetails = true
            await generateAndPopulateProductDetails(from: Array(selectedScannedTexts))
            isGeneratingDetails = false
        }
    }

    /// Tracks when the continue button is tapped
    func trackContinueButtonTapped() {
        analytics.track(event: .AddProductFromImage.continueButtonTapped(
            source: addProductSource,
            isNameEmpty: name.isEmpty,
            isDescriptionEmpty: description.isEmpty,
            hasScannedText: selectedScannedTexts.isNotEmpty,
            hasGeneratedDetails: nameViewModel.hasAppliedGeneratedContent || descriptionViewModel.hasAppliedGeneratedContent))
    }
}

private extension AddProductFromImageViewModel {
    func onSelectedImage(_ image: UIImage) {
        Task { @MainActor in
            do {
                let texts = try await imageTextScanner.scanText(from: image)
                analytics.track(event: .AddProductFromImage.scanCompleted(source: addProductSource, scannedTextCount: texts.count))
                scannedTexts = texts.map { .init(text: $0, isSelected: true) }
                generateProductDetails()
            } catch {
                analytics.track(event: .AddProductFromImage.scanFailed(source: addProductSource, error: error))
                DDLogError("⛔️ Error scanning text from image: \(error)")
            }
        }
    }

    func generateAndPopulateProductDetails(from scannedTexts: [String]) async {
        errorMessage = nil
        guard scannedTexts.isNotEmpty else {
            return
        }
        switch await generateProductDetails(from: scannedTexts) {
<<<<<<< HEAD
        case .success(let details):
            nameViewModel.onSuggestion(details.name)
            descriptionViewModel.onSuggestion(details.description)
            analytics.track(event: .AddProductFromImage.detailsGenerated(
                source: addProductSource,
                language: details.language,
                selectedTextCount: selectedScannedTexts.count
            ))
        case .failure(let error):
            analytics.track(event: .AddProductFromImage.detailGenerationFailed(source: addProductSource, error: error))
            DDLogError("⛔️ Error generating product details from scanned text: \(error)")
=======
            case .success(let details):
                nameViewModel.onSuggestion(details.name)
                descriptionViewModel.onSuggestion(details.description)
            case .failure(let error):
                errorMessage = Localization.defaultError
                DDLogError("⛔️ Error generating product details from scanned text: \(error)")
>>>>>>> be189eac
        }
    }

    func generateProductDetails(from scannedTexts: [String]) async -> Result<ProductDetailsFromScannedTexts, Error> {
        await withCheckedContinuation { continuation in
            stores.dispatch(ProductAction.generateProductDetails(siteID: siteID,
                                                                 scannedTexts: scannedTexts) { result in
                continuation.resume(returning: result)
            })
        }
    }
}

private extension AddProductFromImageViewModel {
    enum Localization {
        static let nameFieldPlaceholder = NSLocalizedString(
            "Name",
            comment: "Product name placeholder on the add product from image form."
        )
        static let descriptionFieldPlaceholder = NSLocalizedString(
            "Description",
            comment: "Product description placeholder on the add product from image form."
        )
        static let defaultError = NSLocalizedString(
            "Error generating product details. Please try again.",
            comment: "Default error message on the add product from image form."
        )
    }
}<|MERGE_RESOLUTION|>--- conflicted
+++ resolved
@@ -137,26 +137,18 @@
             return
         }
         switch await generateProductDetails(from: scannedTexts) {
-<<<<<<< HEAD
-        case .success(let details):
-            nameViewModel.onSuggestion(details.name)
-            descriptionViewModel.onSuggestion(details.description)
-            analytics.track(event: .AddProductFromImage.detailsGenerated(
-                source: addProductSource,
-                language: details.language,
-                selectedTextCount: selectedScannedTexts.count
-            ))
-        case .failure(let error):
-            analytics.track(event: .AddProductFromImage.detailGenerationFailed(source: addProductSource, error: error))
-            DDLogError("⛔️ Error generating product details from scanned text: \(error)")
-=======
             case .success(let details):
                 nameViewModel.onSuggestion(details.name)
                 descriptionViewModel.onSuggestion(details.description)
+                analytics.track(event: .AddProductFromImage.detailsGenerated(
+                    source: addProductSource,
+                    language: details.language,
+                    selectedTextCount: selectedScannedTexts.count
+                ))
             case .failure(let error):
                 errorMessage = Localization.defaultError
                 DDLogError("⛔️ Error generating product details from scanned text: \(error)")
->>>>>>> be189eac
+                analytics.track(event: .AddProductFromImage.detailGenerationFailed(source: addProductSource, error: error))
         }
     }
 
