import Combine
import SwiftUI
<<<<<<< HEAD
import Vision
=======
>>>>>>> c7b34d5b
import Yosemite

/// View model for `AddProductFromImageView` to handle user actions from the view and provide data for the view.
@MainActor
final class AddProductFromImageViewModel: ObservableObject {
<<<<<<< HEAD
    final class ScannedTextViewModel: ObservableObject, Identifiable {
        let id: String = UUID().uuidString
        @Published var text: String
        @Published var isSelected: Bool

        init(text: String,
             isSelected: Bool) {
            self.text = text
            self.isSelected = isSelected
        }
    }

=======
>>>>>>> c7b34d5b
    typealias ImageState = EditableImageViewState

    // MARK: - Product Details

    @Published var name: String = ""
    @Published var suggestedName: String? = "testing"
    @Published var description: String = ""

    // MARK: - Product Image

    @Published private(set) var imageState: ImageState = .empty
    var image: MediaPickerImage? {
        imageState.image
    }

    private let onAddImage: (MediaPickingSource) async -> MediaPickerImage?
    private var selectedImageSubscription: AnyCancellable?

<<<<<<< HEAD
    // MARK: - Scanned Texts

    @Published var scannedTexts: [ScannedTextViewModel] = []
    @Published private(set) var isGeneratingDetails: Bool = false
    @Published private(set) var showsRegenerateButton: Bool = false

    private var selectedScannedTexts: [String] {
        scannedTexts.filter { $0.isSelected }.map { $0.text }
    }

    private let siteID: Int64
    private let stores: StoresManager

    init(siteID: Int64,
         stores: StoresManager = ServiceLocator.stores,
         onAddImage: @escaping (MediaPickingSource) async -> MediaPickerImage?) {
        self.siteID = siteID
        self.stores = stores
=======
    init(onAddImage: @escaping (MediaPickingSource) async -> MediaPickerImage?) {
>>>>>>> c7b34d5b
        self.onAddImage = onAddImage

        selectedImageSubscription = $imageState.compactMap { $0.image?.image }
        .sink { [weak self] image in
            self?.onSelectedImage(image)
        }
    }

    /// Invoked after the user selects a media source to add an image.
    /// - Parameter source: Source of the image.
    func addImage(from source: MediaPickingSource) {
<<<<<<< HEAD
        Task { @MainActor in
            imageState = .loading
            guard let image = await onAddImage(source) else {
                return
=======
        let previousState = imageState
        imageState = .loading
        Task { @MainActor in
            guard let image = await onAddImage(source) else {
                return imageState = previousState
>>>>>>> c7b34d5b
            }
            imageState = .success(image)
        }
    }
<<<<<<< HEAD

    func applySuggestedName() {
        name = suggestedName ?? ""
        suggestedName = nil
    }
=======
>>>>>>> c7b34d5b
}

private extension AddProductFromImageViewModel {
    func onSelectedImage(_ image: UIImage) {
<<<<<<< HEAD
        // Gets the CGImage on which to perform requests.
        guard let cgImage = image.cgImage else {
            return
        }

        // Creates a new image-request handler.
        let requestHandler = VNImageRequestHandler(cgImage: cgImage)

        // Creates a new request to recognize text.
        let request = VNRecognizeTextRequest { [weak self] request, error in
            self?.onScannedTextRequestCompletion(request: request, error: error)
        }

        // TODO-JC: iOS version check
        if #available(iOS 16.0, *) {
            request.revision = VNRecognizeTextRequestRevision3
            request.automaticallyDetectsLanguage = true
        }
        print("langs: \(try? request.supportedRecognitionLanguages())")

        do {
            // Performs the text-recognition request.
            try requestHandler.perform([request])
        } catch {
            print("Unable to perform the requests: \(error).")
        }
    }

    func onScannedTextRequestCompletion(request: VNRequest, error: Error?) {
        let texts = scannedTexts(from: request)
        scannedTexts = texts.map { .init(text: $0, isSelected: true) }
        Task { @MainActor in
            isGeneratingDetails = true
            await generateAndPopulateProductDetails(from: texts)
            isGeneratingDetails = false
        }
    }

    func scannedTexts(from request: VNRequest) -> [String] {
        guard let observations = request.results as? [VNRecognizedTextObservation] else {
            return []
        }
        let recognizedStrings = observations.compactMap { observation in
            // Returns the string of the top VNRecognizedText instance.
            observation.topCandidates(1).first?.string
        }
        return recognizedStrings
    }

    func generateAndPopulateProductDetails(from scannedTexts: [String]) async {
        switch await generateProductDetails(from: scannedTexts) {
            case .success(let details):
                if name.isEmpty {
                    name = details.name
                } else {
                    suggestedName = details.name
                }
                description = details.description
            case .failure(let error):
                DDLogError("⛔️ Error generating product details from scanned text \(scannedTexts): \(error)")
        }
    }

    func generateProductDetails(from scannedTexts: [String]) async -> Result<ProductDetailsFromScannedTexts, Error> {
        await withCheckedContinuation { continuation in
            stores.dispatch(ProductAction.generateProductDetails(siteID: siteID,
                                                                 scannedTexts: scannedTexts) { result in
                continuation.resume(returning: result)
            })
        }
=======
        // TODO: 10180 - scan texts from the image
>>>>>>> c7b34d5b
    }
}<|MERGE_RESOLUTION|>--- conflicted
+++ resolved
@@ -1,15 +1,11 @@
 import Combine
 import SwiftUI
-<<<<<<< HEAD
 import Vision
-=======
->>>>>>> c7b34d5b
 import Yosemite
 
 /// View model for `AddProductFromImageView` to handle user actions from the view and provide data for the view.
 @MainActor
 final class AddProductFromImageViewModel: ObservableObject {
-<<<<<<< HEAD
     final class ScannedTextViewModel: ObservableObject, Identifiable {
         let id: String = UUID().uuidString
         @Published var text: String
@@ -22,8 +18,6 @@
         }
     }
 
-=======
->>>>>>> c7b34d5b
     typealias ImageState = EditableImageViewState
 
     // MARK: - Product Details
@@ -42,7 +36,6 @@
     private let onAddImage: (MediaPickingSource) async -> MediaPickerImage?
     private var selectedImageSubscription: AnyCancellable?
 
-<<<<<<< HEAD
     // MARK: - Scanned Texts
 
     @Published var scannedTexts: [ScannedTextViewModel] = []
@@ -61,9 +54,6 @@
          onAddImage: @escaping (MediaPickingSource) async -> MediaPickerImage?) {
         self.siteID = siteID
         self.stores = stores
-=======
-    init(onAddImage: @escaping (MediaPickingSource) async -> MediaPickerImage?) {
->>>>>>> c7b34d5b
         self.onAddImage = onAddImage
 
         selectedImageSubscription = $imageState.compactMap { $0.image?.image }
@@ -75,35 +65,24 @@
     /// Invoked after the user selects a media source to add an image.
     /// - Parameter source: Source of the image.
     func addImage(from source: MediaPickingSource) {
-<<<<<<< HEAD
-        Task { @MainActor in
-            imageState = .loading
-            guard let image = await onAddImage(source) else {
-                return
-=======
         let previousState = imageState
         imageState = .loading
         Task { @MainActor in
             guard let image = await onAddImage(source) else {
                 return imageState = previousState
->>>>>>> c7b34d5b
             }
             imageState = .success(image)
         }
     }
-<<<<<<< HEAD
 
     func applySuggestedName() {
         name = suggestedName ?? ""
         suggestedName = nil
     }
-=======
->>>>>>> c7b34d5b
 }
 
 private extension AddProductFromImageViewModel {
     func onSelectedImage(_ image: UIImage) {
-<<<<<<< HEAD
         // Gets the CGImage on which to perform requests.
         guard let cgImage = image.cgImage else {
             return
@@ -174,8 +153,5 @@
                 continuation.resume(returning: result)
             })
         }
-=======
-        // TODO: 10180 - scan texts from the image
->>>>>>> c7b34d5b
     }
 }