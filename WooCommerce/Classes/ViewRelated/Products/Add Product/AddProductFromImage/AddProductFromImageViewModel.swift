import Combine
import SwiftUI
import Vision
import Yosemite

/// View model for `AddProductFromImageView` to handle user actions from the view and provide data for the view.
@MainActor
final class AddProductFromImageViewModel: ObservableObject {
    final class ScannedTextViewModel: ObservableObject, Identifiable {
        let id: String = UUID().uuidString
        @Published var text: String
        @Published var isSelected: Bool

        init(text: String,
             isSelected: Bool) {
            self.text = text
            self.isSelected = isSelected
        }
    }

    typealias ImageState = EditableImageViewState

    // MARK: - Product Details

    @Published var name: String = ""
    @Published var suggestedName: String? = "testing"
    @Published var description: String = ""

    // MARK: - Product Image

    @Published private(set) var imageState: ImageState = .empty
    var image: MediaPickerImage? {
        imageState.image
    }

    private let onAddImage: (MediaPickingSource) async -> MediaPickerImage?
    private var selectedImageSubscription: AnyCancellable?

    // MARK: - Scanned Texts

<<<<<<< HEAD
    @Published var scannedTexts: [ScannedTextViewModel] = []
    @Published private(set) var isGeneratingDetails: Bool = false
    @Published private(set) var showsRegenerateButton: Bool = false

    private var selectedScannedTexts: [String] {
        scannedTexts.filter { $0.isSelected }.map { $0.text }
    }
=======
    @Published private(set) var isGeneratingDetails: Bool = false
>>>>>>> eeda9dae

    private let siteID: Int64
    private let stores: StoresManager

    init(siteID: Int64,
         stores: StoresManager = ServiceLocator.stores,
         onAddImage: @escaping (MediaPickingSource) async -> MediaPickerImage?) {
        self.siteID = siteID
        self.stores = stores
        self.onAddImage = onAddImage

        selectedImageSubscription = $imageState.compactMap { $0.image?.image }
        .sink { [weak self] image in
            self?.onSelectedImage(image)
        }
    }

    /// Invoked after the user selects a media source to add an image.
    /// - Parameter source: Source of the image.
    func addImage(from source: MediaPickingSource) {
        let previousState = imageState
        imageState = .loading
        Task { @MainActor in
            guard let image = await onAddImage(source) else {
                return imageState = previousState
            }
            imageState = .success(image)
        }
    }

    func applySuggestedName() {
        name = suggestedName ?? ""
        suggestedName = nil
    }
}

private extension AddProductFromImageViewModel {
    func onSelectedImage(_ image: UIImage) {
        // Gets the CGImage on which to perform requests.
        guard let cgImage = image.cgImage else {
            return
        }

        // Creates a new image-request handler.
        let requestHandler = VNImageRequestHandler(cgImage: cgImage)

        // Creates a new request to recognize text.
        let request = VNRecognizeTextRequest { [weak self] request, error in
            self?.onScannedTextRequestCompletion(request: request, error: error)
        }

<<<<<<< HEAD
        // TODO-JC: iOS version check
=======
>>>>>>> eeda9dae
        if #available(iOS 16.0, *) {
            request.revision = VNRecognizeTextRequestRevision3
            request.automaticallyDetectsLanguage = true
        }
<<<<<<< HEAD
        print("langs: \(try? request.supportedRecognitionLanguages())")
=======
>>>>>>> eeda9dae

        do {
            // Performs the text-recognition request.
            try requestHandler.perform([request])
        } catch {
<<<<<<< HEAD
            print("Unable to perform the requests: \(error).")
=======
            DDLogError("⛔️ Unable to perform image text generation request: \(error)")
>>>>>>> eeda9dae
        }
    }

    func onScannedTextRequestCompletion(request: VNRequest, error: Error?) {
        let texts = scannedTexts(from: request)
<<<<<<< HEAD
        scannedTexts = texts.map { .init(text: $0, isSelected: true) }
=======
>>>>>>> eeda9dae
        Task { @MainActor in
            isGeneratingDetails = true
            await generateAndPopulateProductDetails(from: texts)
            isGeneratingDetails = false
        }
    }

    func scannedTexts(from request: VNRequest) -> [String] {
        guard let observations = request.results as? [VNRecognizedTextObservation] else {
            return []
        }
        let recognizedStrings = observations.compactMap { observation in
            // Returns the string of the top VNRecognizedText instance.
            observation.topCandidates(1).first?.string
        }
        return recognizedStrings
    }

    func generateAndPopulateProductDetails(from scannedTexts: [String]) async {
        switch await generateProductDetails(from: scannedTexts) {
            case .success(let details):
<<<<<<< HEAD
                if name.isEmpty {
                    name = details.name
                } else {
                    suggestedName = details.name
                }
                description = details.description
            case .failure(let error):
                DDLogError("⛔️ Error generating product details from scanned text \(scannedTexts): \(error)")
=======
                name = details.name
                description = details.description
            case .failure(let error):
                DDLogError("⛔️ Error generating product details from scanned text: \(error)")
>>>>>>> eeda9dae
        }
    }

    func generateProductDetails(from scannedTexts: [String]) async -> Result<ProductDetailsFromScannedTexts, Error> {
        await withCheckedContinuation { continuation in
            stores.dispatch(ProductAction.generateProductDetails(siteID: siteID,
                                                                 scannedTexts: scannedTexts) { result in
                continuation.resume(returning: result)
            })
        }
    }
}<|MERGE_RESOLUTION|>--- conflicted
+++ resolved
@@ -23,7 +23,7 @@
     // MARK: - Product Details
 
     @Published var name: String = ""
-    @Published var suggestedName: String? = "testing"
+    @Published var suggestedName: String?
     @Published var description: String = ""
 
     // MARK: - Product Image
@@ -38,7 +38,6 @@
 
     // MARK: - Scanned Texts
 
-<<<<<<< HEAD
     @Published var scannedTexts: [ScannedTextViewModel] = []
     @Published private(set) var isGeneratingDetails: Bool = false
     @Published private(set) var showsRegenerateButton: Bool = false
@@ -46,9 +45,6 @@
     private var selectedScannedTexts: [String] {
         scannedTexts.filter { $0.isSelected }.map { $0.text }
     }
-=======
-    @Published private(set) var isGeneratingDetails: Bool = false
->>>>>>> eeda9dae
 
     private let siteID: Int64
     private let stores: StoresManager
@@ -100,37 +96,22 @@
             self?.onScannedTextRequestCompletion(request: request, error: error)
         }
 
-<<<<<<< HEAD
-        // TODO-JC: iOS version check
-=======
->>>>>>> eeda9dae
         if #available(iOS 16.0, *) {
             request.revision = VNRecognizeTextRequestRevision3
             request.automaticallyDetectsLanguage = true
         }
-<<<<<<< HEAD
-        print("langs: \(try? request.supportedRecognitionLanguages())")
-=======
->>>>>>> eeda9dae
 
         do {
             // Performs the text-recognition request.
             try requestHandler.perform([request])
         } catch {
-<<<<<<< HEAD
-            print("Unable to perform the requests: \(error).")
-=======
             DDLogError("⛔️ Unable to perform image text generation request: \(error)")
->>>>>>> eeda9dae
         }
     }
 
     func onScannedTextRequestCompletion(request: VNRequest, error: Error?) {
         let texts = scannedTexts(from: request)
-<<<<<<< HEAD
         scannedTexts = texts.map { .init(text: $0, isSelected: true) }
-=======
->>>>>>> eeda9dae
         Task { @MainActor in
             isGeneratingDetails = true
             await generateAndPopulateProductDetails(from: texts)
@@ -152,7 +133,6 @@
     func generateAndPopulateProductDetails(from scannedTexts: [String]) async {
         switch await generateProductDetails(from: scannedTexts) {
             case .success(let details):
-<<<<<<< HEAD
                 if name.isEmpty {
                     name = details.name
                 } else {
@@ -160,13 +140,7 @@
                 }
                 description = details.description
             case .failure(let error):
-                DDLogError("⛔️ Error generating product details from scanned text \(scannedTexts): \(error)")
-=======
-                name = details.name
-                description = details.description
-            case .failure(let error):
                 DDLogError("⛔️ Error generating product details from scanned text: \(error)")
->>>>>>> eeda9dae
         }
     }
 
