--- conflicted
+++ resolved
@@ -26,11 +26,6 @@
     }
 
     func didTapContinue() {
-<<<<<<< HEAD
-        // Analytics
-=======
         analytics.track(event: .ProductCreationAI.productNameContinueTapped())
-        onContinueWithProductName(productNameContent)
->>>>>>> 8db3708f
     }
 }