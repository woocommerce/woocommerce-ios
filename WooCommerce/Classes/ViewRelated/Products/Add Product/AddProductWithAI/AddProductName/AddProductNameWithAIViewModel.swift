--- conflicted
+++ resolved
@@ -6,12 +6,7 @@
     @Published var productNameContent: String
 
     let siteID: Int64
-<<<<<<< HEAD
-=======
     private let analytics: Analytics
-    private let onUsePackagePhoto: (String?) -> Void
-    private let onContinueWithProductName: (String) -> Void
->>>>>>> c9782431
 
     var productName: String? {
         guard productNameContent.isNotEmpty else {
@@ -20,22 +15,10 @@
         return productNameContent
     }
 
-<<<<<<< HEAD
-    init(siteID: Int64) {
+    init(siteID: Int64, analytics: Analytics = ServiceLocator.analytics,) {
         self.siteID = siteID
         self.productNameContent = ""
-=======
-    init(siteID: Int64,
-         initialName: String = "",
-         analytics: Analytics = ServiceLocator.analytics,
-         onUsePackagePhoto: @escaping (String?) -> Void,
-         onContinueWithProductName: @escaping (String) -> Void) {
-        self.siteID = siteID
-        self.onUsePackagePhoto = onUsePackagePhoto
-        self.onContinueWithProductName = onContinueWithProductName
-        self.productNameContent = initialName
         self.analytics = analytics
->>>>>>> c9782431
     }
 
     func didTapUsePackagePhoto() {
