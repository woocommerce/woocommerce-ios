--- conflicted
+++ resolved
@@ -10,11 +10,8 @@
     case editShortDescription
     case editSKU
     case editLinkedProducts
-<<<<<<< HEAD
+    case editReviews
     case convertToVariable
-=======
-    case editReviews
->>>>>>> 8a85799d
 
     init?(productFormAction: ProductFormEditAction) {
         switch productFormAction {
@@ -32,13 +29,10 @@
             self = .editSKU
         case .linkedProducts:
             self = .editLinkedProducts
-<<<<<<< HEAD
+        case .reviews:
+            self = .editReviews
         case .convertToVariable:
             self = .convertToVariable
-=======
-        case .reviews:
-            self = .editReviews
->>>>>>> 8a85799d
         default:
             return nil
         }
@@ -69,15 +63,12 @@
         case .editLinkedProducts:
             return NSLocalizedString("Linked products",
                                      comment: "Title of the product form bottom sheet action for editing linked products.")
-<<<<<<< HEAD
+        case .editReviews:
+            return NSLocalizedString("Reviews",
+                                     comment: "Title of the product form bottom sheet action for reviews.")
         case .convertToVariable:
             return NSLocalizedString("Add product variations",
                                      comment: "Title of the product form bottom sheet action for switching to variable product type.")
-=======
-        case .editReviews:
-            return NSLocalizedString("Reviews",
-                                     comment: "Title of the product form bottom sheet action for reviews.")
->>>>>>> 8a85799d
         }
     }
 
@@ -104,15 +95,12 @@
         case .editLinkedProducts:
             return NSLocalizedString("Increase sales with upsells and cross-sells",
                                      comment: "Subtitle of the product form bottom sheet action for linked products.")
-<<<<<<< HEAD
+        case .editReviews:
+            return NSLocalizedString("Get your first reviews",
+                                     comment: "Subtitle of the product form bottom sheet action for reviews.")
         case .convertToVariable:
             return NSLocalizedString("Add sizes, colors, or other options",
                                      comment: "Subtitle of the product form bottom sheet action for switching to variable product type.")
-=======
-        case .editReviews:
-            return NSLocalizedString("Get your first reviews",
-                                     comment: "Subtitle of the product form bottom sheet action for reviews.")
->>>>>>> 8a85799d
         }
     }
 }