--- conflicted
+++ resolved
@@ -69,19 +69,12 @@
         case .custom(let title):
             return title
         case .subscription:
-<<<<<<< HEAD
-            return NSLocalizedString("Simple subscription product",
-                                     comment: "Action sheet option when the user wants to change the Product type to Subscription product")
-        case .variableSubscription:
-            return NSLocalizedString("Variable subscription product",
-=======
             return NSLocalizedString("product.sheet.option.simpleSubscription.title",
                                      value: "Simple subscription product",
                                      comment: "Action sheet option when the user wants to change the Product type to Subscription product")
         case .variableSubscription:
             return NSLocalizedString("product.sheet.option.variableSubscription.title",
                                      value: "Variable subscription product",
->>>>>>> fef130dc
                                      comment: "Action sheet option when the user wants to change the Product type to Variable subscription product")
         case .blank:
             return NSLocalizedString("Blank",
@@ -111,19 +104,12 @@
             return NSLocalizedString("Link a product to an external website",
                                      comment: "Description of the Action sheet option when the user wants to change the Product type to external product")
         case .subscription:
-<<<<<<< HEAD
-            return NSLocalizedString("A unique product subscription that enables recurring payments",
-                                     comment: "Description of the Action sheet option when the user wants to change the Product type to Subscription product")
-        case .variableSubscription:
-            return NSLocalizedString("A product subscription with variations",
-=======
             return NSLocalizedString("product.sheet.option.simpleSubscription.description",
                                      value: "A unique product subscription that enables recurring payments",
                                      comment: "Description of the Action sheet option when the user wants to change the Product type to Subscription product")
         case .variableSubscription:
             return NSLocalizedString("product.sheet.option.variableSubscription.description",
                                      value: "A product subscription with variations",
->>>>>>> fef130dc
                                      comment: "Action sheet option when the user wants to change the Product type to Variable subscription product")
         case .custom(let title):
             return title
