import Yosemite
import WooFoundation

/// Provides data needed for price settings.
///
protocol ProductPriceSettingsViewModelOutput {
    typealias Section = ProductPriceSettingsViewController.Section
    typealias Row = ProductPriceSettingsViewController.Row
    var sections: [Section] { get }

    var regularPrice: String? { get }
    var salePrice: String? { get }
    var dateOnSaleStart: Date? { get }
    var dateOnSaleEnd: Date? { get }
    var taxStatus: ProductTaxStatus { get }
    var taxClass: TaxClass? { get }

    var subscriptionPeriod: SubscriptionPeriod? { get }
    var subscriptionPeriodInterval: String? { get }
    var subscriptionPeriodDescription: String? { get }
    var subscriptionSignupFee: String? { get }
}

/// Handles actions related to the price settings data.
///
protocol ProductPriceSettingsActionHandler {
    // Initialization
    func retrieveProductTaxClass(completion: @escaping () -> Void)

    // Tap actions
    func didTapScheduleSaleFromRow()
    func didTapScheduleSaleToRow()

    // Input field actions
    func handleRegularPriceChange(_ regularPrice: String?)
    func handleSalePriceChange(_ salePrice: String?)
    func handleTaxClassChange(_ taxClass: TaxClass?)
    func handleTaxStatusChange(_ taxStatus: ProductTaxStatus)
    func handleScheduleSaleChange(isEnabled: Bool)
    func handleSaleStartDateChange(_ date: Date)
    func handleSaleEndDateChange(_ date: Date?)
    func handleSubscriptionPeriodChange(interval: String, period: SubscriptionPeriod)
    func handleSubscriptionSignupFeeChange(_ fee: String?)

    // Navigation actions
    func completeUpdating(onCompletion: ProductPriceSettingsViewController.Completion, onError: (ProductPriceSettingsError) -> Void)
    func hasUnsavedChanges() -> Bool
}

/// Provides view data for price settings, and handles init/UI/navigation actions needed in product price settings.
///
final class ProductPriceSettingsViewModel: ProductPriceSettingsViewModelOutput {
    private let product: ProductFormDataModel & TaxClassRequestable

    // Editable data
    //
    private(set) var regularPrice: String?
    private(set) var salePrice: String?

    private(set) var subscriptionPeriodDescription: String?
    private(set) var subscriptionPeriod: SubscriptionPeriod?
    private(set) var subscriptionPeriodInterval: String?
    private(set) var subscriptionSignupFee: String?

    private(set) var dateOnSaleStart: Date?
    private(set) var dateOnSaleEnd: Date?

    private let originalDateOnSaleStart: Date?

    // Timezone of the website
    //
    private let timezoneForScheduleSaleDates: TimeZone

    // Date Pickers status
    //
    private var datePickerSaleFromVisible = false
    private var datePickerSaleToVisible = false

    // Today at the start of the day
    //
    private lazy var defaultStartDate = Date().startOfDay(timezone: timezoneForScheduleSaleDates)

    // Tomorrow at the end of the day
    //
    private lazy var defaultEndDate = Calendar.current.date(byAdding: .day, value: 1, to: Date().endOfDay(timezone: timezoneForScheduleSaleDates))

    // Internal data for rendering UI
    //
    private(set) var taxStatus: ProductTaxStatus = .taxable
    private(set) var taxClass: TaxClass?

    // The tax class configured by default, always present in a website
    //
    private let standardTaxClass: TaxClass

    private let priceSettingsValidator: ProductPriceSettingsValidator

    init(product: ProductFormDataModel & TaxClassRequestable,
         currencySettings: CurrencySettings = ServiceLocator.currencySettings,
         timezoneForScheduleSaleDates: TimeZone = TimeZone.siteTimezone) {
        self.product = product
        self.timezoneForScheduleSaleDates = timezoneForScheduleSaleDates
        self.priceSettingsValidator = ProductPriceSettingsValidator(currencySettings: currencySettings)

        regularPrice = product.regularPrice
        salePrice = product.salePrice

        subscriptionPeriod = product.subscription?.period
        subscriptionPeriodInterval = product.subscription?.periodInterval
        subscriptionPeriodDescription = product.subscriptionPeriodDescription
        subscriptionSignupFee = product.subscription?.signUpFee

        // If the product sale start date is nil and the sale end date is not in the past, defaults the sale start date to today.
        if let saleEndDate = product.dateOnSaleEnd, product.dateOnSaleStart == nil &&
            Date().startOfDay(timezone: timezoneForScheduleSaleDates) <= saleEndDate.startOfDay(timezone: timezoneForScheduleSaleDates) {
            dateOnSaleStart = Date().startOfDay(timezone: timezoneForScheduleSaleDates)
        } else {
            dateOnSaleStart = product.dateOnSaleStart
        }
        originalDateOnSaleStart = dateOnSaleStart
        dateOnSaleEnd = product.dateOnSaleEnd

        standardTaxClass = TaxClass(siteID: product.siteID, name: Strings.standardTaxClassName, slug: "standard")

        if let productTaxClassSlug = product.taxClass, productTaxClassSlug.isEmpty == false {
            taxClass = TaxClass(siteID: product.siteID, name: productTaxClassSlug, slug: productTaxClassSlug)
        }
        else {
            taxClass = standardTaxClass
        }
        taxStatus = product.productTaxStatus
    }

    var sections: [Section] {
        // Price section
        var priceRows: [Row] = [.price]
<<<<<<< HEAD
        if product.productType.isSubscriptionType {
            priceRows.append(contentsOf: [.subscriptionPeriod, .subscriptionSignupFee])
=======
        if product.subscription != nil {
            priceRows.append(contentsOf: [.subscriptionPeriod])
>>>>>>> 32923b22
        }
        let priceSection = Section(title: Strings.priceSectionTitle, rows: priceRows)

        // Sales section
        var saleScheduleRows: [Row] = [.salePrice, .scheduleSale]
        if dateOnSaleStart != nil || dateOnSaleEnd != nil {
            saleScheduleRows.append(contentsOf: [.scheduleSaleFrom])
            if datePickerSaleFromVisible {
                saleScheduleRows.append(contentsOf: [.datePickerSaleFrom])
            }
            saleScheduleRows.append(contentsOf: [.scheduleSaleTo])
            if datePickerSaleToVisible {
                saleScheduleRows.append(contentsOf: [.datePickerSaleTo])
            }
            if dateOnSaleEnd != nil {
                saleScheduleRows.append(.removeSaleTo)
            }
        }
        let salesSection = Section(title: Strings.saleSectionTitle, rows: saleScheduleRows)

        switch product {
        case is EditableProductModel:
            // Tax section
            let taxSection: Section
            taxSection = Section(title: Strings.taxSectionTitle,
                                 rows: [.taxStatus, .taxClass])
            return [
                priceSection,
                salesSection,
                taxSection
            ]
        case is EditableProductVariationModel:
            return [
                priceSection,
                salesSection
            ]
        default:
            fatalError("Unsupported product type: \(product)")
        }
    }
}

extension ProductPriceSettingsViewModel: ProductPriceSettingsActionHandler {
    // MARK: - Initialization

    func retrieveProductTaxClass(completion: @escaping () -> Void) {
        let action = TaxAction.requestMissingTaxClasses(for: product) { [weak self] (taxClass, error) in
            self?.taxClass = taxClass ?? self?.standardTaxClass
            completion()
        }
        ServiceLocator.stores.dispatch(action)
    }

    // MARK: - Tap actions

    func didTapScheduleSaleFromRow() {
        datePickerSaleFromVisible = !datePickerSaleFromVisible
    }

    func didTapScheduleSaleToRow() {
        datePickerSaleToVisible = !datePickerSaleToVisible
    }

    // MARK: - UI changes

    func handleRegularPriceChange(_ regularPrice: String?) {
        self.regularPrice = regularPrice
    }

    func handleSalePriceChange(_ salePrice: String?) {
        self.salePrice = salePrice
    }

    func handleTaxClassChange(_ taxClass: TaxClass?) {
        self.taxClass = taxClass
    }

    func handleTaxStatusChange(_ taxStatus: ProductTaxStatus) {
        self.taxStatus = taxStatus
    }

    func handleScheduleSaleChange(isEnabled: Bool) {
        if isEnabled {
            self.dateOnSaleStart = dateOnSaleStart ?? defaultStartDate
            self.dateOnSaleEnd = dateOnSaleEnd ?? defaultEndDate
            return
        }

        dateOnSaleStart = nil
        dateOnSaleEnd = nil
    }

    func handleSaleStartDateChange(_ date: Date) {
        dateOnSaleStart = date.startOfDay(timezone: timezoneForScheduleSaleDates)

        if let dateOnSaleEnd = dateOnSaleEnd, dateOnSaleEnd < date {
            self.dateOnSaleEnd = date.endOfDay(timezone: timezoneForScheduleSaleDates)
        }
    }

    func handleSaleEndDateChange(_ date: Date?) {
        if date == nil {
            datePickerSaleToVisible = false
        }
        if let date = date, let dateOnSaleStart = dateOnSaleStart, date < dateOnSaleStart {
            return
        }
        else {
            self.dateOnSaleEnd = date?.endOfDay(timezone: self.timezoneForScheduleSaleDates)
        }
    }

    func handleSubscriptionPeriodChange(interval: String, period: SubscriptionPeriod) {
        subscriptionPeriodDescription = String.formatSubscriptionPeriodDescription(period: period, interval: interval)
        subscriptionPeriod = period
        subscriptionPeriodInterval = interval
    }

    func handleSubscriptionSignupFeeChange(_ fee: String?) {
        self.subscriptionSignupFee = fee
    }
    // MARK: - Navigation actions

    func completeUpdating(onCompletion: ProductPriceSettingsViewController.Completion, onError: (ProductPriceSettingsError) -> Void) {

        if let error = priceSettingsValidator.validate(regularPrice: regularPrice,
                                                       salePrice: salePrice,
                                                       dateOnSaleStart: dateOnSaleStart,
                                                       dateOnSaleEnd: dateOnSaleEnd) {
            onError(error)
            return
        }

        onCompletion(regularPrice,
                     subscriptionPeriod,
                     subscriptionPeriodInterval,
                     subscriptionSignupFee,
                     salePrice,
                     dateOnSaleStart,
                     dateOnSaleEnd,
                     taxStatus,
                     taxClass,
                     hasUnsavedChanges())
    }

    func hasUnsavedChanges() -> Bool {

        // Since an empty string and the standard tax class's slug both represent the standard tax class, the original and new
        // tax classes are converted to empty string whenever the value matches the standard tax class's slug.
        let newTaxClass = taxClass?.slug == standardTaxClass.slug ? "" : taxClass?.slug
        let originalTaxClass = product.taxClass == standardTaxClass.slug ? "": product.taxClass

        if priceSettingsValidator.getDecimalPrice(regularPrice) != priceSettingsValidator.getDecimalPrice(product.regularPrice) ||
            priceSettingsValidator.getDecimalPrice(salePrice) != priceSettingsValidator.getDecimalPrice(product.salePrice) ||
            dateOnSaleStart != originalDateOnSaleStart ||
            dateOnSaleEnd != product.dateOnSaleEnd ||
            taxStatus.rawValue != product.taxStatusKey ||
            newTaxClass != originalTaxClass ||
            subscriptionPeriodDescription != product.subscriptionPeriodDescription ||
            priceSettingsValidator.getDecimalPrice(subscriptionSignupFee) != priceSettingsValidator.getDecimalPrice(product.subscription?.signUpFee) {
            return true
        }

        return false
    }
}

extension ProductPriceSettingsViewModel {
    enum Strings {
        static let priceSectionTitle = NSLocalizedString("Price", comment: "Section header title for product price")
        static let saleSectionTitle = NSLocalizedString(
            "productPriceSettingsViewModel.saleSectionTitle",
            value: "Sale",
            comment: "Section header title for product sale price"
        )
        static let taxSectionTitle = NSLocalizedString("Tax Settings", comment: "Section header title for product tax settings")
        static let standardTaxClassName = NSLocalizedString("Standard rate", comment: "The name of the default Tax Class in Product Price Settings")
    }
}<|MERGE_RESOLUTION|>--- conflicted
+++ resolved
@@ -134,13 +134,8 @@
     var sections: [Section] {
         // Price section
         var priceRows: [Row] = [.price]
-<<<<<<< HEAD
-        if product.productType.isSubscriptionType {
+        if product.subscription != nil {
             priceRows.append(contentsOf: [.subscriptionPeriod, .subscriptionSignupFee])
-=======
-        if product.subscription != nil {
-            priceRows.append(contentsOf: [.subscriptionPeriod])
->>>>>>> 32923b22
         }
         let priceSection = Section(title: Strings.priceSectionTitle, rows: priceRows)
 
