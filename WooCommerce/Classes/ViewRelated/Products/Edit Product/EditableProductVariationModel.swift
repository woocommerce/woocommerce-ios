--- conflicted
+++ resolved
@@ -215,15 +215,10 @@
     }
 
     var canEditQuantityRules: Bool {
-        let quantityRulesAreSet = minAllowedQuantity != nil || maxAllowedQuantity != nil || groupOfQuantity.isNilOrEmpty
+        let quantityRulesAreSet = minAllowedQuantity != nil || maxAllowedQuantity != nil || groupOfQuantity != nil
         let enabled = productVariation.overrideProductQuantities == true && parentProductDisablesQuantityRules == false
-<<<<<<< HEAD
 
         return enabled && quantityRulesAreSet
-=======
-        let hasNoRules = minAllowedQuantity.isNilOrEmptyOrZero && maxAllowedQuantity.isNilOrEmptyOrZero && groupOfQuantity.isNilOrEmptyOrZero
-        return enabled && !hasNoRules
->>>>>>> 01506b01
     }
 
     var minAllowedQuantity: String? {
