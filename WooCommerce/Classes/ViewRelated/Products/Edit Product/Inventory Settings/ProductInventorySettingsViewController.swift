--- conflicted
+++ resolved
@@ -282,13 +282,6 @@
 
         cell.configure(viewModel: cellViewModel)
 
-<<<<<<< HEAD
-        let button = UIButton(type: .detailDisclosure)
-        button.setImage(.cameraImage, for: .normal)
-        button.addTarget(self, action: #selector(skuCameraButtonTapped), for: .touchUpInside)
-
-        cell.accessoryView = button
-=======
         // Configures accessory view for adding SKU from barcode scanner.
         if ServiceLocator.featureFlagService.isFeatureFlagEnabled(.barcodeScanner) {
             let button = UIButton(type: .detailDisclosure)
@@ -297,7 +290,6 @@
 
             cell.accessoryView = button
         }
->>>>>>> b0b17eb8
     }
 
     func configureManageStock(cell: SwitchTableViewCell) {
@@ -340,23 +332,6 @@
     }
 }
 
-<<<<<<< HEAD
-// MARK: - SKU from camera
-//
-private extension ProductInventorySettingsViewController {
-    @objc func skuCameraButtonTapped() {
-        let scannerViewController = ProductSKUInputScannerViewController(onBarcodeScanned: { [weak self] (barcode) in
-            self?.onSKUBarcodeScanned(barcode: barcode)
-            self?.dismiss(animated: true, completion: nil)
-        }, onCancelled: { [weak self] in
-            self?.dismiss(animated: true, completion: nil)
-        })
-        present(WooNavigationController(rootViewController: scannerViewController), animated: true, completion: nil)
-    }
-
-    func onSKUBarcodeScanned(barcode: String) {
-        viewModel.handleSKUChange(barcode) { [weak self] (isValid, shouldBringUpKeyboard) in
-=======
 // MARK: - SKU Scanner
 //
 private extension ProductInventorySettingsViewController {
@@ -370,7 +345,6 @@
 
     func onSKUBarcodeScanned(barcode: String) {
         viewModel.handleSKUFromBarcodeScanner(barcode) { [weak self] (isValid, shouldBringUpKeyboard) in
->>>>>>> b0b17eb8
             self?.handleSKUValidation(isValid: isValid, shouldBringUpKeyboard: shouldBringUpKeyboard)
         }
     }
