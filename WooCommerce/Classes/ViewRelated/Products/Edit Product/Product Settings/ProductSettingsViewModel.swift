import UIKit
import Experiments
import Yosemite

/// The Product Settings contains 2 sections: Publish Settings and More Options
final class ProductSettingsViewModel {

    private let product: Product

    /// The original password, the one fetched from site post API
    private var password: String?

    var productSettings: ProductSettings {
        didSet {
            sections = Self.configureSections(productSettings,
                                              isProductTypeSettingEnabled: isProductTypeSettingEnabled,
                                              isDownloadableSettingEnabled: isDownloadableSettingEnabled)
        }
    }

    private(set) var sections: [ProductSettingsSectionMediator] {
        didSet {
            self.onReload?()
        }
    }

    /// Closures
    /// - `onReload` called when sections data are reloaded/refreshed
    /// - `onPasswordRetrieved` called when the password is fetched
    var onReload: (() -> Void)?
    var onPasswordRetrieved: ((_ password: String) -> Void)?

    private let isProductTypeSettingEnabled: Bool
    private let isDownloadableSettingEnabled: Bool

    init(product: Product,
         password: String?,
         formType: ProductFormType,
<<<<<<< HEAD
         isProductTypeSettingEnabled: Bool = ServiceLocator.featureFlagService.isFeatureFlagEnabled(.simplifyProductEditing)
            && ABTest.simplifiedProductEditing.variation == .treatment) {
=======
         isProductTypeSettingEnabled: Bool = ServiceLocator.featureFlagService.isFeatureFlagEnabled(.simplifyProductEditing),
         isDownloadableSettingEnabled: Bool = !ServiceLocator.featureFlagService.isFeatureFlagEnabled(.simplifyProductEditing)) {
>>>>>>> 95cea85d
        self.product = product
        self.password = password
        self.isProductTypeSettingEnabled = isProductTypeSettingEnabled
        self.isDownloadableSettingEnabled = isDownloadableSettingEnabled
        productSettings = ProductSettings(from: product, password: password)

        switch formType {
        case .add:
            self.password = ""
            productSettings.password = ""
            sections = Self.configureSections(productSettings,
                                              isProductTypeSettingEnabled: isProductTypeSettingEnabled,
                                              isDownloadableSettingEnabled: isDownloadableSettingEnabled)
        case .edit:
            sections = Self.configureSections(productSettings,
                                              isProductTypeSettingEnabled: isProductTypeSettingEnabled,
                                              isDownloadableSettingEnabled: isDownloadableSettingEnabled)
            /// If nil, we fetch the password from site post API because it was never fetched
            /// Skip this if the user is not authenticated with WPCom.
            if password == nil && ServiceLocator.stores.isAuthenticatedWithoutWPCom == false {
                retrieveProductPassword(siteID: product.siteID, productID: product.productID) { [weak self] (password, error) in
                    guard let self = self else {
                        return
                    }
                    guard error == nil, let password = password else {
                        return
                    }
                    self.onPasswordRetrieved?(password)
                    self.password = password
                    self.productSettings.password = password
                    self.sections = Self.configureSections(self.productSettings,
                                                           isProductTypeSettingEnabled: isProductTypeSettingEnabled,
                                                           isDownloadableSettingEnabled: isDownloadableSettingEnabled)
                }
            }
        case .readonly:
            sections = Self.configureSections(productSettings,
                                              isProductTypeSettingEnabled: isProductTypeSettingEnabled,
                                              isDownloadableSettingEnabled: isDownloadableSettingEnabled)
        }
    }

    func handleCellTap(at indexPath: IndexPath, sourceViewController: UIViewController) {
        let section = sections[indexPath.section]
        let row = section.rows[indexPath.row]
        row.handleTap(sourceViewController: sourceViewController) { [weak self] (settings) in
            guard let self = self else {
                return
            }
            self.productSettings = settings
        }
    }

    func hasUnsavedChanges() -> Bool {
        guard ProductSettings(from: product, password: password) != productSettings else {
            return false
        }
        return true
    }
}

// MARK: Syncing data. Yosemite related stuff
private extension ProductSettingsViewModel {
    func retrieveProductPassword(siteID: Int64, productID: Int64, onCompletion: ((String?, Error?) -> ())? = nil) {
        let action = SitePostAction.retrieveSitePostPassword(siteID: siteID, postID: productID) { (password, error) in
            guard let _ = password else {
                DDLogError("⛔️ Error fetching product password: \(error.debugDescription)")
                onCompletion?(nil, error)
                return
            }

            onCompletion?(password, nil)
        }

        ServiceLocator.stores.dispatch(action)
    }
}

// MARK: Configure sections and rows in Product Settings
//
private extension ProductSettingsViewModel {
    static func configureSections(_ settings: ProductSettings,
                                  isProductTypeSettingEnabled: Bool,
                                  isDownloadableSettingEnabled: Bool) -> [ProductSettingsSectionMediator] {
        if isProductTypeSettingEnabled {
            return [ProductSettingsSections.ProductTypeSetting(settings),
                    ProductSettingsSections.PublishSettings(settings, isDownloadableSettingEnabled: isDownloadableSettingEnabled),
                    ProductSettingsSections.MoreOptions(settings)
            ]
        } else {
            return [ProductSettingsSections.PublishSettings(settings, isDownloadableSettingEnabled: isDownloadableSettingEnabled),
                    ProductSettingsSections.MoreOptions(settings)
            ]
        }
    }
}

// MARK: - Register table view cells and headers
//
extension ProductSettingsViewModel {

    /// Registers all of the available TableViewCells
    ///
    func registerTableViewCells(_ tableView: UITableView) {
        sections.flatMap {
            $0.rows.flatMap { $0.cellTypes }
        }.forEach {
            tableView.registerNib(for: $0)
        }
    }

    /// Registers all of the available TableViewHeaderFooters
    ///
    func registerTableViewHeaderFooters(_ tableView: UITableView) {
        let headersAndFooters = [TwoColumnSectionHeaderView.self]

        for kind in headersAndFooters {
            tableView.register(kind.loadNib(), forHeaderFooterViewReuseIdentifier: kind.reuseIdentifier)
        }
    }
}<|MERGE_RESOLUTION|>--- conflicted
+++ resolved
@@ -36,13 +36,10 @@
     init(product: Product,
          password: String?,
          formType: ProductFormType,
-<<<<<<< HEAD
          isProductTypeSettingEnabled: Bool = ServiceLocator.featureFlagService.isFeatureFlagEnabled(.simplifyProductEditing)
-            && ABTest.simplifiedProductEditing.variation == .treatment) {
-=======
-         isProductTypeSettingEnabled: Bool = ServiceLocator.featureFlagService.isFeatureFlagEnabled(.simplifyProductEditing),
-         isDownloadableSettingEnabled: Bool = !ServiceLocator.featureFlagService.isFeatureFlagEnabled(.simplifyProductEditing)) {
->>>>>>> 95cea85d
+            && ABTest.simplifiedProductEditing.variation == .treatment,
+         isDownloadableSettingEnabled: Bool = !ServiceLocator.featureFlagService.isFeatureFlagEnabled(.simplifyProductEditing)
+            || ABTest.simplifiedProductEditing.variation == nil) { // Control group
         self.product = product
         self.password = password
         self.isProductTypeSettingEnabled = isProductTypeSettingEnabled
