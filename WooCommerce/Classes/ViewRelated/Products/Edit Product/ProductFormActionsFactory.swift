import Yosemite
import protocol Experiments.FeatureFlagService

/// Edit actions in the product form. Each action allows the user to edit a subset of product properties.
enum ProductFormEditAction: Equatable {
    case images(editable: Bool)
    case linkedProductsPromo(viewModel: FeatureAnnouncementCardViewModel)
    case name(editable: Bool)
    case description(editable: Bool)
    case promoteWithBlaze
    case priceSettings(editable: Bool, hideSeparator: Bool)
    case reviews
    case productType(editable: Bool)
    case inventorySettings(editable: Bool)
    case shippingSettings(editable: Bool)
    case addOns(editable: Bool)
    case categories(editable: Bool)
    case tags(editable: Bool)
    case shortDescription(editable: Bool)
    case linkedProducts(editable: Bool)
    // Affiliate products only
    case sku(editable: Bool)
    case externalURL(editable: Bool)
    // Grouped products only
    case groupedProducts(editable: Bool)
    // Variable products only
    case variations(hideSeparator: Bool)
    // Variation only
    case variationName
    case noPriceWarning
    case status(editable: Bool)
    case attributes(editable: Bool)
    // Downloadable products only
    case downloadableFiles(editable: Bool)
    // Bundle products only
    case bundledProducts(actionable: Bool)
    // Composite products only
    case components(actionable: Bool)
    // Subscription products only
    case subscriptionFreeTrial(editable: Bool)
    case subscription(actionable: Bool)
    // Variable Subscription products only
    case noVariationsWarning
    case quantityRules
}

/// Creates actions for different sections/UI on the product form.
struct ProductFormActionsFactory: ProductFormActionsFactoryProtocol {

    /// Represents the variation price state.
    ///
    enum VariationsPrice {
        case unknown // Un-fetched variations
        case notSet
        case set
    }

    private let product: EditableProductModel
    private let formType: ProductFormType
    private let canPromoteWithBlaze: Bool
    private let editable: Bool
    private let addOnsFeatureEnabled: Bool
    private let variationsPrice: VariationsPrice

    private let isLinkedProductsPromoEnabled: Bool
    private let linkedProductsPromoCampaign = LinkedProductsPromoCampaign()
    private var linkedProductsPromoViewModel: FeatureAnnouncementCardViewModel {
        .init(analytics: ServiceLocator.analytics,
              configuration: linkedProductsPromoCampaign.configuration)
    }
    private let isBundledProductsEnabled: Bool
    private let isCompositeProductsEnabled: Bool
    private let isMinMaxQuantitiesEnabled: Bool
<<<<<<< HEAD
    private let featureFlagService: FeatureFlagService
=======
    private let editingSubscriptionEnabled: Bool
>>>>>>> 433f3c9c

    // TODO: Remove default parameter
    init(product: EditableProductModel,
         formType: ProductFormType,
         canPromoteWithBlaze: Bool = false,
         addOnsFeatureEnabled: Bool = true,
         isLinkedProductsPromoEnabled: Bool = false,
         isBundledProductsEnabled: Bool = ServiceLocator.featureFlagService.isFeatureFlagEnabled(.productBundles),
         isCompositeProductsEnabled: Bool = ServiceLocator.featureFlagService.isFeatureFlagEnabled(.compositeProducts),
         isMinMaxQuantitiesEnabled: Bool = ServiceLocator.featureFlagService.isFeatureFlagEnabled(.readOnlyMinMaxQuantities),
         variationsPrice: VariationsPrice = .unknown,
<<<<<<< HEAD
         featureFlagService: FeatureFlagService = ServiceLocator.featureFlagService) {
=======
         editingSubscriptionEnabled: Bool = ServiceLocator.featureFlagService.isFeatureFlagEnabled(.subscriptionProducts)) {
>>>>>>> 433f3c9c
        self.product = product
        self.formType = formType
        self.canPromoteWithBlaze = canPromoteWithBlaze
        self.editable = formType != .readonly
        self.addOnsFeatureEnabled = addOnsFeatureEnabled
        self.variationsPrice = variationsPrice
        self.isLinkedProductsPromoEnabled = isLinkedProductsPromoEnabled
        self.isBundledProductsEnabled = isBundledProductsEnabled
        self.isCompositeProductsEnabled = isCompositeProductsEnabled
        self.isMinMaxQuantitiesEnabled = isMinMaxQuantitiesEnabled
<<<<<<< HEAD
        self.featureFlagService = featureFlagService
=======
        self.editingSubscriptionEnabled = editingSubscriptionEnabled
>>>>>>> 433f3c9c
    }

    /// Returns an array of actions that are visible in the product form primary section.
    func primarySectionActions() -> [ProductFormEditAction] {
        let shouldShowImagesRow = editable || product.images.isNotEmpty
        let shouldShowDescriptionRow = editable || product.description?.isNotEmpty == true

        let newLinkedProductsPromoViewModel = linkedProductsPromoViewModel
        let shouldShowLinkedProductsPromo = isLinkedProductsPromoEnabled
        && newLinkedProductsPromoViewModel.shouldBeVisible
        && product.upsellIDs.isEmpty
        && product.crossSellIDs.isEmpty

        let shouldShowPromoteWithBlaze = canPromoteWithBlaze

        let actions: [ProductFormEditAction?] = [
            shouldShowImagesRow ? .images(editable: editable): nil,
            shouldShowLinkedProductsPromo ? .linkedProductsPromo(viewModel: newLinkedProductsPromoViewModel) : nil,
            .name(editable: editable),
            shouldShowDescriptionRow ? .description(editable: editable): nil,
            shouldShowPromoteWithBlaze ? .promoteWithBlaze : nil
        ]
        return actions.compactMap { $0 }
    }

    /// Returns an array of actions that are visible in the product form settings section.
    func settingsSectionActions() -> [ProductFormEditAction] {
        return visibleSettingsSectionActions()
    }

    /// Returns an array of actions that are visible in the product form bottom sheet.
    func bottomSheetActions() -> [ProductFormBottomSheetAction] {
        guard editable else {
            return []
        }
        return allSettingsSectionActions().filter { settingsSectionActions().contains($0) == false }
            .compactMap { ProductFormBottomSheetAction(productFormAction: $0) }
    }
}

private extension ProductFormActionsFactory {
    /// All the editable actions in the settings section given the product and feature switches.
    func allSettingsSectionActions() -> [ProductFormEditAction] {
        switch product.product.productType {
        case .simple:
            return allSettingsSectionActionsForSimpleProduct()
        case .affiliate:
            return allSettingsSectionActionsForAffiliateProduct()
        case .grouped:
            return allSettingsSectionActionsForGroupedProduct()
        case .variable:
            return allSettingsSectionActionsForVariableProduct()
        case .bundle:
            return allSettingsSectionActionsForBundleProduct()
        case .composite:
            return allSettingsSectionActionsForCompositeProduct()
        case .subscription:
            return allSettingsSectionActionsForSubscriptionProduct()
        case .variableSubscription:
            return allSettingsSectionActionsForVariableSubscriptionProduct()
        default:
            return allSettingsSectionActionsForNonCoreProduct()
        }
    }

    func allSettingsSectionActionsForSimpleProduct() -> [ProductFormEditAction] {
        let shouldShowReviewsRow = product.reviewsAllowed
        let canEditProductType = editable
        let shouldShowShippingSettingsRow = product.isShippingEnabled()
        let shouldShowDownloadableProduct = product.downloadable
        let canEditInventorySettingsRow = editable && product.hasIntegerStockQuantity
        let shouldShowQuantityRulesRow = isMinMaxQuantitiesEnabled && product.hasQuantityRules

        let actions: [ProductFormEditAction?] = [
            .priceSettings(editable: editable, hideSeparator: false),
            shouldShowReviewsRow ? .reviews: nil,
            shouldShowShippingSettingsRow ? .shippingSettings(editable: editable): nil,
            .inventorySettings(editable: canEditInventorySettingsRow),
            shouldShowQuantityRulesRow ? .quantityRules : nil,
            .addOns(editable: editable),
            .categories(editable: editable),
            .tags(editable: editable),
            shouldShowDownloadableProduct ? .downloadableFiles(editable: editable): nil,
            .shortDescription(editable: editable),
            .linkedProducts(editable: editable),
            .productType(editable: canEditProductType)
        ]
        return actions.compactMap { $0 }
    }

    func allSettingsSectionActionsForAffiliateProduct() -> [ProductFormEditAction] {
        let shouldShowReviewsRow = product.reviewsAllowed
        let shouldShowExternalURLRow = editable || product.product.externalURL?.isNotEmpty == true
        let shouldShowSKURow = editable || product.sku?.isNotEmpty == true
        let canEditProductType = editable
        let shouldShowQuantityRulesRow = isMinMaxQuantitiesEnabled && product.hasQuantityRules

        let actions: [ProductFormEditAction?] = [
            .priceSettings(editable: editable, hideSeparator: false),
            shouldShowReviewsRow ? .reviews: nil,
            shouldShowExternalURLRow ? .externalURL(editable: editable): nil,
            shouldShowSKURow ? .sku(editable: editable): nil,
            shouldShowQuantityRulesRow ? .quantityRules : nil,
            .addOns(editable: editable),
            .categories(editable: editable),
            .tags(editable: editable),
            .shortDescription(editable: editable),
            .linkedProducts(editable: editable),
            .productType(editable: canEditProductType)
        ]
        return actions.compactMap { $0 }
    }

    func allSettingsSectionActionsForGroupedProduct() -> [ProductFormEditAction] {
        let shouldShowReviewsRow = product.reviewsAllowed
        let shouldShowSKURow = editable || product.sku?.isNotEmpty == true
        let canEditProductType = editable
        let shouldShowQuantityRulesRow = isMinMaxQuantitiesEnabled && product.hasQuantityRules

        let actions: [ProductFormEditAction?] = [
            .groupedProducts(editable: editable),
            shouldShowReviewsRow ? .reviews: nil,
            shouldShowSKURow ? .sku(editable: editable): nil,
            shouldShowQuantityRulesRow ? .quantityRules : nil,
            .addOns(editable: editable),
            .categories(editable: editable),
            .tags(editable: editable),
            .shortDescription(editable: editable),
            .linkedProducts(editable: editable),
            .productType(editable: canEditProductType)
        ]
        return actions.compactMap { $0 }
    }

    func allSettingsSectionActionsForVariableProduct() -> [ProductFormEditAction] {
        let shouldShowReviewsRow = product.reviewsAllowed
        let canEditProductType = editable
        let canEditInventorySettingsRow = editable && product.hasIntegerStockQuantity
        let shouldShowAttributesRow = product.product.attributesForVariations.isNotEmpty
        let shouldShowNoPriceWarningRow: Bool = {
            let variationsHaveNoPriceSet = variationsPrice == .notSet
            let productHasNoPriceSet = variationsPrice == .unknown && product.product.variations.isNotEmpty && product.product.price.isEmpty
            return canEditProductType && (variationsHaveNoPriceSet || productHasNoPriceSet)
        }()
        let shouldShowQuantityRulesRow = isMinMaxQuantitiesEnabled && product.hasQuantityRules

        let actions: [ProductFormEditAction?] = [
            .variations(hideSeparator: shouldShowNoPriceWarningRow),
            shouldShowNoPriceWarningRow ? .noPriceWarning : nil,
            shouldShowAttributesRow ? .attributes(editable: editable) : nil,
            shouldShowReviewsRow ? .reviews: nil,
            .shippingSettings(editable: editable),
            .inventorySettings(editable: canEditInventorySettingsRow),
            shouldShowQuantityRulesRow ? .quantityRules : nil,
            .addOns(editable: editable),
            .categories(editable: editable),
            .tags(editable: editable),
            .shortDescription(editable: editable),
            .linkedProducts(editable: editable),
            .productType(editable: canEditProductType)
        ]
        return actions.compactMap { $0 }
    }

    func allSettingsSectionActionsForBundleProduct() -> [ProductFormEditAction] {
        let shouldShowBundledProductsRow = isBundledProductsEnabled
        let canOpenBundledProducts = product.bundledItems.isNotEmpty
        let shouldShowPriceSettingsRow = product.regularPrice.isNilOrEmpty == false
        let shouldShowReviewsRow = product.reviewsAllowed
        let shouldShowQuantityRulesRow = isMinMaxQuantitiesEnabled && product.hasQuantityRules

        let actions: [ProductFormEditAction?] = [
            shouldShowBundledProductsRow ? .bundledProducts(actionable: canOpenBundledProducts) : nil,
            shouldShowPriceSettingsRow ? .priceSettings(editable: false, hideSeparator: false): nil,
            shouldShowReviewsRow ? .reviews: nil,
            .inventorySettings(editable: false),
            shouldShowQuantityRulesRow ? .quantityRules : nil,
            .categories(editable: editable),
            .addOns(editable: editable),
            .tags(editable: editable),
            .shortDescription(editable: editable),
            .linkedProducts(editable: editable),
            .productType(editable: false)
        ]
        return actions.compactMap { $0 }
    }

    func allSettingsSectionActionsForCompositeProduct() -> [ProductFormEditAction] {
        let shouldShowComponentsRow = isCompositeProductsEnabled
        let canOpenComponents = product.compositeComponents.isNotEmpty
        let shouldShowPriceSettingsRow = product.regularPrice.isNilOrEmpty == false
        let shouldShowReviewsRow = product.reviewsAllowed
        let shouldShowQuantityRulesRow = isMinMaxQuantitiesEnabled && product.hasQuantityRules

        let actions: [ProductFormEditAction?] = [
            shouldShowComponentsRow ? .components(actionable: canOpenComponents) : nil,
            shouldShowPriceSettingsRow ? .priceSettings(editable: false, hideSeparator: false): nil,
            shouldShowReviewsRow ? .reviews: nil,
            .inventorySettings(editable: false),
            shouldShowQuantityRulesRow ? .quantityRules : nil,
            .categories(editable: editable),
            .addOns(editable: editable),
            .tags(editable: editable),
            .shortDescription(editable: editable),
            .linkedProducts(editable: editable),
            .productType(editable: false)
        ]
        return actions.compactMap { $0 }
    }

    func allSettingsSectionActionsForSubscriptionProduct() -> [ProductFormEditAction] {
        let shouldShowReviewsRow = product.reviewsAllowed
        let shouldShowQuantityRulesRow = isMinMaxQuantitiesEnabled && product.hasQuantityRules
<<<<<<< HEAD
        let editableSubscription = featureFlagService.isFeatureFlagEnabled(.subscriptionProducts)

        let actions: [ProductFormEditAction?] = [
            editableSubscription ? .priceSettings(editable: true, hideSeparator: false) : .subscription(actionable: true),
            editableSubscription ? .subscriptionFreeTrial(editable: editable) : nil,
=======
        let canEditInventorySettingsRow = editingSubscriptionEnabled && editable && product.hasIntegerStockQuantity
        let canEditProductType = editingSubscriptionEnabled && editable

        let actions: [ProductFormEditAction?] = [
            editingSubscriptionEnabled ? .priceSettings(editable: editable, hideSeparator: false) : .subscription(actionable: true),
>>>>>>> 433f3c9c
            shouldShowReviewsRow ? .reviews: nil,
            .inventorySettings(editable: canEditInventorySettingsRow),
            shouldShowQuantityRulesRow ? .quantityRules : nil,
            .categories(editable: editable),
            .addOns(editable: editable),
            .tags(editable: editable),
            .shortDescription(editable: editable),
            .linkedProducts(editable: editable),
            .productType(editable: canEditProductType)
        ]
        return actions.compactMap { $0 }
    }

    func allSettingsSectionActionsForVariableSubscriptionProduct() -> [ProductFormEditAction] {
        let shouldShowNoVariationsWarning = product.product.variations.isEmpty
        let shouldShowAttributesRow = product.product.attributesForVariations.isNotEmpty
        let shouldShowReviewsRow = product.reviewsAllowed
        let shouldShowQuantityRulesRow = isMinMaxQuantitiesEnabled && product.hasQuantityRules

        let actions: [ProductFormEditAction?] = [
            shouldShowNoVariationsWarning ? .noVariationsWarning : .variations(hideSeparator: false),
            shouldShowAttributesRow ? .attributes(editable: editable) : nil,
            shouldShowReviewsRow ? .reviews: nil,
            .inventorySettings(editable: false),
            shouldShowQuantityRulesRow ? .quantityRules : nil,
            .categories(editable: editable),
            .addOns(editable: editable),
            .tags(editable: editable),
            .shortDescription(editable: editable),
            .linkedProducts(editable: editable),
            .productType(editable: false)
        ]
        return actions.compactMap { $0 }
    }

    func allSettingsSectionActionsForNonCoreProduct() -> [ProductFormEditAction] {
        let shouldShowPriceSettingsRow = product.regularPrice.isNilOrEmpty == false
        let shouldShowReviewsRow = product.reviewsAllowed
        let shouldShowQuantityRulesRow = isMinMaxQuantitiesEnabled && product.hasQuantityRules

        let actions: [ProductFormEditAction?] = [
            shouldShowPriceSettingsRow ? .priceSettings(editable: false, hideSeparator: false): nil,
            shouldShowReviewsRow ? .reviews: nil,
            .inventorySettings(editable: false),
            shouldShowQuantityRulesRow ? .quantityRules : nil,
            .categories(editable: editable),
            .addOns(editable: editable),
            .tags(editable: editable),
            .shortDescription(editable: editable),
            .linkedProducts(editable: editable),
            .productType(editable: false)
        ]
        return actions.compactMap { $0 }
    }
}

private extension ProductFormActionsFactory {
    func visibleSettingsSectionActions() -> [ProductFormEditAction] {
        return allSettingsSectionActions().compactMap({ $0 }).filter({ isVisibleInSettingsSection(action: $0) })
    }

    func isVisibleInSettingsSection(action: ProductFormEditAction) -> Bool {
        switch action {
        case .priceSettings:
            // The price settings action is always visible in the settings section.
            return true
        case .subscriptionFreeTrial:
            // The Free trial row is always visible in the settings section for a subscription product.
            return true
        case .reviews:
            // The reviews action is always visible in the settings section.
            return true
        case .productType:
            // The product type action is always visible in the settings section.
            return true
        case .inventorySettings(let editable):
            guard editable else {
                // The inventory row is always visible when readonly.
                return true
            }
            let hasStockData = product.manageStock ? product.stockQuantity != nil: true
            return product.sku != nil || hasStockData
        case .shippingSettings:
            return product.weight.isNilOrEmpty == false ||
                product.dimensions.height.isNotEmpty || product.dimensions.width.isNotEmpty || product.dimensions.length.isNotEmpty
        case .addOns:
            return addOnsFeatureEnabled && product.hasAddOns
        case .categories:
            return product.product.categories.isNotEmpty
        case .tags:
            return product.product.tags.isNotEmpty
        case .linkedProducts:
            return (product.upsellIDs.count > 0 || product.crossSellIDs.count > 0)
        // Downloadable files. Only core product types for downloadable files are able to handle downloadable files.
        case .downloadableFiles:
            return product.downloadable
        case .shortDescription:
            return product.shortDescription.isNilOrEmpty == false
        // Affiliate products only.
        case .externalURL:
            // The external URL action is always visible in the settings section for an affiliate product.
            return true
        case .sku:
            return product.sku?.isNotEmpty == true
        // Grouped products only.
        case .groupedProducts:
            // The grouped products action is always visible in the settings section for a grouped product.
            return true
        // Variable products only.
        case .variations:
            // The variations row is always visible in the settings section for a variable product.
            return true
        case .noPriceWarning:
            // Always visible when available
            return true
        case .attributes:
            // Always visible when available
            return true
        case .bundledProducts:
            // The bundled products row is always visible in the settings section for a bundle product.
            return true
        case .components:
            // The components row is always visible in the settings section for a composite product.
            return true
        case .subscription:
            // The subscription row is always visible in the settings section for a subscription product.
            return true
        case .noVariationsWarning:
            // Always visible when available
            return true
        case .quantityRules:
            // Always visible when available
            return true
        default:
            return false
        }
    }
}<|MERGE_RESOLUTION|>--- conflicted
+++ resolved
@@ -71,11 +71,7 @@
     private let isBundledProductsEnabled: Bool
     private let isCompositeProductsEnabled: Bool
     private let isMinMaxQuantitiesEnabled: Bool
-<<<<<<< HEAD
-    private let featureFlagService: FeatureFlagService
-=======
     private let editingSubscriptionEnabled: Bool
->>>>>>> 433f3c9c
 
     // TODO: Remove default parameter
     init(product: EditableProductModel,
@@ -87,11 +83,7 @@
          isCompositeProductsEnabled: Bool = ServiceLocator.featureFlagService.isFeatureFlagEnabled(.compositeProducts),
          isMinMaxQuantitiesEnabled: Bool = ServiceLocator.featureFlagService.isFeatureFlagEnabled(.readOnlyMinMaxQuantities),
          variationsPrice: VariationsPrice = .unknown,
-<<<<<<< HEAD
-         featureFlagService: FeatureFlagService = ServiceLocator.featureFlagService) {
-=======
          editingSubscriptionEnabled: Bool = ServiceLocator.featureFlagService.isFeatureFlagEnabled(.subscriptionProducts)) {
->>>>>>> 433f3c9c
         self.product = product
         self.formType = formType
         self.canPromoteWithBlaze = canPromoteWithBlaze
@@ -102,11 +94,7 @@
         self.isBundledProductsEnabled = isBundledProductsEnabled
         self.isCompositeProductsEnabled = isCompositeProductsEnabled
         self.isMinMaxQuantitiesEnabled = isMinMaxQuantitiesEnabled
-<<<<<<< HEAD
-        self.featureFlagService = featureFlagService
-=======
         self.editingSubscriptionEnabled = editingSubscriptionEnabled
->>>>>>> 433f3c9c
     }
 
     /// Returns an array of actions that are visible in the product form primary section.
@@ -320,19 +308,12 @@
     func allSettingsSectionActionsForSubscriptionProduct() -> [ProductFormEditAction] {
         let shouldShowReviewsRow = product.reviewsAllowed
         let shouldShowQuantityRulesRow = isMinMaxQuantitiesEnabled && product.hasQuantityRules
-<<<<<<< HEAD
-        let editableSubscription = featureFlagService.isFeatureFlagEnabled(.subscriptionProducts)
-
-        let actions: [ProductFormEditAction?] = [
-            editableSubscription ? .priceSettings(editable: true, hideSeparator: false) : .subscription(actionable: true),
-            editableSubscription ? .subscriptionFreeTrial(editable: editable) : nil,
-=======
         let canEditInventorySettingsRow = editingSubscriptionEnabled && editable && product.hasIntegerStockQuantity
         let canEditProductType = editingSubscriptionEnabled && editable
 
         let actions: [ProductFormEditAction?] = [
             editingSubscriptionEnabled ? .priceSettings(editable: editable, hideSeparator: false) : .subscription(actionable: true),
->>>>>>> 433f3c9c
+            editingSubscriptionEnabled ? .subscriptionFreeTrial(editable: editable) : nil,
             shouldShowReviewsRow ? .reviews: nil,
             .inventorySettings(editable: canEditInventorySettingsRow),
             shouldShowQuantityRulesRow ? .quantityRules : nil,
