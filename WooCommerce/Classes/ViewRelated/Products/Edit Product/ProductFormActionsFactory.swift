--- conflicted
+++ resolved
@@ -55,11 +55,8 @@
         .init(analytics: ServiceLocator.analytics,
               configuration: linkedProductsPromoCampaign.configuration)
     }
-<<<<<<< HEAD
     private let isEmptyReviewsOptionHidden: Bool
-=======
     private let isProductTypeActionEnabled: Bool
->>>>>>> f8c07e65
     private let isCategoriesActionAlwaysEnabled: Bool
 
     // TODO: Remove default parameter
@@ -67,11 +64,8 @@
          formType: ProductFormType,
          addOnsFeatureEnabled: Bool = true,
          isLinkedProductsPromoEnabled: Bool = false,
-<<<<<<< HEAD
          isEmptyReviewsOptionHidden: Bool = ServiceLocator.featureFlagService.isFeatureFlagEnabled(.simplifyProductEditing),
-=======
          isProductTypeActionEnabled: Bool = !ServiceLocator.featureFlagService.isFeatureFlagEnabled(.simplifyProductEditing),
->>>>>>> f8c07e65
          isCategoriesActionAlwaysEnabled: Bool = ServiceLocator.featureFlagService.isFeatureFlagEnabled(.simplifyProductEditing),
          variationsPrice: VariationsPrice = .unknown) {
         self.product = product
@@ -80,11 +74,8 @@
         self.addOnsFeatureEnabled = addOnsFeatureEnabled
         self.variationsPrice = variationsPrice
         self.isLinkedProductsPromoEnabled = isLinkedProductsPromoEnabled
-<<<<<<< HEAD
         self.isEmptyReviewsOptionHidden = isEmptyReviewsOptionHidden
-=======
         self.isProductTypeActionEnabled = isProductTypeActionEnabled
->>>>>>> f8c07e65
         self.isCategoriesActionAlwaysEnabled = isCategoriesActionAlwaysEnabled
     }
 
