--- conflicted
+++ resolved
@@ -16,11 +16,8 @@
     case tags(editable: Bool)
     case shortDescription(editable: Bool)
     case linkedProducts(editable: Bool)
-<<<<<<< HEAD
     case addOptions
-=======
     case convertToVariable
->>>>>>> 6f573c15
     // Affiliate products only
     case sku(editable: Bool)
     case externalURL(editable: Bool)
@@ -60,28 +57,22 @@
         .init(analytics: ServiceLocator.analytics,
               configuration: linkedProductsPromoCampaign.configuration)
     }
-<<<<<<< HEAD
     private let isAddOptionsButtonEnabled: Bool
-=======
     private let isConvertToVariableOptionEnabled: Bool
     private let isEmptyReviewsOptionHidden: Bool
     private let isProductTypeActionEnabled: Bool
     private let isCategoriesActionAlwaysEnabled: Bool
->>>>>>> 6f573c15
 
     // TODO: Remove default parameter
     init(product: EditableProductModel,
          formType: ProductFormType,
          addOnsFeatureEnabled: Bool = true,
          isLinkedProductsPromoEnabled: Bool = false,
-<<<<<<< HEAD
          isAddOptionsButtonEnabled: Bool = ServiceLocator.featureFlagService.isFeatureFlagEnabled(.simplifyProductEditing),
-=======
          isConvertToVariableOptionEnabled: Bool = ServiceLocator.featureFlagService.isFeatureFlagEnabled(.simplifyProductEditing),
          isEmptyReviewsOptionHidden: Bool = ServiceLocator.featureFlagService.isFeatureFlagEnabled(.simplifyProductEditing),
          isProductTypeActionEnabled: Bool = !ServiceLocator.featureFlagService.isFeatureFlagEnabled(.simplifyProductEditing),
          isCategoriesActionAlwaysEnabled: Bool = ServiceLocator.featureFlagService.isFeatureFlagEnabled(.simplifyProductEditing),
->>>>>>> 6f573c15
          variationsPrice: VariationsPrice = .unknown) {
         self.product = product
         self.formType = formType
@@ -89,14 +80,11 @@
         self.addOnsFeatureEnabled = addOnsFeatureEnabled
         self.variationsPrice = variationsPrice
         self.isLinkedProductsPromoEnabled = isLinkedProductsPromoEnabled
-<<<<<<< HEAD
         self.isAddOptionsButtonEnabled = isAddOptionsButtonEnabled
-=======
         self.isConvertToVariableOptionEnabled = isConvertToVariableOptionEnabled
         self.isEmptyReviewsOptionHidden = isEmptyReviewsOptionHidden
         self.isProductTypeActionEnabled = isProductTypeActionEnabled
         self.isCategoriesActionAlwaysEnabled = isCategoriesActionAlwaysEnabled
->>>>>>> 6f573c15
     }
 
     /// Returns an array of actions that are visible in the product form primary section.
