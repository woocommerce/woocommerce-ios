--- conflicted
+++ resolved
@@ -55,22 +55,16 @@
         .init(analytics: ServiceLocator.analytics,
               configuration: linkedProductsPromoCampaign.configuration)
     }
-<<<<<<< HEAD
     private let isEmptyReviewsOptionHidden: Bool
-=======
     private let isCategoriesActionAlwaysEnabled: Bool
->>>>>>> 72276742
 
     // TODO: Remove default parameter
     init(product: EditableProductModel,
          formType: ProductFormType,
          addOnsFeatureEnabled: Bool = true,
          isLinkedProductsPromoEnabled: Bool = false,
-<<<<<<< HEAD
          isEmptyReviewsOptionHidden: Bool = ServiceLocator.featureFlagService.isFeatureFlagEnabled(.simplifyProductEditing),
-=======
          isCategoriesActionAlwaysEnabled: Bool = ServiceLocator.featureFlagService.isFeatureFlagEnabled(.simplifyProductEditing),
->>>>>>> 72276742
          variationsPrice: VariationsPrice = .unknown) {
         self.product = product
         self.formType = formType
@@ -78,11 +72,8 @@
         self.addOnsFeatureEnabled = addOnsFeatureEnabled
         self.variationsPrice = variationsPrice
         self.isLinkedProductsPromoEnabled = isLinkedProductsPromoEnabled
-<<<<<<< HEAD
         self.isEmptyReviewsOptionHidden = isEmptyReviewsOptionHidden
-=======
         self.isCategoriesActionAlwaysEnabled = isCategoriesActionAlwaysEnabled
->>>>>>> 72276742
     }
 
     /// Returns an array of actions that are visible in the product form primary section.
