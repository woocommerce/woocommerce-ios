import Yosemite
import Observables

import protocol Storage.StorageManagerType

/// Provides data for product form UI, and handles product editing actions.
final class ProductFormViewModel: ProductFormViewModelProtocol {
    typealias ProductModel = EditableProductModel

    /// Emits product on change, except when the product name is the only change (`productName` is emitted for this case).
    var observableProduct: Observable<EditableProductModel> {
        productSubject
    }

    /// Emits product name on change.
    var productName: Observable<String>? {
        productNameSubject
    }

    /// Emits a boolean of whether the product has unsaved changes for remote update.
    var isUpdateEnabled: Observable<Bool> {
        isUpdateEnabledSubject
    }

    /// Emits a void value informing when there is a new variation price state available
    var newVariationsPrice: Observable<Void> {
        newVariationsPriceSubject
    }

    /// The latest product value.
    var productModel: EditableProductModel {
        product
    }

    /// The original product value.
    var originalProductModel: EditableProductModel {
        originalProduct
    }

    /// The form type could change from .add to .edit after creation.
    private(set) var formType: ProductFormType

    /// Creates actions available on the bottom sheet.
    private(set) var actionsFactory: ProductFormActionsFactoryProtocol

    private let productSubject: PublishSubject<EditableProductModel> = PublishSubject<EditableProductModel>()
    private let productNameSubject: PublishSubject<String> = PublishSubject<String>()
    private let isUpdateEnabledSubject: PublishSubject<Bool>
    private let newVariationsPriceSubject = PublishSubject<Void>()

    private lazy var variationsResultsController: ResultsController<StorageProductVariation> = {
        let predicate = NSPredicate(format: "product.siteID = %ld AND product.productID = %ld", product.siteID, product.productID)
        let descriptor = NSSortDescriptor(keyPath: \StorageProductVariation.productVariationID, ascending: true)
        let controller = ResultsController<StorageProductVariation>(storageManager: storageManager, matching: predicate, sortedBy: [descriptor])

        try? controller.performFetch()
        controller.onDidChangeContent = { [weak self] in
            self?.updateVariationsPriceState()
        }

        return controller
    }()

    /// Returns `true` if the `Add-ons` beta feature switch is enabled. `False` otherwise.
    /// Assigning this value will recreate the `actionsFactory` property.
    ///
    private var isAddOnsFeatureEnabled: Bool = false {
        didSet {
            updateActionsFactory()
        }
    }

    /// The product model before any potential edits; reset after a remote update.
    private var originalProduct: EditableProductModel {
        didSet {
            product = originalProduct
        }
    }

    /// The product model with potential edits; reset after a remote update.
    private var product: EditableProductModel {
        didSet {
            guard product != oldValue else {
                return
            }

            defer {
                isUpdateEnabledSubject.send(hasUnsavedChanges())
            }

            if isNameTheOnlyChange(oldProduct: oldValue, newProduct: product) {
                productNameSubject.send(product.name)
                return
            }

            updateFormTypeIfNeeded(oldProduct: oldValue.product)
<<<<<<< HEAD
            actionsFactory = ProductFormActionsFactory(product: product, formType: formType, variationsPrice: calculateVariationPriceState())
=======
            updateActionsFactory()
>>>>>>> 14dfd50e
            productSubject.send(product)
        }
    }

    /// The product password, fetched in Product Settings
    private var originalPassword: String? {
        didSet {
            password = originalPassword
        }
    }

    private(set) var password: String? {
        didSet {
            if password != oldValue {
                isUpdateEnabledSubject.send(hasUnsavedChanges())
            }
        }
    }

    /// The action buttons that should be rendered in the navigation bar.
    var actionButtons: [ActionButtonType] {
        // Figure out main action button first
        var buttons: [ActionButtonType] = {
            switch (formType, originalProductModel.status, productModel.status, originalProduct.product.existsRemotely, hasUnsavedChanges()) {
            case (.add, .publish, .publish, false, _): // New product with publish status
                return [.publish]

            case (.add, .publish, _, false, _): // New product with a different status
                return [.save] // And publish in more

            case (.edit, .publish, _, true, true): // Existing published product with changes
                return [.save]

            case (.edit, .publish, _, true, false): // Existing published product with no changes
                return []

            case (.edit, _, _, true, true): // Any other existing product with changes
                return [.save] // And publish in more

            case (.edit, _, _, true, false): // Any other existing product with no changes
                return [.publish]

            case (.readonly, _, _, _, _): // Any product on readonly mode
                 return []

            default: // Impossible cases
                return []
            }
        }()

        // Add more button if needed
        if shouldShowMoreOptionsMenu() {
            buttons.append(.more)
        }

        return buttons
    }

    private let productImageActionHandler: ProductImageActionHandler

    private var cancellable: ObservationToken?

    private let stores: StoresManager

    private let storageManager: StorageManagerType

    init(product: EditableProductModel,
         formType: ProductFormType,
         productImageActionHandler: ProductImageActionHandler,
         stores: StoresManager = ServiceLocator.stores,
         storageManager: StorageManagerType = ServiceLocator.storageManager) {
        self.formType = formType
        self.productImageActionHandler = productImageActionHandler
        self.originalProduct = product
        self.product = product
<<<<<<< HEAD
        self.actionsFactory = ProductFormActionsFactory(product: product, formType: formType, variationsPrice: .unknown)
=======
        self.actionsFactory = ProductFormActionsFactory(product: product, formType: formType)
>>>>>>> 14dfd50e
        self.isUpdateEnabledSubject = PublishSubject<Bool>()
        self.stores = stores
        self.storageManager = storageManager

        self.cancellable = productImageActionHandler.addUpdateObserver(self) { [weak self] allStatuses in
            if allStatuses.productImageStatuses.hasPendingUpload {
                self?.isUpdateEnabledSubject.send(true)
            }
        }

<<<<<<< HEAD
        updateVariationsPriceState()
=======
        queryAddOnsFeatureState()
>>>>>>> 14dfd50e
    }

    deinit {
        cancellable?.cancel()
    }

    func hasUnsavedChanges() -> Bool {
        return product != originalProduct || productImageActionHandler.productImageStatuses.hasPendingUpload || password != originalPassword
    }
}

// MARK: - More menu
//
extension ProductFormViewModel {

    /// Show publish button if the product can be published and the publish button is not already part of the action buttons.
    ///
    func canShowPublishOption() -> Bool {
        let newProduct = formType == .add && !originalProduct.product.existsRemotely
        let existingUnpublishedProduct = formType == .edit && originalProduct.product.existsRemotely && originalProduct.status != .publish

        let productCanBePublished = newProduct || existingUnpublishedProduct
        let publishIsNotAlreadyVisible = !actionButtons.contains(.publish)

        return productCanBePublished && publishIsNotAlreadyVisible
    }

    func canSaveAsDraft() -> Bool {
        formType == .add && productModel.status != .draft
    }

    func canEditProductSettings() -> Bool {
        formType != .readonly
    }

    func canViewProductInStore() -> Bool {
        originalProduct.product.productStatus == .publish && formType != .add
    }

    func canShareProduct() -> Bool {
        formType != .add
    }

    func canDeleteProduct() -> Bool {
        formType == .edit
    }
}

// MARK: Action handling
//
extension ProductFormViewModel {
    func updateName(_ name: String) {
        product = EditableProductModel(product: product.product.copy(name: name))
    }

    func updateImages(_ images: [ProductImage]) {
        product = EditableProductModel(product: product.product.copy(images: images))
    }

    func updateDescription(_ newDescription: String) {
        product = EditableProductModel(product: product.product.copy(fullDescription: newDescription))
    }

    func updatePriceSettings(regularPrice: String?,
                             salePrice: String?,
                             dateOnSaleStart: Date?,
                             dateOnSaleEnd: Date?,
                             taxStatus: ProductTaxStatus,
                             taxClass: TaxClass?) {
        product = EditableProductModel(product: product.product.copy(dateOnSaleStart: dateOnSaleStart,
                                                                     dateOnSaleEnd: dateOnSaleEnd,
                                                                     regularPrice: regularPrice,
                                                                     salePrice: salePrice,
                                                                     taxStatusKey: taxStatus.rawValue,
                                                                     taxClass: taxClass?.slug))
    }

    func updateProductType(productType: BottomSheetProductType) {
        /// The property `manageStock` is set to `false` if the new `productType` is `affiliate`
        /// because it seems there is a small bug in APIs that doesn't allow us to change type from a product with
        /// manage stock enabled to external product type. More info: PR-2665
        ///
        var manageStock = product.product.manageStock
        if productType == .affiliate {
            manageStock = false
        }
        product = EditableProductModel(product: product.product.copy(productTypeKey: productType.productType.rawValue,
                                                                     virtual: productType.isVirtual,
                                                                     manageStock: manageStock))
    }

    func updateInventorySettings(sku: String?,
                                 manageStock: Bool,
                                 soldIndividually: Bool?,
                                 stockQuantity: Decimal?,
                                 backordersSetting: ProductBackordersSetting?,
                                 stockStatus: ProductStockStatus?) {
        product = EditableProductModel(product: product.product.copy(sku: sku,
                                                                     manageStock: manageStock,
                                                                     stockQuantity: stockQuantity,
                                                                     stockStatusKey: stockStatus?.rawValue,
                                                                     backordersKey: backordersSetting?.rawValue,
                                                                     soldIndividually: soldIndividually))
    }

    func updateShippingSettings(weight: String?, dimensions: ProductDimensions, shippingClass: String?, shippingClassID: Int64?) {
        product = EditableProductModel(product: product.product.copy(weight: weight,
                                                                     dimensions: dimensions,
                                                                     shippingClass: shippingClass ?? "",
                                                                     shippingClassID: shippingClassID ?? 0))
    }

    func updateProductCategories(_ categories: [ProductCategory]) {
        product = EditableProductModel(product: product.product.copy(categories: categories))
    }

    func updateProductTags(_ tags: [ProductTag]) {
        product = EditableProductModel(product: product.product.copy(tags: tags))
    }

    func updateShortDescription(_ shortDescription: String) {
        product = EditableProductModel(product: product.product.copy(shortDescription: shortDescription))
    }

    func updateSKU(_ sku: String?) {
        product = EditableProductModel(product: product.product.copy(sku: sku))
    }

    func updateGroupedProductIDs(_ groupedProductIDs: [Int64]) {
        product = EditableProductModel(product: product.product.copy(groupedProducts: groupedProductIDs))
    }

    func updateProductSettings(_ settings: ProductSettings) {
        product = EditableProductModel(product: product.product.copy(slug: settings.slug,
                                                                     statusKey: settings.status.rawValue,
                                                                     featured: settings.featured,
                                                                     catalogVisibilityKey: settings.catalogVisibility.rawValue,
                                                                     virtual: settings.virtual,
                                                                     downloadable: settings.downloadable,
                                                                     reviewsAllowed: settings.reviewsAllowed,
                                                                     purchaseNote: settings.purchaseNote,
                                                                     menuOrder: settings.menuOrder))
        password = settings.password
    }

    func updateExternalLink(externalURL: String?, buttonText: String) {
        product = EditableProductModel(product: product.product.copy(buttonText: buttonText, externalURL: externalURL))
    }

    func updateStatus(_ isEnabled: Bool) {
        // no-op: visibility is editable in product settings for `Product`
    }

    func updateDownloadableFiles(downloadableFiles: [ProductDownload], downloadLimit: Int64, downloadExpiry: Int64) {
        product = EditableProductModel(product: product.product.copy(downloads: downloadableFiles,
                                                                     downloadLimit: downloadLimit,
                                                                     downloadExpiry: downloadExpiry))
    }

    func updateLinkedProducts(upsellIDs: [Int64], crossSellIDs: [Int64]) {
        product = EditableProductModel(product: product.product.copy(upsellIDs: upsellIDs,
                                                                     crossSellIDs: crossSellIDs))
    }

    func updateVariationAttributes(_ attributes: [ProductVariationAttribute]) {
        // no-op
    }

    /// Updates the original product variations(and attributes).
    /// This is needed because variations and attributes, remote updates, happen outside this view model and wee need a way to sync our original product.
    ///
    func updateProductVariations(from newProduct: Product) {
        // ProductID and statusKey could have changed, in case we had to create the product as a draft to create attributes or variations
        let newOriginalProduct = EditableProductModel(product: originalProduct.product.copy(productID: newProduct.productID,
                                                                                            statusKey: newProduct.statusKey,
                                                                                            attributes: newProduct.attributes,
                                                                                            variations: newProduct.variations))

        // Make sure the product is updated locally. Useful for screens that are observing the product or a list of products.
        updateStoredProduct(with: newOriginalProduct.product)

        // If the product doesn't have any pending changes, we can safely override the original product
        guard hasUnsavedChanges() else {
            return resetProduct(newOriginalProduct)
        }

        // If the product has pending changes, we need to override the `originalProduct` first and the `living product` later with a saved copy.
        // This is because, overriding `originalProduct` also overrides the `living product`.
        let productWithChanges = EditableProductModel(product: product.product.copy(productID: newProduct.productID,
                                                                                    statusKey: newProduct.statusKey,
                                                                                    attributes: newProduct.attributes,
                                                                                    variations: newProduct.variations))
        resetProduct(newOriginalProduct)
        product = productWithChanges
    }

    /// Fires a `Yosemite` action to update the product in our storage layer
    ///
    func updateStoredProduct(with newProduct: Product) {
        let action = ProductAction.replaceProductLocally(product: newProduct, onCompletion: {})
        stores.dispatch(action)
    }
}

// MARK: Remote actions
//
extension ProductFormViewModel {
    func saveProductRemotely(status: ProductStatus?, onCompletion: @escaping (Result<EditableProductModel, ProductUpdateError>) -> Void) {
        let productModelToSave: EditableProductModel = {
            guard let status = status, status != product.status else {
                return product
            }
            let productWithStatusUpdated = product.product.copy(statusKey: status.rawValue)
            return EditableProductModel(product: productWithStatusUpdated)
        }()
        let remoteActionUseCase = ProductFormRemoteActionUseCase()
        switch formType {
        case .add:
            remoteActionUseCase.addProduct(product: productModelToSave, password: password) { [weak self] result in
                switch result {
                case .failure(let error):
                    onCompletion(.failure(error))
                case .success(let data):
                    guard let self = self else {
                        return
                    }
                    self.resetProduct(data.product)
                    self.resetPassword(data.password)
                    onCompletion(.success(data.product))
                }
            }
        case .edit:
            remoteActionUseCase.editProduct(product: productModelToSave,
                                              originalProduct: originalProduct,
                                              password: password,
                                              originalPassword: originalPassword) { [weak self] result in
                                                guard let self = self else {
                                                    return
                                                }
                                                switch result {
                                                case .success(let data):
                                                    self.resetProduct(data.product)
                                                    self.resetPassword(data.password)
                                                    onCompletion(.success(data.product))
                                                case .failure(let error):
                                                    onCompletion(.failure(error))
                                                }
            }
        case .readonly:
            assertionFailure("Trying to save a product remotely in readonly mode")
        }
    }

    func deleteProductRemotely(onCompletion: @escaping (Result<Void, ProductUpdateError>) -> Void) {
        let remoteActionUseCase = ProductFormRemoteActionUseCase()
        remoteActionUseCase.deleteProduct(product: product) { result in
            switch result {
            case .success:
                onCompletion(.success(()))
            case .failure(let error):
                onCompletion(.failure(error))
            }
        }
    }

    /// Updates the internal `formType` when a product changes from new to a saved status.
    /// Currently needed when a new product was just created as a draft to allow creating attributes and variations.
    ///
    func updateFormTypeIfNeeded(oldProduct: Product) {
        guard !oldProduct.existsRemotely, product.product.existsRemotely else {
            return
        }

        formType = .edit
    }
}

// MARK: Reset actions
//
extension ProductFormViewModel {
    private func resetProduct(_ product: EditableProductModel) {
        originalProduct = product
    }

    func resetPassword(_ password: String?) {
        originalPassword = password
        isUpdateEnabledSubject.send(hasUnsavedChanges())
    }
}

private extension ProductFormViewModel {
    func isNameTheOnlyChange(oldProduct: EditableProductModel, newProduct: EditableProductModel) -> Bool {
        let oldProductWithNewName = EditableProductModel(product: oldProduct.product.copy(name: newProduct.name))
        return oldProductWithNewName == newProduct && newProduct.name != oldProduct.name
    }
<<<<<<< HEAD

    /// Updates the `newVariationsPriceSubject`and `actionsFactory` to the latest variations price information.
    /// Returns weather the variation
    ///
    func updateVariationsPriceState() {
        actionsFactory = ProductFormActionsFactory(product: product, formType: formType, variationsPrice: calculateVariationPriceState())
        newVariationsPriceSubject.send(())
    }

    /// Calculates the variations price state for the current fetched variations.
    ///
    func calculateVariationPriceState() -> ProductFormActionsFactory.VariationsPrice {
        // If there are no fetched variations we can't be sure of it's price state
        guard variationsResultsController.fetchedObjects.isNotEmpty else {
            return .unknown
        }

        let someMissingPrice = variationsResultsController.fetchedObjects.contains { $0.regularPrice.isNilOrEmpty }
        return someMissingPrice ? .notSet : .set
=======
}

// MARK: Beta feature handling
//
private extension ProductFormViewModel {
    /// Query the latest `Add-ons` beta feature state.
    ///
    func queryAddOnsFeatureState() {
        let action = AppSettingsAction.loadOrderAddOnsSwitchState { [weak self] result in
            guard let self = self, case .success(let addOnsEnabled) = result else {
                return
            }
            self.isAddOnsFeatureEnabled = addOnsEnabled && ServiceLocator.featureFlagService.isFeatureFlagEnabled(.addOnsI1)
        }
        stores.dispatch(action)
    }

    /// Recreates `actionsFactory` with the latest `product`, `formType`, and `isAddOnsFeatureEnabled` information.
    ///
    func updateActionsFactory() {
        actionsFactory = ProductFormActionsFactory(product: product, formType: formType, addOnsFeatureEnabled: isAddOnsFeatureEnabled)
>>>>>>> 14dfd50e
    }
}<|MERGE_RESOLUTION|>--- conflicted
+++ resolved
@@ -94,11 +94,7 @@
             }
 
             updateFormTypeIfNeeded(oldProduct: oldValue.product)
-<<<<<<< HEAD
-            actionsFactory = ProductFormActionsFactory(product: product, formType: formType, variationsPrice: calculateVariationPriceState())
-=======
             updateActionsFactory()
->>>>>>> 14dfd50e
             productSubject.send(product)
         }
     }
@@ -174,11 +170,7 @@
         self.productImageActionHandler = productImageActionHandler
         self.originalProduct = product
         self.product = product
-<<<<<<< HEAD
-        self.actionsFactory = ProductFormActionsFactory(product: product, formType: formType, variationsPrice: .unknown)
-=======
         self.actionsFactory = ProductFormActionsFactory(product: product, formType: formType)
->>>>>>> 14dfd50e
         self.isUpdateEnabledSubject = PublishSubject<Bool>()
         self.stores = stores
         self.storageManager = storageManager
@@ -189,11 +181,8 @@
             }
         }
 
-<<<<<<< HEAD
+        queryAddOnsFeatureState()
         updateVariationsPriceState()
-=======
-        queryAddOnsFeatureState()
->>>>>>> 14dfd50e
     }
 
     deinit {
@@ -489,13 +478,12 @@
         let oldProductWithNewName = EditableProductModel(product: oldProduct.product.copy(name: newProduct.name))
         return oldProductWithNewName == newProduct && newProduct.name != oldProduct.name
     }
-<<<<<<< HEAD
 
     /// Updates the `newVariationsPriceSubject`and `actionsFactory` to the latest variations price information.
     /// Returns weather the variation
     ///
     func updateVariationsPriceState() {
-        actionsFactory = ProductFormActionsFactory(product: product, formType: formType, variationsPrice: calculateVariationPriceState())
+        updateActionsFactory()
         newVariationsPriceSubject.send(())
     }
 
@@ -509,7 +497,7 @@
 
         let someMissingPrice = variationsResultsController.fetchedObjects.contains { $0.regularPrice.isNilOrEmpty }
         return someMissingPrice ? .notSet : .set
-=======
+    }
 }
 
 // MARK: Beta feature handling
@@ -530,7 +518,9 @@
     /// Recreates `actionsFactory` with the latest `product`, `formType`, and `isAddOnsFeatureEnabled` information.
     ///
     func updateActionsFactory() {
-        actionsFactory = ProductFormActionsFactory(product: product, formType: formType, addOnsFeatureEnabled: isAddOnsFeatureEnabled)
->>>>>>> 14dfd50e
+        actionsFactory = ProductFormActionsFactory(product: product,
+                                                   formType: formType,
+                                                   addOnsFeatureEnabled: isAddOnsFeatureEnabled,
+                                                   variationsPrice: calculateVariationPriceState())
     }
 }