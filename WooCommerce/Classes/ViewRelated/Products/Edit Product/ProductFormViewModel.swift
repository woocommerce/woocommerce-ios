import Combine
import Yosemite

import protocol Storage.StorageManagerType
import protocol WooFoundation.Analytics

/// Provides data for product form UI, and handles product editing actions.
final class ProductFormViewModel: ProductFormViewModelProtocol {
    typealias ProductModel = EditableProductModel

    /// Production variation ID only for Product Variation not for product
    var productionVariationID: Int64? = nil

    /// Emits product on change, except when the product name is the only change (`productName` is emitted for this case).
    var observableProduct: AnyPublisher<EditableProductModel, Never> {
        productSubject.eraseToAnyPublisher()
    }

    /// Emits product name on change.
    var productName: AnyPublisher<String, Never>? {
        productNameSubject.eraseToAnyPublisher()
    }

    /// Emits a boolean of whether the product has unsaved changes for remote update.
    var isUpdateEnabled: AnyPublisher<Bool, Never> {
        isUpdateEnabledSubject.eraseToAnyPublisher()
    }

    /// Emits a void value informing when there is a new variation price state available
    var newVariationsPrice: AnyPublisher<Void, Never> {
        newVariationsPriceSubject.eraseToAnyPublisher()
    }

    /// Emits a void value informing when Blaze eligibility is computed
    var blazeEligibilityUpdate: AnyPublisher<Void, Never> {
        blazeEligiblityUpdateSubject.eraseToAnyPublisher()
    }

    /// The latest product value.
    var productModel: EditableProductModel {
        product
    }

    /// The original product value.
    var originalProductModel: EditableProductModel {
        originalProduct
    }

    /// Whether the "Promote with Blaze" button should show Blaze intro view first or not when tapped.
    var shouldShowBlazeIntroView: Bool {
        blazeCampaignResultsController.isEmpty
    }

    /// The form type could change from .add to .edit after creation.
    private(set) var formType: ProductFormType

    /// Creates actions available on the bottom sheet.
    private(set) var actionsFactory: ProductFormActionsFactoryProtocol

    private let productSubject: PassthroughSubject<EditableProductModel, Never> = PassthroughSubject<EditableProductModel, Never>()
    private let productNameSubject: PassthroughSubject<String, Never> = PassthroughSubject<String, Never>()
    private let isUpdateEnabledSubject: PassthroughSubject<Bool, Never> = PassthroughSubject<Bool, Never>()
    private let newVariationsPriceSubject = PassthroughSubject<Void, Never>()
    private let blazeEligiblityUpdateSubject = PassthroughSubject<Void, Never>()

    private lazy var variationsResultsController = createVariationsResultsController()

    private var isEligibleForBlaze: Bool = false

    private var hasActiveBlazeCampaign: Bool = false

    /// Blaze campaign ResultsController.
    private lazy var blazeCampaignResultsController: ResultsController<StorageBlazeCampaignListItem> = {
        let predicate = NSPredicate(format: "siteID == %lld", product.siteID)
        let resultsController = ResultsController<StorageBlazeCampaignListItem>(storageManager: storageManager,
                                                                                matching: predicate,
                                                                                sortedBy: [])
        return resultsController
    }()

    /// Returns `true` if the `Add-ons` beta feature switch is enabled. `False` otherwise.
    /// Assigning this value will recreate the `actionsFactory` property.
    ///
    private var isAddOnsFeatureEnabled: Bool = false {
        didSet {
            updateActionsFactory()
        }
    }

    /// Returns `true` if the `linkedProductsPromo` banner should be displayed. `False` otherwise.
    /// Assigning this value will recreate the `actionsFactory` property.
    ///
    var isLinkedProductsPromoEnabled: Bool = false {
        didSet {
            updateActionsFactory()
        }
    }

    /// The product model before any potential edits; reset after a remote update.
    private var originalProduct: EditableProductModel {
        didSet {
            product = originalProduct
        }
    }

    /// The product model with potential edits; reset after a remote update.
    private var product: EditableProductModel {
        didSet {
            guard product != oldValue else {
                return
            }

            defer {
                isUpdateEnabledSubject.send(hasUnsavedChanges())
            }

            if isNameTheOnlyChange(oldProduct: oldValue, newProduct: product) {
                productNameSubject.send(product.name)
                return
            }

            // Product changes ID when it is just created.
            if oldValue.productID != product.productID {
                updateVariationsResultsController()
            }

            updateFormTypeIfNeeded(oldProduct: oldValue.product)
            updateActionsFactory()
            productSubject.send(product)
        }
    }

    /// The product password, fetched in Product Settings
    private var originalPassword: String? {
        didSet {
            password = originalPassword
        }
    }

    private(set) var password: String? {
        didSet {
            if password != oldValue {
                isUpdateEnabledSubject.send(hasUnsavedChanges())
            }
        }
    }

    /// The action buttons that should be rendered in the navigation bar.
    var actionButtons: [ActionButtonType] {
        // Figure out main action button first
        var buttons: [ActionButtonType] = {
            switch (formType,
                    originalProductModel.status,
                    productModel.status,
                    originalProduct.product.existsRemotely,
                    hasUnsavedChanges()) {
            case (.add, .published, .published, false, _): // New product with publish status
                return [.publish]

            case (.add, .published, _, false, _): // New product with a different status
                return [.save] // And publish in more

            case (.edit, .published, _, true, true): // Existing published product with changes
                return [.save]

            case (.edit, .published, _, true, false): // Existing published product with no changes
                return []

            case (.edit, _, _, true, true): // Any other existing product with changes
                return [.save] // And publish in more

            case (.edit, _, _, true, false): // Any other existing product with no changes
                return [.publish]

            case (.readonly, _, _, _, _): // Any product on readonly mode
                 return []

            default: // Impossible cases
                return []
            }
        }()

        // The `frame_nonce` value must be stored for the preview to be displayed
        if let site = stores.sessionManager.defaultSite,
           site.frameNonce.isNotEmpty,
            // Preview existing drafts or new products that can be saved as a draft
           canSaveAsDraft() || originalProductModel.status == .draft {
            buttons.insert(.preview, at: 0)
        }

        // Add more button if needed
        if shouldShowMoreOptionsMenu() {
            buttons.append(.more)
        }

        // Share button if up to one button is visible.
        if canShareProduct() && buttons.count <= 1 {
            buttons.insert(.share, at: 0)
        }

        return buttons
    }

    private let productImageActionHandler: ProductImageActionHandler
    private let productImagesUploader: ProductImageUploaderProtocol

    private var cancellable: AnyCancellable?

    private let stores: StoresManager

    private let storageManager: StorageManagerType

    private let analytics: Analytics

    private let blazeEligibilityChecker: BlazeEligibilityCheckerProtocol

    /// Assign this closure to be notified when a new product is saved remotely
    ///
    var onProductCreated: (Product) -> Void = { _ in }

    /// Keeps a strong reference to the use case to wait for callback closures.
    ///
    private lazy var remoteActionUseCase = ProductFormRemoteActionUseCase(stores: stores)

    init(product: EditableProductModel,
         formType: ProductFormType,
         productImageActionHandler: ProductImageActionHandler,
         stores: StoresManager = ServiceLocator.stores,
         storageManager: StorageManagerType = ServiceLocator.storageManager,
         productImagesUploader: ProductImageUploaderProtocol = ServiceLocator.productImageUploader,
         analytics: Analytics = ServiceLocator.analytics,
         blazeEligibilityChecker: BlazeEligibilityCheckerProtocol = BlazeEligibilityChecker()) {
        self.formType = formType
        self.productImageActionHandler = productImageActionHandler
        self.originalProduct = product
        self.product = product
        self.actionsFactory = ProductFormActionsFactory(product: product, formType: formType)
        self.stores = stores
        self.storageManager = storageManager
        self.productImagesUploader = productImagesUploader
        self.analytics = analytics
        self.blazeEligibilityChecker = blazeEligibilityChecker

        self.cancellable = productImageActionHandler.addUpdateObserver(self) { [weak self] allStatuses in
            guard let self = self else { return }
            self.isUpdateEnabledSubject.send(self.hasUnsavedChanges())
        }

        queryAddOnsFeatureState()
        updateVariationsPriceState()
        configureResultsController()
        updateBlazeEligibility()
    }

    deinit {
        cancellable?.cancel()
    }

    func hasUnsavedChanges() -> Bool {
        let hasProductChangesExcludingImages = product.product.copy(images: []) != originalProduct.product.copy(images: [])
        let hasImageChanges = productImagesUploader
            .hasUnsavedChangesOnImages(key: .init(siteID: product.siteID,
                                                  productOrVariationID: .product(id: product.productID),
                                                  isLocalID: !product.existsRemotely),
                                       originalImages: originalProduct.images)
        return hasProductChangesExcludingImages || hasImageChanges || password != originalPassword || isNewTemplateProduct()
    }
}

// MARK: - More menu
//
extension ProductFormViewModel {

    /// Show publish button if the product can be published and the publish button is not already part of the action buttons.
    ///
    func canShowPublishOption() -> Bool {
        let newProduct = formType == .add && !originalProduct.product.existsRemotely
        let existingUnpublishedProduct = formType == .edit && originalProduct.product.existsRemotely && originalProduct.status != .published

        let productCanBePublished = newProduct || existingUnpublishedProduct
        let publishIsNotAlreadyVisible = !actionButtons.contains(.publish)

        return productCanBePublished && publishIsNotAlreadyVisible
    }

    func canSaveAsDraft() -> Bool {
        formType == .add && productModel.status != .draft
    }

    func canEditProductSettings() -> Bool {
        formType != .readonly
    }

    func canViewProductInStore() -> Bool {
        originalProduct.product.productStatus == .published && formType != .add
    }

    func canShareProduct() -> Bool {
        let isSitePublic = stores.sessionManager.defaultSite?.isPublic == true
        let productHasLinkToShare = URL(string: product.permalink) != nil
        return isSitePublic && formType != .add && productHasLinkToShare
    }

    /// Merchants can promote a product with Blaze if product and site are eligible, and there's no existing Blaze campaign for the product.
    func canPromoteWithBlaze() -> Bool {
        isEligibleForBlaze && !hasActiveBlazeCampaign
    }

    func canDeleteProduct() -> Bool {
        formType == .edit
    }

    func canDuplicateProduct() -> Bool {
        formType == .edit
    }
}

// MARK: Action handling
//
extension ProductFormViewModel {
    func updateName(_ name: String) {
        product = EditableProductModel(product: product.product.copy(name: name))
    }

    func updateImages(_ images: [ProductImage]) {
        product = EditableProductModel(product: product.product.copy(images: images))
    }

    func updateDescription(_ newDescription: String) {
        product = EditableProductModel(product: product.product.copy(fullDescription: newDescription))
    }

    func updatePriceSettings(regularPrice: String?,
                             subscriptionPeriod: SubscriptionPeriod?,
                             subscriptionPeriodInterval: String?,
                             subscriptionSignupFee: String?,
                             salePrice: String?,
                             dateOnSaleStart: Date?,
                             dateOnSaleEnd: Date?,
                             taxStatus: ProductTaxStatus,
                             taxClass: TaxClass?) {
        // Sets "Expire after" to "0" (i.e. Never expire)
        // if the subscription period or interval is changed
        let subscriptionLength: String? = {
            if product.subscription?.period != subscriptionPeriod || product.subscription?.periodInterval != subscriptionPeriodInterval {
                return "0"
            } else {
                return product.subscription?.length
            }
        }()

        let subscription = product.subscription?.copy(length: subscriptionLength,
                                                      period: subscriptionPeriod,
                                                      periodInterval: subscriptionPeriodInterval,
                                                      price: regularPrice,
                                                      signUpFee: subscriptionSignupFee)
        product = EditableProductModel(product: product.product.copy(dateOnSaleStart: dateOnSaleStart,
                                                                     dateOnSaleEnd: dateOnSaleEnd,
                                                                     regularPrice: regularPrice,
                                                                     salePrice: salePrice,
                                                                     taxStatusKey: taxStatus.rawValue,
                                                                     taxClass: taxClass?.slug,
                                                                     subscription: subscription))
    }

    func updateProductType(productType: BottomSheetProductType) {
        /// The property `manageStock` is set to `false` if the new `productType` is `affiliate`
        /// because it seems there is a small bug in APIs that doesn't allow us to change type from a product with
        /// manage stock enabled to external product type. More info: PR-2665
        ///
        var manageStock = product.product.manageStock
        if productType == .affiliate {
            manageStock = false
        }

        let subscription = productType == .subscription ? ProductSubscription.empty : nil
        product = EditableProductModel(product: product.product.copy(productTypeKey: productType.productType.rawValue,
                                                                     virtual: productType.isVirtual,
                                                                     manageStock: manageStock,
                                                                     subscription: subscription))
    }

    func updateInventorySettings(sku: String?,
                                 manageStock: Bool,
                                 soldIndividually: Bool?,
                                 stockQuantity: Decimal?,
                                 backordersSetting: ProductBackordersSetting?,
                                 stockStatus: ProductStockStatus?) {
        product = EditableProductModel(product: product.product.copy(sku: sku,
                                                                     manageStock: manageStock,
                                                                     stockQuantity: stockQuantity,
                                                                     stockStatusKey: stockStatus?.rawValue,
                                                                     backordersKey: backordersSetting?.rawValue,
                                                                     soldIndividually: soldIndividually))
    }

    func updateShippingSettings(weight: String?,
                                dimensions: ProductDimensions,
                                oneTimeShipping: Bool?,
                                shippingClass: String?,
                                shippingClassID: Int64?) {
        let subscription = product.subscription?.copy(oneTimeShipping: oneTimeShipping)
        product = EditableProductModel(product: product.product.copy(weight: weight,
                                                                     dimensions: dimensions,
                                                                     shippingClass: shippingClass ?? "",
                                                                     shippingClassID: shippingClassID ?? 0,
                                                                     subscription: subscription))
    }

    func updateProductCategories(_ categories: [ProductCategory]) {
        product = EditableProductModel(product: product.product.copy(categories: categories))
    }

    func updateProductTags(_ tags: [ProductTag]) {
        product = EditableProductModel(product: product.product.copy(tags: tags))
    }

    func updateShortDescription(_ shortDescription: String) {
        product = EditableProductModel(product: product.product.copy(shortDescription: shortDescription))
    }

    func updateSKU(_ sku: String?) {
        product = EditableProductModel(product: product.product.copy(sku: sku))
    }

    func updateGroupedProductIDs(_ groupedProductIDs: [Int64]) {
        product = EditableProductModel(product: product.product.copy(groupedProducts: groupedProductIDs))
    }

    func updateProductSettings(_ settings: ProductSettings) {
        /// The property `manageStock` is set to `false` if the new `productType` is `affiliate`
        /// because it seems there is a small bug in APIs that doesn't allow us to change type from a product with
        /// manage stock enabled to external product type. More info: PR-2665
        ///
        var manageStock = product.product.manageStock
        if settings.productType == .affiliate {
            manageStock = false
        }

        product = EditableProductModel(product: product.product.copy(slug: settings.slug,
                                                                     productTypeKey: settings.productType.rawValue,
                                                                     statusKey: settings.status.rawValue,
                                                                     featured: settings.featured,
                                                                     catalogVisibilityKey: settings.catalogVisibility.rawValue,
                                                                     virtual: settings.virtual,
                                                                     downloadable: settings.downloadable,
                                                                     manageStock: manageStock,
                                                                     reviewsAllowed: settings.reviewsAllowed,
                                                                     purchaseNote: settings.purchaseNote,
                                                                     menuOrder: settings.menuOrder))
        password = settings.password
    }

    func updateExternalLink(externalURL: String?, buttonText: String) {
        product = EditableProductModel(product: product.product.copy(buttonText: buttonText, externalURL: externalURL))
    }

    func updateStatus(_ isEnabled: Bool) {
        // no-op: visibility is editable in product settings for `Product`
    }

    func updateDownloadableFiles(downloadableFiles: [ProductDownload], downloadLimit: Int64, downloadExpiry: Int64) {
        let newDownloadableStatus = product.downloadable ? true : downloadableFiles.isNotEmpty
        product = EditableProductModel(product: product.product.copy(downloadable: newDownloadableStatus,
                                                                     downloads: downloadableFiles,
                                                                     downloadLimit: downloadLimit,
                                                                     downloadExpiry: downloadExpiry))
    }

    func updateLinkedProducts(upsellIDs: [Int64], crossSellIDs: [Int64]) {
        product = EditableProductModel(product: product.product.copy(upsellIDs: upsellIDs,
                                                                     crossSellIDs: crossSellIDs))
    }

    func updateVariationAttributes(_ attributes: [ProductVariationAttribute]) {
        // no-op
    }

    /// Updates the original product variations(and attributes).
    /// This is needed because variations and attributes, remote updates, happen outside this view model and wee need a way to sync our original product.
    ///
    func updateProductVariations(from newProduct: Product) {
        // ProductID and statusKey could have changed, in case we had to create the product as a draft to create attributes or variations
        let newOriginalProduct = EditableProductModel(product: originalProduct.product.copy(productID: newProduct.productID,
                                                                                            statusKey: newProduct.statusKey,
                                                                                            attributes: newProduct.attributes,
                                                                                            variations: newProduct.variations))

        // Make sure the product is updated locally. Useful for screens that are observing the product or a list of products.
        updateStoredProduct(with: newOriginalProduct.product)

        // If the product doesn't have any pending changes, we can safely override the original product
        guard hasUnsavedChanges() else {
            return resetProduct(newOriginalProduct)
        }

        // If the product has pending changes, we need to override the `originalProduct` first and the `living product` later with a saved copy.
        // This is because, overriding `originalProduct` also overrides the `living product`.
        let productWithChanges = EditableProductModel(product: product.product.copy(productID: newProduct.productID,
                                                                                    statusKey: newProduct.statusKey,
                                                                                    attributes: newProduct.attributes,
                                                                                    variations: newProduct.variations))
        resetProduct(newOriginalProduct)
        product = productWithChanges
    }

    /// Fires a `Yosemite` action to update the product in our storage layer
    ///
    func updateStoredProduct(with newProduct: Product) {
        let action = ProductAction.replaceProductLocally(product: newProduct, onCompletion: {})
        stores.dispatch(action)
    }

    func updateSubscriptionFreeTrialSettings(trialLength: String, trialPeriod: SubscriptionPeriod) {
        let oneTimeShipping: Bool? = {
            guard let subscription = product.subscription else {
                return nil
            }

            // One time shipping can be turned on only if there is no Free trial
            guard trialLength.isEmpty || trialLength == "0" else {
                return false
            }

            return subscription.oneTimeShipping
        }()
        let subscription = product.subscription?.copy(trialLength: trialLength,
                                                      trialPeriod: trialPeriod,
                                                      oneTimeShipping: oneTimeShipping ?? nil)
        product = EditableProductModel(product: product.product.copy(subscription: subscription))
    }

    func updateSubscriptionExpirySettings(length: String) {
        let subscription = product.subscription?.copy(length: length)
        product = EditableProductModel(product: product.product.copy(subscription: subscription))
    }

    func updateQuantityRules(minQuantity: String, maxQuantity: String, groupOf: String) {
        product = EditableProductModel(product: product.product.copy(minAllowedQuantity: minQuantity, maxAllowedQuantity: maxQuantity, groupOfQuantity: groupOf))
    }
}

// MARK: Remote actions
//
extension ProductFormViewModel {
    func saveProductRemotely(status: ProductStatus?, onCompletion: @escaping (Result<EditableProductModel, ProductUpdateError>) -> Void) {
        let productModelToSave: EditableProductModel = {
            guard let status = status, status != product.status else {
                return product
            }
            let productWithStatusUpdated = product.product.copy(statusKey: status.rawValue)
            return EditableProductModel(product: productWithStatusUpdated)
        }()

        switch formType {
        case .add:
            let productIDBeforeSave = productModel.productID
            remoteActionUseCase.addProduct(product: productModelToSave, password: password) { [weak self] result in
                switch result {
                case .failure(let error):
                    onCompletion(.failure(error))
                case .success(let data):
                    guard let self = self else {
                        return
                    }
                    self.resetProduct(data.product)
                    self.resetPassword(data.password)
                    self.replaceProductID(productIDBeforeSave: productIDBeforeSave)
                    self.saveProductImagesWhenNoneIsPendingUploadAnymore()
                    self.onProductCreated(data.product.product)
                    onCompletion(.success(data.product))
                }
            }
        case .edit:
            remoteActionUseCase.editProduct(product: productModelToSave,
                                              originalProduct: originalProduct,
                                              password: password,
                                              originalPassword: originalPassword) { [weak self] result in
                                                guard let self = self else {
                                                    return
                                                }
                                                switch result {
                                                case .success(let data):
                                                    self.resetProduct(data.product)
                                                    self.resetPassword(data.password)
                                                    onCompletion(.success(data.product))
                                                    self.saveProductImagesWhenNoneIsPendingUploadAnymore()
                                                case .failure(let error):
                                                    onCompletion(.failure(error))
                                                }
            }
        case .readonly:
            assertionFailure("Trying to save a product remotely in readonly mode")
        }
    }

    func duplicateProduct(onCompletion: @escaping (Result<ProductModel, ProductUpdateError>) -> Void) {

        remoteActionUseCase.duplicateProduct(originalProduct: product,
                                             password: password) { [weak self] result in
            guard let self = self else { return }
            switch result {
            case .failure(let error):
                onCompletion(.failure(error))
            case .success(let data):
                self.resetProduct(data.product)
                self.resetPassword(data.password)
                onCompletion(.success(data.product))
            }
        }
    }

    func deleteProductRemotely(onCompletion: @escaping (Result<Void, ProductUpdateError>) -> Void) {

        remoteActionUseCase.deleteProduct(product: product) { result in
            switch result {
            case .success:
                onCompletion(.success(()))
            case .failure(let error):
                onCompletion(.failure(error))
            }
        }
    }
}

// MARK: Background image upload
//
private extension ProductFormViewModel {
    func replaceProductID(productIDBeforeSave: Int64) {
        productImagesUploader.replaceLocalID(siteID: product.siteID,
                                             localID: .product(id: productIDBeforeSave),
                                             remoteID: product.productID)
    }

    func saveProductImagesWhenNoneIsPendingUploadAnymore() {
        productImagesUploader
            .saveProductImagesWhenNoneIsPendingUploadAnymore(key: .init(siteID: product.siteID,
                                                                        productOrVariationID: .product(id: product.productID),
                                                                        isLocalID: !product.existsRemotely)) { [weak self] result in
                guard let self = self else { return }
            switch result {
            case .success(let images):
                let currentProduct = self.product
                self.resetProduct(.init(product: self.originalProduct.product.copy(images: images)))
                // Because `resetProduct` also internally updates the latest `product`, the `product` is set with the value before `resetProduct` to
                // retain any local changes.
                self.product = .init(product: currentProduct.product)
            case .failure:
                // If the product images update request fails, the update CTA visibility is refreshed again so that the merchant can save the
                // product images again along with any other potential local changes.
                self.isUpdateEnabledSubject.send(self.hasUnsavedChanges())
            }
        }
        // Updates the update CTA visibility after scheduling a save request when no images are pending upload anymore, so that the update CTA
        // isn't shown right after the save request from pending image upload.
        // The save request keeps track of the latest image statuses at the time of the call and their upload progress over time.
        isUpdateEnabledSubject.send(hasUnsavedChanges())
    }
}

// MARK: Reset actions
//
extension ProductFormViewModel {
    private func resetProduct(_ product: EditableProductModel) {
        originalProduct = product
        updateBlazeEligibility()
    }

    func resetPassword(_ password: String?) {
        originalPassword = password
        isUpdateEnabledSubject.send(hasUnsavedChanges())
    }
}

// MARK: Tracking
//
extension ProductFormViewModel {
    func trackProductFormLoaded() {
        let hasLinkedProducts = product.upsellIDs.isNotEmpty || product.crossSellIDs.isNotEmpty
<<<<<<< HEAD
        let hasMinMaxQuantityRules = product.canEditQuantityRules
        analytics.track(event: WooAnalyticsEvent.ProductDetail.loaded(hasLinkedProducts: hasLinkedProducts,
=======
        let hasMinMaxQuantityRules = product.hasQuantityRules
        analytics.track(event: .ProductDetail.loaded(hasLinkedProducts: hasLinkedProducts,
>>>>>>> 01506b01
                                                                      hasMinMaxQuantityRules: hasMinMaxQuantityRules,
                                                                      horizontalSizeClass: UITraitCollection.current.horizontalSizeClass))
    }
}

// MARK: Miscellaneous

private extension ProductFormViewModel {
    func isNameTheOnlyChange(oldProduct: EditableProductModel, newProduct: EditableProductModel) -> Bool {
        let oldProductWithNewName = EditableProductModel(product: oldProduct.product.copy(name: newProduct.name))
        return oldProductWithNewName == newProduct && newProduct.name != oldProduct.name
    }

    /// Updates the `newVariationsPriceSubject`and `actionsFactory` to the latest variations price information.
    /// Returns weather the variation
    ///
    func updateVariationsPriceState() {
        updateActionsFactory()
        newVariationsPriceSubject.send(())
    }

    /// Calculates the variations price state for the current fetched variations.
    ///
    func calculateVariationPriceState() -> ProductFormActionsFactory.VariationsPrice {
        // If there are no fetched variations we can't be sure of it's price state
        guard !variationsResultsController.isEmpty else {
            return .unknown
        }

        let someMissingPrice = variationsResultsController.fetchedObjects.contains { $0.regularPrice.isNilOrEmpty }
        return someMissingPrice ? .notSet : .set
    }

    /// Updates the internal `formType` when a product changes from new to a saved status.
    /// Currently needed when a new product was just created as a draft to allow creating attributes and variations.
    ///
    func updateFormTypeIfNeeded(oldProduct: Product) {
        guard !oldProduct.existsRemotely, product.product.existsRemotely else {
            return
        }

        formType = .edit
    }

    /// Reassigns the `variationsResultsController` with a newly created object.
    ///
    private func updateVariationsResultsController() {
        variationsResultsController = createVariationsResultsController()
    }

    /// Creates a variations results controller.
    ///
    private func createVariationsResultsController() -> ResultsController<StorageProductVariation> {
        let predicate = NSPredicate(format: "product.siteID = %ld AND product.productID = %ld", product.siteID, product.productID)
        let descriptor = NSSortDescriptor(keyPath: \StorageProductVariation.productVariationID, ascending: true)
        let controller = ResultsController<StorageProductVariation>(storageManager: storageManager, matching: predicate, sortedBy: [descriptor])

        try? controller.performFetch()
        controller.onDidChangeContent = { [weak self] in
            self?.updateVariationsPriceState()
        }

        return controller
    }

    /// Helper to determine if the added/editted product comes as a new template product.
    /// We assume that a new template product is a product that:
    ///  - Doesn't have an `id` - has not been saved remotely
    ///  - Is not empty.
    ///
    private func isNewTemplateProduct() -> Bool {
        originalProduct.productID == .zero && !originalProduct.isEmpty()
    }
}

// MARK: Beta feature handling
//
private extension ProductFormViewModel {
    /// Query the latest `Add-ons` beta feature state.
    ///
    func queryAddOnsFeatureState() {
        let action = AppSettingsAction.loadOrderAddOnsSwitchState { [weak self] result in
            guard let self = self, case .success(let addOnsEnabled) = result else {
                return
            }
            self.isAddOnsFeatureEnabled = addOnsEnabled
        }
        stores.dispatch(action)
    }

    /// Recreates `actionsFactory` with the latest `product`, `formType`, `canPromoteWithBlaze` and `isAddOnsFeatureEnabled` information.
    ///
    func updateActionsFactory() {
        actionsFactory = ProductFormActionsFactory(product: product,
                                                   formType: formType,
                                                   canPromoteWithBlaze: canPromoteWithBlaze(),
                                                   addOnsFeatureEnabled: isAddOnsFeatureEnabled,
                                                   isLinkedProductsPromoEnabled: isLinkedProductsPromoEnabled,
                                                   variationsPrice: calculateVariationPriceState())
    }
}

private extension ProductFormViewModel {
    func updateBlazeEligibility() {
        guard formType == .edit else {
            isEligibleForBlaze = false
            return
        }
        Task { @MainActor in
            let isEligible = await blazeEligibilityChecker.isProductEligible(product: originalProduct, isPasswordProtected: password?.isNotEmpty == true)
            isEligibleForBlaze = isEligible
            updateActionsFactory()
            blazeEligiblityUpdateSubject.send()
        }
    }

    /// Performs initial fetch from storage and updates results.
    func configureResultsController() {
        blazeCampaignResultsController.onDidChangeContent = { [weak self] in
            self?.updateBlazeCampaignResult()

        }
        blazeCampaignResultsController.onDidResetContent = { [weak self] in
            self?.updateBlazeCampaignResult()
        }

        do {
            try blazeCampaignResultsController.performFetch()
            updateBlazeCampaignResult()
        } catch {
            ServiceLocator.crashLogging.logError(error)
        }
    }

    func updateBlazeCampaignResult() {
        hasActiveBlazeCampaign = hasBlazeCampaign()
    }
}

// MARK: Blaze
//
private extension ProductFormViewModel {
    /// Check whether there is already an existing campaign for the current Product, that also has one of these statuses:
    /// - pending,
    /// - scheduled, or
    /// - active.
    func hasBlazeCampaign() -> Bool {
        let campaigns = blazeCampaignResultsController.fetchedObjects
        return campaigns.contains(where: {
            ($0.productID == product.productID) &&
            ($0.status == .pending || $0.status == .scheduled || $0.status == .active)
        })
    }
}<|MERGE_RESOLUTION|>--- conflicted
+++ resolved
@@ -677,13 +677,8 @@
 extension ProductFormViewModel {
     func trackProductFormLoaded() {
         let hasLinkedProducts = product.upsellIDs.isNotEmpty || product.crossSellIDs.isNotEmpty
-<<<<<<< HEAD
         let hasMinMaxQuantityRules = product.canEditQuantityRules
-        analytics.track(event: WooAnalyticsEvent.ProductDetail.loaded(hasLinkedProducts: hasLinkedProducts,
-=======
-        let hasMinMaxQuantityRules = product.hasQuantityRules
         analytics.track(event: .ProductDetail.loaded(hasLinkedProducts: hasLinkedProducts,
->>>>>>> 01506b01
                                                                       hasMinMaxQuantityRules: hasMinMaxQuantityRules,
                                                                       horizontalSizeClass: UITraitCollection.current.horizontalSizeClass))
     }
