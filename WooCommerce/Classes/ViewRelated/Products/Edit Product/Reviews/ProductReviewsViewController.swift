import UIKit
import Yosemite

/// The UI that shows the approved Reviews related to a specific product.
final class ProductReviewsViewController: UIViewController, GhostableViewController {

    private let product: Product

    private let viewModel: ProductReviewsViewModel

<<<<<<< HEAD
    lazy var ghostTableViewController = GhostTableViewController(options: GhostTableViewOptions(sectionHeaderVerticalSpace: .large,
                                                                                                cellClass: ProductReviewTableViewCell.self,
                                                                                                estimatedRowHeight: ProductReviewsDataSource
=======
    lazy var ghostTableViewController = GhostTableViewController(options: GhostTableViewOptions(cellClass: ProductReviewTableViewCell.self,
                                                                                                estimatedRowHeight: ReviewsDataSource
>>>>>>> ac9bda56
                                                                                                                    .Settings
                                                                                                                    .estimatedRowHeight))

    /// Pull To Refresh Support.
    ///
    private lazy var refreshControl: UIRefreshControl = {
        let refreshControl = UIRefreshControl()
        refreshControl.addTarget(self, action: #selector(pullToRefresh(sender:)), for: .valueChanged)
        return refreshControl
    }()

    /// UI Active State
    ///
    private var state: State = .results {
        didSet {
            willEnter(state: state)

            guard oldValue != state else {
                return
            }
            didLeave(state: oldValue)
            didEnter(state: state)
        }
    }

    /// Indicates if there are no results onscreen.
    ///
    private var isEmpty: Bool {
        return viewModel.isEmpty
    }

    /// The view shown if the list is empty.
    ///
    private lazy var emptyStateViewController = EmptyStateViewController(style: .list)

    /// SyncCoordinator: Keeps tracks of which pages have been refreshed, and encapsulates the "What should we sync now" logic.
    ///
    private let syncingCoordinator = SyncingCoordinator()

    /// Footer "Loading More" Spinner.
    ///
    private lazy var footerSpinnerView = FooterSpinnerView()

    /// Main TableView.
    ///
    @IBOutlet private weak var tableView: UITableView!

    // MARK: - View Lifecycle
    init(product: Product) {
        self.product = product
        viewModel = ProductReviewsViewModel(siteID: product.siteID,
                                            data: ReviewsDataSource(siteID: product.siteID,
                                                                           customizer: ProductReviewsDataSourceCustomizer(product: product)))
        super.init(nibName: type(of: self).nibName, bundle: nil)
    }

    required init?(coder aDecoder: NSCoder) {
        fatalError("init(coder:) has not been implemented")
    }

    override func viewDidLoad() {
        super.viewDidLoad()

        configureView()
        configureSyncingCoordinator()
        configureTableView()
        configureTableViewCells()
        configureResultsController()
    }

    override func viewWillAppear(_ animated: Bool) {
        super.viewWillAppear(animated)

        syncingCoordinator.synchronizeFirstPage()
    }
}


// MARK: - User Interface Initialization
//
private extension ProductReviewsViewController {

    /// Setup: View properties
    ///
    func configureView() {
        navigationItem.title = Localization.reviewsTitle
        view.backgroundColor = .listBackground
    }

    /// Setup: Sync'ing Coordinator
    ///
    func configureSyncingCoordinator() {
        syncingCoordinator.delegate = self
    }

    /// Setup: TableView
    ///
    func configureTableView() {
        view.backgroundColor = .listBackground
        tableView.backgroundColor = .listBackground
        tableView.refreshControl = refreshControl
        tableView.dataSource = viewModel.dataSource
        tableView.delegate = self
        tableView.tableFooterView = footerSpinnerView
        tableView.sectionFooterHeight = .leastNonzeroMagnitude
    }

    /// Setup: ResultsController
    ///
    func configureResultsController() {
        viewModel.configureResultsController(tableView: tableView)
    }

    /// Setup: TableViewCells
    ///
    func configureTableViewCells() {
        viewModel.configureTableViewCells(tableView: tableView)
    }
}


// MARK: - Actions
//
private extension ProductReviewsViewController {

    @IBAction func pullToRefresh(sender: UIRefreshControl) {
        // TODO: Analytics M3
        syncingCoordinator.synchronizeFirstPage {
            sender.endRefreshing()
        }
    }
}


// MARK: - UITableViewDelegate
extension ProductReviewsViewController: UITableViewDelegate {
    func tableView(_ tableView: UITableView, heightForHeaderInSection section: Int) -> CGFloat {
        return viewModel.delegate.tableView?(tableView, heightForHeaderInSection: section) ?? 0
    }

    func tableView(_ tableView: UITableView, estimatedHeightForRowAt indexPath: IndexPath) -> CGFloat {
        return viewModel.delegate.tableView?(tableView, estimatedHeightForRowAt: indexPath) ?? 0
    }

    func tableView(_ tableView: UITableView, heightForRowAt indexPath: IndexPath) -> CGFloat {
        return viewModel.delegate.tableView?(tableView, heightForRowAt: indexPath) ?? 0
    }

    func tableView(_ tableView: UITableView, didSelectRowAt indexPath: IndexPath) {
        tableView.deselectRow(at: indexPath, animated: true)
        viewModel.delegate.didSelectItem(at: indexPath, in: self)
    }

    func tableView(_ tableView: UITableView, willDisplay cell: UITableViewCell, forRowAt indexPath: IndexPath) {
        viewModel.delegate.tableView(tableView, willDisplay: cell, forRowAt: indexPath, with: syncingCoordinator)
    }
}


// MARK: - Placeholders
//
private extension ProductReviewsViewController {
    /// Displays the EmptyStateViewController.
    ///
    func displayEmptyViewController() {
        let childController = emptyStateViewController
        let emptyStateConfig = EmptyStateViewController.Config.withLink(message: NSAttributedString(string: Localization.emptyStateMessage),
                                                              image: .emptyReviewsImage,
                                                              details: Localization.emptyStateDetail,
                                                              linkTitle: Localization.emptyStateAction,
                                                              linkURL: WooConstants.URLs.productReviewInfo.asURL())

        // Abort if we are already displaying this childController
        guard childController.parent == nil,
              let childView = childController.view else {
            return
        }

        childController.configure(emptyStateConfig)

        childView.translatesAutoresizingMaskIntoConstraints = false

        addChild(childController)
        view.addSubview(childView)
        tableView.pinSubviewToAllEdges(childView)
        childController.didMove(toParent: self)
    }

    func removeEmptyViewController() {
        let childController = emptyStateViewController

        guard childController.parent == self,
            let childView = childController.view else {
            return
        }

        childController.willMove(toParent: nil)
        childView.removeFromSuperview()
        childController.removeFromParent()
    }
}

// MARK: - Finite State Machine Management
//
private extension ProductReviewsViewController {

    /// Runs prior to the FSM entering a new state.
    ///
    /// Note: Just because this func runs does not guarantee `didEnter()` or `didLeave()` will run as well.
    ///
    func willEnter(state: State) {
        // no-op for the moment
    }

    /// Runs whenever the FSM enters a State.
    ///
    func didEnter(state: State) {
        switch state {
        case .empty:
            if isEmpty == true {
                displayEmptyViewController()
            }
        case .results:
            break
        case .placeholder:
            displayGhostContent()
        case .syncing:
            ensureFooterSpinnerIsStarted()
        }
    }

    /// Runs whenever the FSM leaves a State.
    ///
    func didLeave(state: State) {
        switch state {
        case .empty:
            removeEmptyViewController()
        case .results:
            break
        case .placeholder:
            removeGhostContent()
        case .syncing:
            ensureFooterSpinnerIsStopped()
        }
    }

    /// Should be called before Sync'ing Starts: Transitions to .results / .syncing
    ///
    func transitionToSyncingState() {
        state = isEmpty ? .placeholder : .syncing
    }

    /// Should be called whenever the results are updated: after Sync'ing (or after applying a filter).
    /// Transitions to `.results` / `.emptyFiltered` / `.empty` accordingly.
    ///
    func transitionToResultsUpdatedState() {
        if isEmpty == false {
            state = .results
            return
        }

        state = .empty
    }
}

// MARK: - Sync'ing Helpers
//
extension ProductReviewsViewController: SyncingCoordinatorDelegate {

    /// Synchronizes the Orders for the Default Store (if any).
    ///
    func sync(pageNumber: Int, pageSize: Int, reason: String? = nil, onCompletion: ((Bool) -> Void)? = nil) {
        transitionToSyncingState()
        viewModel.synchronizeReviews(pageNumber: pageNumber, pageSize: pageSize, productID: product.productID) { [weak self] in
            self?.transitionToResultsUpdatedState()
            onCompletion?(true)
        }
    }
}

// MARK: - Spinner Helpers
//
extension ProductReviewsViewController {

    /// Starts the Footer Spinner animation, whenever `mustStartFooterSpinner` returns *true*.
    ///
    private func ensureFooterSpinnerIsStarted() {
        guard mustStartFooterSpinner() else {
            return
        }

        footerSpinnerView.startAnimating()
    }

    /// Whenever we're sync'ing an Orders Page that's beyond what we're currently displaying, this method will return *true*.
    ///
    private func mustStartFooterSpinner() -> Bool {
        guard let highestPageBeingSynced = syncingCoordinator.highestPageBeingSynced else {
            return false
        }

        return viewModel.containsMorePages(highestPageBeingSynced * SyncingCoordinator.Defaults.pageSize)
    }

    /// Stops animating the Footer Spinner.
    ///
    private func ensureFooterSpinnerIsStopped() {
        footerSpinnerView.stopAnimating()
    }
}


// MARK: - Nested Types
//
private extension ProductReviewsViewController {
    enum State {
        case placeholder
        case empty
        case results
        case syncing
    }
}

// MARK: - Localization
//
private extension ProductReviewsViewController {
    enum Localization {
        static let reviewsTitle = NSLocalizedString("Reviews", comment: "Title that appears on top of the Product Reviews screen.")
        static let emptyStateMessage = NSLocalizedString("Get your first reviews", comment: "Message shown on the Product Reviews screen if the list is empty")
        static let emptyStateDetail = NSLocalizedString("Capture high-quality product reviews for your store.",
                                                         comment: "Detailed message shown on the Product Reviews screen if the list is empty")
        static let emptyStateAction = NSLocalizedString("Learn more", comment: "Title of button shown on the Product Reviews screen if the list is empty")
    }
}<|MERGE_RESOLUTION|>--- conflicted
+++ resolved
@@ -8,17 +8,11 @@
 
     private let viewModel: ProductReviewsViewModel
 
-<<<<<<< HEAD
     lazy var ghostTableViewController = GhostTableViewController(options: GhostTableViewOptions(sectionHeaderVerticalSpace: .large,
                                                                                                 cellClass: ProductReviewTableViewCell.self,
-                                                                                                estimatedRowHeight: ProductReviewsDataSource
-=======
-    lazy var ghostTableViewController = GhostTableViewController(options: GhostTableViewOptions(cellClass: ProductReviewTableViewCell.self,
                                                                                                 estimatedRowHeight: ReviewsDataSource
->>>>>>> ac9bda56
                                                                                                                     .Settings
                                                                                                                     .estimatedRowHeight))
-
     /// Pull To Refresh Support.
     ///
     private lazy var refreshControl: UIRefreshControl = {
