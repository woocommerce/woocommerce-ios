import Foundation
import Yosemite

struct FavoriteProductsUseCase {
    private let siteID: Int64
    private let stores: StoresManager

    init(siteID: Int64,
         stores: StoresManager = ServiceLocator.stores) {
        self.siteID = siteID
        self.stores = stores
    }

    @MainActor
    func markAsFavorite(productID: Int64) {
<<<<<<< HEAD
        if var productIdDict = productIdDict {
            let existingFavProductIDs = productIdDict[idAsString] ?? []
            productIdDict[idAsString] = Array(Set(existingFavProductIDs + [productID])).suffix(Constants.favoriteProductsMaxLimit)
            userDefaults[.favoriteProductIDs] = productIdDict
        } else {
            userDefaults[.favoriteProductIDs] = [idAsString: [productID]]
        }
=======
        let action = AppSettingsAction.setProductIDAsFavorite(productID: productID, siteID: siteID)
        stores.dispatch(action)
>>>>>>> 87749dbf
    }

    @MainActor
    func removeFromFavorite(productID: Int64) {
        let action = AppSettingsAction.removeProductIDAsFavorite(productID: productID, siteID: siteID)
        stores.dispatch(action)
    }

    @MainActor
    func isFavorite(productID: Int64) async -> Bool {
        return await withCheckedContinuation { continuation in
            stores.dispatch(AppSettingsAction.loadFavoriteProductIDs(siteID: siteID, onCompletion: { savedFavProductIDs in
                continuation.resume(returning: savedFavProductIDs.contains(where: { $0 == productID }))
            }))
        }
    }

<<<<<<< HEAD
    func favoriteProductIDs() -> [Int64]? {
        guard let productIdDict = productIdDict,
              let savedFavProductIDs = productIdDict[idAsString] else {
            return nil
        }
        return savedFavProductIDs
    }
}

private extension FavoriteProductsUseCase {
    enum Constants {
        static let favoriteProductsMaxLimit = 10
    }
}

extension UserDefaults {
    /// Expose value for `favoriteProductIDs` to be observable through KVO.
    @objc var favoriteProductIDs: [String: Any]? {
        get {
            dictionary(forKey: Key.favoriteProductIDs.rawValue)
        }
        set {
            set(newValue, forKey: Key.favoriteProductIDs.rawValue)
=======
    @MainActor
    func favoriteProductIDs() async -> [Int64] {
        return await withCheckedContinuation { continuation in
            stores.dispatch(AppSettingsAction.loadFavoriteProductIDs(siteID: siteID, onCompletion: { savedFavProductIDs in
                continuation.resume(returning: savedFavProductIDs)
            }))
>>>>>>> 87749dbf
        }
    }
}<|MERGE_RESOLUTION|>--- conflicted
+++ resolved
@@ -13,18 +13,8 @@
 
     @MainActor
     func markAsFavorite(productID: Int64) {
-<<<<<<< HEAD
-        if var productIdDict = productIdDict {
-            let existingFavProductIDs = productIdDict[idAsString] ?? []
-            productIdDict[idAsString] = Array(Set(existingFavProductIDs + [productID])).suffix(Constants.favoriteProductsMaxLimit)
-            userDefaults[.favoriteProductIDs] = productIdDict
-        } else {
-            userDefaults[.favoriteProductIDs] = [idAsString: [productID]]
-        }
-=======
         let action = AppSettingsAction.setProductIDAsFavorite(productID: productID, siteID: siteID)
         stores.dispatch(action)
->>>>>>> 87749dbf
     }
 
     @MainActor
@@ -42,38 +32,12 @@
         }
     }
 
-<<<<<<< HEAD
-    func favoriteProductIDs() -> [Int64]? {
-        guard let productIdDict = productIdDict,
-              let savedFavProductIDs = productIdDict[idAsString] else {
-            return nil
-        }
-        return savedFavProductIDs
-    }
-}
-
-private extension FavoriteProductsUseCase {
-    enum Constants {
-        static let favoriteProductsMaxLimit = 10
-    }
-}
-
-extension UserDefaults {
-    /// Expose value for `favoriteProductIDs` to be observable through KVO.
-    @objc var favoriteProductIDs: [String: Any]? {
-        get {
-            dictionary(forKey: Key.favoriteProductIDs.rawValue)
-        }
-        set {
-            set(newValue, forKey: Key.favoriteProductIDs.rawValue)
-=======
     @MainActor
     func favoriteProductIDs() async -> [Int64] {
         return await withCheckedContinuation { continuation in
             stores.dispatch(AppSettingsAction.loadFavoriteProductIDs(siteID: siteID, onCompletion: { savedFavProductIDs in
                 continuation.resume(returning: savedFavProductIDs)
             }))
->>>>>>> 87749dbf
         }
     }
 }