import SwiftUI
import Kingfisher

struct SimplifiedProductRow: View {

    @ObservedObject var viewModel: ProductRowViewModel

    init(viewModel: ProductRowViewModel) {
        self.viewModel = viewModel
    }

    var body: some View {
        HStack(alignment: .center) {
            Text(Localization.orderCountLabel)
            Spacer()
            ProductStepper(viewModel: viewModel.stepperViewModel)
                .renderedIf(viewModel.canChangeQuantity)
        }
    }
}

private extension SimplifiedProductRow {
    enum Localization {
        static let orderCountLabel = NSLocalizedString(
            "Order Count",
            comment: "Text in the product row card that indicates the product quantity in an order")
    }
}

/// Represent a single product or variation row in the Product section of a New Order or in the ProductSelectorView
///
struct ProductRow: View {
    /// Whether more than one row can be selected.
    ///
    private let multipleSelectionsEnabled: Bool

    private let onCheckboxSelected: (() -> Void)?

    /// View model to drive the view.
    ///
    @ObservedObject var viewModel: ProductRowViewModel

    // Tracks the scale of the view due to accessibility changes
    @ScaledMetric private var scale: CGFloat = 1

    /// Accessibility hint describing the product row tap gesture.
    /// Avoids overwriting the product stepper accessibility hint, when the stepper is rendered.
    ///
    let accessibilityHint: String

    init(multipleSelectionsEnabled: Bool = false,
         viewModel: ProductRowViewModel,
         accessibilityHint: String = "",
         onCheckboxSelected: (() -> Void)? = nil) {
        self.multipleSelectionsEnabled = multipleSelectionsEnabled
        self.viewModel = viewModel
        self.accessibilityHint = accessibilityHint
        self.onCheckboxSelected = onCheckboxSelected
    }

    var body: some View {
        VStack {
            AdaptiveStack(horizontalAlignment: .leading) {
                HStack(alignment: .center) {
                    if multipleSelectionsEnabled {
                        if let selectionHandler = onCheckboxSelected {
                            checkbox.onTapGesture {
                                selectionHandler()
                            }
                        } else {
                            checkbox
                        }
                    }

                    // Product image
                    ProductImageThumbnail(productImageURL: viewModel.imageURL,
                                          productImageSize: Layout.productImageSize,
                                          scale: scale,
                                          productImageCornerRadius: Layout.cornerRadius,
                                          foregroundColor: Color(UIColor.listSmallIcon))

                    // Product details
                    VStack(alignment: .leading) {
                        Text(viewModel.name)
                            .bodyStyle()
                        Text(viewModel.productDetailsLabel)
                            .subheadlineStyle()
                            .renderedIf(viewModel.productDetailsLabel.isNotEmpty)
                        Text(viewModel.secondaryProductDetailsLabel)
                            .subheadlineStyle()
                            .renderedIf(viewModel.secondaryProductDetailsLabel.isNotEmpty)
                    }
                    .multilineTextAlignment(.leading)
                }
                .frame(maxWidth: .infinity, alignment: .leading)
                .contentShape(Rectangle())
                .accessibilityElement(children: .ignore)
                .accessibilityAddTraits(.isButton)
                .accessibilityLabel(viewModel.productAccessibilityLabel)
                .accessibilityHint(accessibilityHint)

                ProductStepper(viewModel: viewModel.stepperViewModel)
                    .renderedIf(viewModel.canChangeQuantity)
            }
        }
    }

    private var checkbox: some View {
        Image(uiImage: viewModel.selectedState.image)
            .frame(width: Layout.checkImageSize * scale, height: Layout.checkImageSize * scale)
            .foregroundColor(.init(UIColor.brand))
    }
}

/// Subtype: SelectedState
///
extension ProductRow {
    enum SelectedState {
        case notSelected
        case partiallySelected
        case selected

        var image: UIImage {
            switch self {
            case .notSelected:
                return .checkEmptyCircleImage
            case .selected:
                return .checkCircleImage.withRenderingMode(.alwaysTemplate)
            case .partiallySelected:
                return .checkPartialCircleImage.withRenderingMode(.alwaysTemplate)
            }
        }
    }
}

<<<<<<< HEAD
/// Represents a custom stepper.
/// Used to change the quantity of the product in a `ProductRow`.
///
private struct ProductStepper: View {

    /// View model to drive the view.
    ///
    @ObservedObject var viewModel: ProductRowViewModel

    // Tracks the scale of the view due to accessibility changes
    @ScaledMetric private var scale: CGFloat = 1

    @Binding private var textFieldValue: Decimal

    @FocusState private var textFieldFocused: Bool

    init(viewModel: ProductRowViewModel) {
        self.viewModel = viewModel
        self._textFieldValue = Binding(get: {
            viewModel.enteredQuantity
        }, set: { newQuantity in
            viewModel.enteredQuantity = newQuantity
        })
    }

    var body: some View {
        HStack {
            Button {
                let newQuantity = textFieldValue - 1.0
                viewModel.changeQuantity(to: newQuantity)
                textFieldValue = newQuantity
                // If we edit the value and the focus in the same operation, the value change can be ignored.
                DispatchQueue.main.async {
                    textFieldFocused = false
                }
            } label: {
                if viewModel.decrementWillRemoveProduct {
                    Image(systemName: "xmark.circle")
                        .font(.system(size: Layout.stepperButtonSize))
                        .foregroundColor(Color(.error))
                } else {
                    Image(systemName: "minus.circle")
                        .font(.system(size: Layout.stepperButtonSize))
                }
            }
            .accessibilityHidden(true)
            .disabled(viewModel.shouldDisableQuantityDecrementer)

            TextField("",
                      value: $textFieldValue,
                      format: .number)
            .textFieldStyle(.roundedBorder)
            .keyboardType(.numberPad)
            .multilineTextAlignment(.center)
            .fixedSize(horizontal: true, vertical: false)
            .focused($textFieldFocused)
            .onChange(of: textFieldFocused) { newValue in
                // We may have unsaved changes in the text field, if switching focus to another text field.
                if newValue == false {
                    viewModel.resetEnteredQuantity()
                }
            }
            .accessibilityAdjustableAction { direction in
                switch direction {
                case .decrement:
                    viewModel.decrementQuantity()
                case .increment:
                    viewModel.incrementQuantity()
                @unknown default:
                    break
                }
            }
            .toolbar {
                ToolbarItemGroup(placement: .keyboard) {
                    Group {
                        Spacer()
                        Button {
                            viewModel.changeQuantity(to: textFieldValue)
                            textFieldFocused = false
                        } label: {
                            Text(Localization.keyboardDoneButton)
                                .bold()
                        }
                    }
                    .renderedIf(textFieldFocused)
                }
            }

            Button {
                let newQuantity = textFieldValue + 1.0
                viewModel.changeQuantity(to: newQuantity)
                textFieldValue = newQuantity
                // If we edit the value and the focus in the same operation, the value change can be ignored.
                DispatchQueue.main.async {
                    textFieldFocused = false
                }
            } label: {
                Image(systemName: "plus.circle")
                    .font(.system(size: Layout.stepperButtonSize))
            }
            .accessibilityHidden(true)
            .disabled(viewModel.shouldDisableQuantityIncrementer)
        }
    }
}

private enum Layout {
    static let productImageSize: CGFloat = 48.0
    static let cornerRadius: CGFloat = 4.0
    static let stepperButtonSize: CGFloat = 24.0
    static let stepperPadding: CGFloat = 11.0
    static let checkImageSize: CGFloat = 24.0
}

private enum Localization {
    static let quantityLabel = NSLocalizedString("Quantity", comment: "Accessibility label for product quantity field")
    static let keyboardDoneButton = NSLocalizedString(
        "orderForm.productRow.keyboard.toolbar.done.button.title",
        value: "Done",
        comment: "The title for a button to dismiss the keyboard on the order creation/editing screen")
}

=======
private enum Layout {
    static let productImageSize: CGFloat = 48.0
    static let cornerRadius: CGFloat = 4.0
    static let checkImageSize: CGFloat = 24.0
}

>>>>>>> 274ff27f
struct ProductRow_Previews: PreviewProvider {
    static var previews: some View {
        let viewModel = ProductRowViewModel(productOrVariationID: 1,
                                            name: "Love Ficus",
                                            sku: "123456",
                                            price: "20",
                                            stockStatusKey: "instock",
                                            stockQuantity: 7,
                                            manageStock: true,
                                            canChangeQuantity: true,
                                            imageURL: nil,
                                            hasParentProduct: false,
                                            isConfigurable: true)
        let viewModelWithoutStepper = ProductRowViewModel(productOrVariationID: 1,
                                                          name: "Love Ficus",
                                                          sku: "123456",
                                                          price: "20",
                                                          stockStatusKey: "instock",
                                                          stockQuantity: 7,
                                                          manageStock: true,
                                                          canChangeQuantity: false,
                                                          imageURL: nil,
                                                          hasParentProduct: true,
                                                          isConfigurable: false)

        ProductRow(viewModel: viewModel)
            .previewDisplayName("ProductRow with stepper")
            .previewLayout(.sizeThatFits)

        ProductRow(viewModel: viewModelWithoutStepper)
            .previewDisplayName("ProductRow without stepper")
            .previewLayout(.sizeThatFits)

        ProductRow(multipleSelectionsEnabled: true, viewModel: viewModelWithoutStepper)
            .previewDisplayName("ProductRow without stepper and with multiple selection")
            .previewLayout(.sizeThatFits)
    }
}<|MERGE_RESOLUTION|>--- conflicted
+++ resolved
@@ -133,137 +133,12 @@
     }
 }
 
-<<<<<<< HEAD
-/// Represents a custom stepper.
-/// Used to change the quantity of the product in a `ProductRow`.
-///
-private struct ProductStepper: View {
-
-    /// View model to drive the view.
-    ///
-    @ObservedObject var viewModel: ProductRowViewModel
-
-    // Tracks the scale of the view due to accessibility changes
-    @ScaledMetric private var scale: CGFloat = 1
-
-    @Binding private var textFieldValue: Decimal
-
-    @FocusState private var textFieldFocused: Bool
-
-    init(viewModel: ProductRowViewModel) {
-        self.viewModel = viewModel
-        self._textFieldValue = Binding(get: {
-            viewModel.enteredQuantity
-        }, set: { newQuantity in
-            viewModel.enteredQuantity = newQuantity
-        })
-    }
-
-    var body: some View {
-        HStack {
-            Button {
-                let newQuantity = textFieldValue - 1.0
-                viewModel.changeQuantity(to: newQuantity)
-                textFieldValue = newQuantity
-                // If we edit the value and the focus in the same operation, the value change can be ignored.
-                DispatchQueue.main.async {
-                    textFieldFocused = false
-                }
-            } label: {
-                if viewModel.decrementWillRemoveProduct {
-                    Image(systemName: "xmark.circle")
-                        .font(.system(size: Layout.stepperButtonSize))
-                        .foregroundColor(Color(.error))
-                } else {
-                    Image(systemName: "minus.circle")
-                        .font(.system(size: Layout.stepperButtonSize))
-                }
-            }
-            .accessibilityHidden(true)
-            .disabled(viewModel.shouldDisableQuantityDecrementer)
-
-            TextField("",
-                      value: $textFieldValue,
-                      format: .number)
-            .textFieldStyle(.roundedBorder)
-            .keyboardType(.numberPad)
-            .multilineTextAlignment(.center)
-            .fixedSize(horizontal: true, vertical: false)
-            .focused($textFieldFocused)
-            .onChange(of: textFieldFocused) { newValue in
-                // We may have unsaved changes in the text field, if switching focus to another text field.
-                if newValue == false {
-                    viewModel.resetEnteredQuantity()
-                }
-            }
-            .accessibilityAdjustableAction { direction in
-                switch direction {
-                case .decrement:
-                    viewModel.decrementQuantity()
-                case .increment:
-                    viewModel.incrementQuantity()
-                @unknown default:
-                    break
-                }
-            }
-            .toolbar {
-                ToolbarItemGroup(placement: .keyboard) {
-                    Group {
-                        Spacer()
-                        Button {
-                            viewModel.changeQuantity(to: textFieldValue)
-                            textFieldFocused = false
-                        } label: {
-                            Text(Localization.keyboardDoneButton)
-                                .bold()
-                        }
-                    }
-                    .renderedIf(textFieldFocused)
-                }
-            }
-
-            Button {
-                let newQuantity = textFieldValue + 1.0
-                viewModel.changeQuantity(to: newQuantity)
-                textFieldValue = newQuantity
-                // If we edit the value and the focus in the same operation, the value change can be ignored.
-                DispatchQueue.main.async {
-                    textFieldFocused = false
-                }
-            } label: {
-                Image(systemName: "plus.circle")
-                    .font(.system(size: Layout.stepperButtonSize))
-            }
-            .accessibilityHidden(true)
-            .disabled(viewModel.shouldDisableQuantityIncrementer)
-        }
-    }
-}
-
-private enum Layout {
-    static let productImageSize: CGFloat = 48.0
-    static let cornerRadius: CGFloat = 4.0
-    static let stepperButtonSize: CGFloat = 24.0
-    static let stepperPadding: CGFloat = 11.0
-    static let checkImageSize: CGFloat = 24.0
-}
-
-private enum Localization {
-    static let quantityLabel = NSLocalizedString("Quantity", comment: "Accessibility label for product quantity field")
-    static let keyboardDoneButton = NSLocalizedString(
-        "orderForm.productRow.keyboard.toolbar.done.button.title",
-        value: "Done",
-        comment: "The title for a button to dismiss the keyboard on the order creation/editing screen")
-}
-
-=======
 private enum Layout {
     static let productImageSize: CGFloat = 48.0
     static let cornerRadius: CGFloat = 4.0
     static let checkImageSize: CGFloat = 24.0
 }
 
->>>>>>> 274ff27f
 struct ProductRow_Previews: PreviewProvider {
     static var previews: some View {
         let viewModel = ProductRowViewModel(productOrVariationID: 1,
