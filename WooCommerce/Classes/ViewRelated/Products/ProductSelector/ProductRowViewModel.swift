import Experiments
import Foundation
import Yosemite
import WooFoundation
import Combine

/// View model for product rows or cards, e.g. `ProductRow` or `CollapsibleProductCard`.
///
final class ProductRowViewModel: ObservableObject, Identifiable {
    private let currencyFormatter: CurrencyFormatter

    let stepperViewModel: ProductStepperViewModel

    /// Whether the product quantity can be changed.
    /// Controls whether the stepper is rendered.
    ///
    let canChangeQuantity: Bool

    /// Whether the product row is read-only. Defaults to `false`.
    ///
    /// Used to remove product editing controls for read-only order items (e.g. child items of a product bundle).
    private(set) var isReadOnly: Bool = false

    /// Unique ID for the view model.
    ///
    let id: Int64

    // MARK: Product properties

    /// ID for the `Product` or `ProductVariation`
    ///
    let productOrVariationID: Int64

    /// The first available product image
    ///
    let imageURL: URL?

    /// Product name
    ///
    let name: String

    /// Whether a product in an order item has a parent order item
    let hasParentProduct: Bool

    /// Child product rows, if the product is the parent of child order items
    @Published private(set) var childProductRows: [ProductRowViewModel]

    /// Whether a product in an order item is configurable
    ///
    let isConfigurable: Bool

    /// Product SKU
    ///
    private let sku: String?

    /// Product price
    ///
    private(set) var price: String?

    /// Whether the product is priced individually. Defaults to `true`.
    ///
    /// Used to control how the price is displayed, e.g. when a product is part of a bundle.
    ///
    let pricedIndividually: Bool

    /// Product stock status
    ///
    private let stockStatus: ProductStockStatus

    /// Product stock quantity
    ///
    private let stockQuantity: Decimal?

    /// Whether the product's stock quantity is managed
    ///
    private let manageStock: Bool

    /// Display mode for a product variation.
    /// Determines which details to display in the product details label.
    ///
    private let variationDisplayMode: VariationDisplayMode?

    /// Stock or variation attributes label.
    /// Provides stock label for non-variations; uses variation display mode to determine the label for variations.
    ///
    private var stockOrAttributesLabel: String {
        switch variationDisplayMode {
        case .attributes(let attributes):
            return createAttributesText(from: attributes)
        default:
            return createStockText()
        }
    }

    /// Provides a stock quantity label when applicable
    ///
    var stockQuantityLabel: String {
        createStockQuantityText()
    }

    /// Formatted price label for an individual product
    ///
    var priceLabel: String? {
        guard let price = price else {
            return nil
        }
        return currencyFormatter.formatAmount(price)
    }

    /// Formatted discount label for an individual product
    ///
    var discountLabel: String? {
        guard let discount = discount else {
            return nil
        }
        return currencyFormatter.formatAmount(discount)
    }

    /// Formatted price label from multiplying product's price and quantity.
    ///
    var priceBeforeDiscountsLabel: String? {
        guard let price = price else {
            return nil
        }
        let productSubtotal = quantity * (currencyFormatter.convertToDecimal(price)?.decimalValue ?? Decimal.zero)
        return currencyFormatter.formatAmount(productSubtotal)
    }

    /// Formatted price label based on a product's price and quantity. Accounting for discounts, if any.
    /// e.g: If price is $5 and discount is $1, outputs "$5.00 - $1.00"
    ///
    var priceAndDiscountsLabel: String? {
        guard let price = price else {
            return nil
        }
        let productSubtotal = quantity * (currencyFormatter.convertToDecimal(price)?.decimalValue ?? Decimal.zero)
        let priceLabelComponent = currencyFormatter.formatAmount(productSubtotal)

        guard let priceLabelComponent = currencyFormatter.formatAmount(productSubtotal),
              let discount = discount,
              let discountLabelComponent = currencyFormatter.formatAmount(discount) else {
            return priceLabelComponent
        }

        return priceLabelComponent + " - " + discountLabelComponent
    }

    /// Formatted price label based on a product's price. Accounting for discounts, if any.
    /// e.g: If price is $5 and discount is $1, outputs "$4.00"
    ///
    var priceAfterDiscountLabel: String? {
        guard let price = price else {
            return nil
        }
        guard let priceDecimal = currencyFormatter.convertToDecimal(price) else {
            return nil
        }
        let priceAfterDiscount = priceDecimal.subtracting((discount ?? Decimal.zero) as NSDecimalNumber)

        return currencyFormatter.formatAmount(priceAfterDiscount) ?? ""
    }

    /// Formatted price label based on a product's price and quantity. Accounting for discounts, if any.
    /// e.g: If price is $5, quantity is 10, and discount is $1, outputs "$49.00"
    ///
    var totalPriceAfterDiscountLabel: String? {
        guard let price = price,
              let priceDecimal = currencyFormatter.convertToDecimal(price) else {
            return nil
        }
        let subtotalDecimal = priceDecimal.multiplying(by: quantity as NSDecimalNumber)
        let totalPriceAfterDiscount = subtotalDecimal.subtracting((discount ?? Decimal.zero) as NSDecimalNumber)

        return currencyFormatter.formatAmount(totalPriceAfterDiscount)

    }

    /// Formatted price label based on a product's price and quantity.
    /// Reads as '8 x $10.00'
    ///
    var priceQuantityLine: String {
        let quantity = quantity.formatted()
        let price = priceLabel ?? "-"
        return String.localizedStringWithFormat(Localization.priceQuantityLine, quantity, price)
    }

    private(set) var discount: Decimal?

    var hasDiscount: Bool {
        discount != nil
    }

    /// Whether product discounts are disallowed,
    /// defaults to `false`
    ///
    var shouldDisallowDiscounts: Bool = false

    /// Variations label for a variable product.
    ///
    private var variationsLabel: String? {
        guard numberOfVariations > 0 else {
            return nil
        }
        let format = String.pluralize(numberOfVariations, singular: Localization.singleVariation, plural: Localization.pluralVariations)
        return String.localizedStringWithFormat(format, numberOfVariations)
    }

    /// Label showing product details. Can include stock status or attributes, price, and variations (if any).
    ///
    var productDetailsLabel: String {
        [stockOrAttributesLabel, priceAndDiscountsLabel, variationsLabel]
            .compactMap({ $0 })
            .joined(separator: " • ")
    }

    /// Label showing secondary product details. Can include product type (if the row is configurable), and SKU (if available).
    ///
    var secondaryProductDetailsLabel: String {
        [productTypeLabel, skuLabel]
            .compactMap({ $0 })
            .filter { $0.isNotEmpty }
            .joined(separator: " • ")
    }

    /// Label showing product details for a product in an order.
    /// Can include product type (if the row is configurable), variation attributes (if available), and stock status.
    ///
    var orderProductDetailsLabel: String {
        let attributesLabel: String? = {
            guard case let .attributes(attributes) = variationDisplayMode else {
                return nil
            }
            return createAttributesText(from: attributes)
        }()
        let stockLabel = createStockText()
        return [productTypeLabel, attributesLabel, stockLabel]
            .compactMap({ $0 })
            .filter { $0.isNotEmpty }
            .joined(separator: " • ")
    }

    private let productTypeLabel: String?

    /// Label showing product SKU
    ///
    lazy var skuLabel: String = {
        guard let sku = sku, sku.isNotEmpty else {
            return ""
        }
        return String.localizedStringWithFormat(Localization.skuFormat, sku)
    }()

    /// Custom accessibility label for product.
    ///
    var productAccessibilityLabel: String {
        [name, stockOrAttributesLabel, priceAndDiscountsLabel, variationsLabel, skuLabel]
            .compactMap({ $0 })
            .joined(separator: ". ")
    }

    /// Quantity of product in the order. The source of truth is from the the quantity stepper view model `stepperViewModel`.
    ///
    @Published private(set) var quantity: Decimal

<<<<<<< HEAD
    /// Quantity as shown in the text field. This may be uncommitted, in which case it could differ from `quantity`
    ///
    @Published var enteredQuantity: Decimal

    /// When a decrement action would remove the product, we can use this property to emphasise that to the user
    ///
    @Published var decrementWillRemoveProduct: Bool = false

    /// Minimum value of the product quantity
    ///
    private let minimumQuantity: Decimal

    /// Optional maximum value of the product quantity
    ///
    private let maximumQuantity: Decimal?

    /// Whether the quantity can be decremented.
    ///
    var shouldDisableQuantityDecrementer: Bool {
        if removeProductIntent != nil { // Allow decrementing below minimum quantity to remove product
            return quantity < minimumQuantity
        } else {
            return quantity <= minimumQuantity
        }
    }

    /// Whether the quantity can be incremented.
    ///
    var shouldDisableQuantityIncrementer: Bool {
        guard let maximumQuantity else {
            return false
        }
        return quantity >= maximumQuantity
    }

    /// Closure to run when the quantity is changed.
    ///
    var quantityUpdatedCallback: (Decimal) -> Void

=======
>>>>>>> 274ff27f
    /// Closure to run when the quantity is decremented below the minimum quantity.
    ///
    let removeProductIntent: (() -> Void)?

    /// Closure to configure a product if it is configurable.
    let configure: (() -> Void)?

    /// Number of variations in a variable product
    ///
    let numberOfVariations: Int

    /// Whether this row is currently selected
    ///
    let selectedState: ProductRow.SelectedState

    /// Analytics
    ///
    let analytics: Analytics

    init(id: Int64? = nil,
         productOrVariationID: Int64,
         name: String,
         sku: String?,
         productTypeLabel: String? = nil,
         price: String?,
         discount: Decimal? = nil,
         stockStatusKey: String,
         stockQuantity: Decimal?,
         manageStock: Bool,
         quantity: Decimal = 1,
         minimumQuantity: Decimal = 1,
         maximumQuantity: Decimal? = nil,
         canChangeQuantity: Bool,
         imageURL: URL?,
         numberOfVariations: Int = 0,
         variationDisplayMode: VariationDisplayMode? = nil,
         selectedState: ProductRow.SelectedState = .notSelected,
         hasParentProduct: Bool,
         pricedIndividually: Bool = true,
         childProductRows: [ProductRowViewModel] = [],
         isConfigurable: Bool,
         currencyFormatter: CurrencyFormatter = CurrencyFormatter(currencySettings: ServiceLocator.currencySettings),
         analytics: Analytics = ServiceLocator.analytics,
         quantityUpdatedCallback: @escaping ((Decimal) -> Void) = { _ in },
         removeProductIntent: (() -> Void)? = nil,
         configure: (() -> Void)? = nil) {
        self.id = id ?? Int64(UUID().uuidString.hashValue)
        self.selectedState = selectedState
        self.productOrVariationID = productOrVariationID
        self.name = name
        self.sku = sku
        self.productTypeLabel = productTypeLabel
        self.price = price
        self.discount = discount
        self.stockStatus = .init(rawValue: stockStatusKey)
        self.stockQuantity = stockQuantity
        self.manageStock = manageStock
        self.quantity = quantity
        self.stepperViewModel = ProductStepperViewModel(quantity: quantity,
                                                        name: name,
                                                        minimumQuantity: minimumQuantity,
                                                        maximumQuantity: maximumQuantity,
                                                        quantityUpdatedCallback: quantityUpdatedCallback,
                                                        removeProductIntent: removeProductIntent)
        self.canChangeQuantity = canChangeQuantity
        self.imageURL = imageURL
        self.hasParentProduct = hasParentProduct
        self.pricedIndividually = pricedIndividually
        self.childProductRows = childProductRows
        self.isConfigurable = isConfigurable
        self.currencyFormatter = currencyFormatter
        self.analytics = analytics
        self.numberOfVariations = numberOfVariations
        self.variationDisplayMode = variationDisplayMode
        self.removeProductIntent = removeProductIntent
        self.configure = configure
<<<<<<< HEAD
        self.enteredQuantity = quantity
        bindDecrementWillRemoveProduct()
=======

        observeQuantityFromStepperViewModel()
>>>>>>> 274ff27f
    }

    /// Initialize `ProductRowViewModel` with a `Product`
    ///
    convenience init(id: Int64? = nil,
                     product: Product,
                     discount: Decimal? = nil,
                     quantity: Decimal = 1,
                     canChangeQuantity: Bool,
                     selectedState: ProductRow.SelectedState = .notSelected,
                     hasParentProduct: Bool = false,
                     pricedIndividually: Bool = true,
                     childProductRows: [ProductRowViewModel] = [],
                     currencyFormatter: CurrencyFormatter = CurrencyFormatter(currencySettings: ServiceLocator.currencySettings),
                     analytics: Analytics = ServiceLocator.analytics,
                     quantityUpdatedCallback: @escaping ((Decimal) -> Void) = { _ in },
                     removeProductIntent: @escaping (() -> Void) = {},
                     featureFlagService: FeatureFlagService = ServiceLocator.featureFlagService,
                     configure: (() -> Void)? = nil) {
        // Don't show any price for variable products; price will be shown for each product variation.
        let price: String?
        if product.productType == .variable {
            price = nil
        } else if !pricedIndividually {
            price = "0"
        } else {
            price = product.price
        }

        let productBundlesEnabled = featureFlagService.isFeatureFlagEnabled(.productBundles)

        // If product is a product bundle with insufficient bundle stock, use that as the product stock status.
        let stockStatusKey: String = {
            switch (productBundlesEnabled, product.productType, product.bundleStockStatus) {
            case (true, .bundle, .insufficientStock):
                return ProductStockStatus.insufficientStock.rawValue
            default:
                return product.stockStatusKey
            }
        }()

        // If product is a product bundle with a bundle stock quantity, use that as the product stock quantity.
        let stockQuantity: Decimal? = {
            switch (productBundlesEnabled, product.productType, product.bundleStockQuantity) {
            case (true, .bundle, .some(let bundleStockQuantity)):
                return Decimal(bundleStockQuantity)
            default:
                return product.stockQuantity
            }
        }()

        // If product is a product bundle with a bundle stock quantity, override product `manageStock` setting.
        let manageStock: Bool = {
            switch (productBundlesEnabled, product.productType, product.bundleStockQuantity) {
            case (true, .bundle, .some):
                return true
            default:
                return product.manageStock
            }
        }()

        let isConfigurable = featureFlagService.isFeatureFlagEnabled(.productBundlesInOrderForm)
        && product.productType == .bundle
        && product.bundledItems.isNotEmpty
        && configure != nil

        let productTypeLabel: String? = isConfigurable ? product.productType.description: nil

        if product.productType == .bundle {
            for child in childProductRows {
                child.isReadOnly = true // Can't edit child bundle items separate from bundle configuration
            }
        }

        self.init(id: id,
                  productOrVariationID: product.productID,
                  name: product.name,
                  sku: product.sku,
                  productTypeLabel: productTypeLabel,
                  price: price,
                  discount: discount,
                  stockStatusKey: stockStatusKey,
                  stockQuantity: stockQuantity,
                  manageStock: manageStock,
                  quantity: quantity,
                  canChangeQuantity: canChangeQuantity,
                  imageURL: product.imageURL,
                  numberOfVariations: product.variations.count,
                  selectedState: selectedState,
                  hasParentProduct: hasParentProduct,
                  pricedIndividually: pricedIndividually,
                  childProductRows: childProductRows,
                  isConfigurable: isConfigurable,
                  currencyFormatter: currencyFormatter,
                  analytics: analytics,
                  quantityUpdatedCallback: quantityUpdatedCallback,
                  removeProductIntent: removeProductIntent,
                  configure: configure)
    }

    /// Initialize `ProductRowViewModel` with a `ProductVariation`
    ///
    convenience init(id: Int64? = nil,
                     productVariation: ProductVariation,
                     discount: Decimal? = nil,
                     name: String,
                     quantity: Decimal = 1,
                     canChangeQuantity: Bool,
                     displayMode: VariationDisplayMode,
                     selectedState: ProductRow.SelectedState = .notSelected,
                     hasParentProduct: Bool = false,
                     pricedIndividually: Bool = true,
                     currencyFormatter: CurrencyFormatter = CurrencyFormatter(currencySettings: ServiceLocator.currencySettings),
                     analytics: Analytics = ServiceLocator.analytics,
                     quantityUpdatedCallback: @escaping ((Decimal) -> Void) = { _ in },
                     removeProductIntent: @escaping (() -> Void) = {}) {
        let imageURL: URL?
        if let encodedImageURLString = productVariation.image?.src.addingPercentEncoding(withAllowedCharacters: .urlQueryAllowed) {
            imageURL = URL(string: encodedImageURLString)
        } else {
            imageURL = nil
        }

        self.init(id: id,
                  productOrVariationID: productVariation.productVariationID,
                  name: name,
                  sku: productVariation.sku,
                  price: pricedIndividually ? productVariation.price : "0",
                  discount: discount,
                  stockStatusKey: productVariation.stockStatus.rawValue,
                  stockQuantity: productVariation.stockQuantity,
                  manageStock: productVariation.manageStock,
                  quantity: quantity,
                  canChangeQuantity: canChangeQuantity,
                  imageURL: imageURL,
                  variationDisplayMode: displayMode,
                  selectedState: selectedState,
                  hasParentProduct: hasParentProduct,
                  pricedIndividually: pricedIndividually,
                  isConfigurable: false,
                  currencyFormatter: currencyFormatter,
                  analytics: analytics,
                  quantityUpdatedCallback: quantityUpdatedCallback,
                  removeProductIntent: removeProductIntent)
    }

    /// Determines which product variation details to display.
    ///
    enum VariationDisplayMode {
        /// Displays the variation's stock status
        case stock

        /// Displays the provided list of variation attributes
        case attributes([VariationAttributeViewModel])
    }

    /// Create the stock text based on a product's stock status/quantity.
    ///
    private func createStockText() -> String {
        switch stockStatus {
        case .inStock:
            if let stockQuantity = stockQuantity, manageStock {
                let localizedStockQuantity = NumberFormatter.localizedString(from: stockQuantity as NSDecimalNumber, number: .decimal)
                return String.localizedStringWithFormat(Localization.stockFormat, localizedStockQuantity)
            } else {
                return stockStatus.description
            }
        default:
            return stockStatus.description
        }
    }

    /// Returns a text-based stock quantity if there's stock, or a fall-back when stock quantity doesn't apply
    ///
    private func createStockQuantityText() -> String {
        switch stockStatus {
        case .inStock:
            if let stockQuantity = stockQuantity, manageStock {
                let localizedStockQuantity = NumberFormatter.localizedString(from: stockQuantity as NSDecimalNumber, number: .decimal)
                return String.localizedStringWithFormat(Localization.stockFormat, localizedStockQuantity)
            } else {
                return stockStatus.description
            }
        default:
            return stockStatus.description
        }
    }

    /// Create the attributes text based on the provided product variation attributes.
    ///
    private func createAttributesText(from attributes: [VariationAttributeViewModel]) -> String {
        return attributes.map { $0.nameOrValue }.joined(separator: ", ")
    }

<<<<<<< HEAD
    private func bindDecrementWillRemoveProduct() {
        $enteredQuantity
            .map { [weak self] enteredQuantity in
                guard let self,
                    self.removeProductIntent != nil else {
                    return false
                }
                return enteredQuantity <= self.minimumQuantity
            }
            .assign(to: &$decrementWillRemoveProduct)
    }

    func resetEnteredQuantity() {
        enteredQuantity = quantity
    }

    func changeQuantity(to newQuantity: Decimal) {
        guard newQuantity != quantity else {
            // This stops unnecessary order edit submissions when editing starts via the text field
            return
        }

        guard newQuantity >= minimumQuantity else {
            removeProductIntent?()
            return
        }

        if let maximumQuantity,
            newQuantity > maximumQuantity {
            return
        }

        quantity = newQuantity
        quantityUpdatedCallback(newQuantity)
    }

    /// Increment the product quantity.
    ///
    func incrementQuantity() {
        changeQuantity(to: quantity + 1)
    }

    /// Decrement the product quantity.
    ///
    func decrementQuantity() {
        changeQuantity(to: quantity - 1)
    }

=======
>>>>>>> 274ff27f
    func trackAddDiscountTapped() {
        analytics.track(event: .Orders.productDiscountAddButtonTapped())
    }

    func trackEditDiscountTapped() {
        analytics.track(event: .Orders.productDiscountEditButtonTapped())
    }
}

private extension ProductRowViewModel {
    func observeQuantityFromStepperViewModel() {
        stepperViewModel.$quantity
            .assign(to: &$quantity)
    }
}

private extension ProductRowViewModel {
    enum Localization {
        static let priceQuantityLine = NSLocalizedString(
            "productRowViewModel.priceQuantityLine",
            value: "%@ × %@",
            comment: "Formatted price label based on a product's price and quantity. Reads as '8 x $10.00'. " +
            "Please take care to use the multiplication symbol ×, not a letter x, where appropriate.")
        static let stockFormat = NSLocalizedString("%1$@ in stock", comment: "Label about product's inventory stock status shown during order creation")
        static let skuFormat = NSLocalizedString("SKU: %1$@", comment: "SKU label in order details > product row. The variable shows the SKU of the product.")
        static let singleVariation = NSLocalizedString("%ld variation",
                                                       comment: "Label for one product variation when showing details about a variable product")
        static let pluralVariations = NSLocalizedString("%ld variations",
                                                        comment: "Label for multiple product variations when showing details about a variable product")
    }
}<|MERGE_RESOLUTION|>--- conflicted
+++ resolved
@@ -262,48 +262,6 @@
     ///
     @Published private(set) var quantity: Decimal
 
-<<<<<<< HEAD
-    /// Quantity as shown in the text field. This may be uncommitted, in which case it could differ from `quantity`
-    ///
-    @Published var enteredQuantity: Decimal
-
-    /// When a decrement action would remove the product, we can use this property to emphasise that to the user
-    ///
-    @Published var decrementWillRemoveProduct: Bool = false
-
-    /// Minimum value of the product quantity
-    ///
-    private let minimumQuantity: Decimal
-
-    /// Optional maximum value of the product quantity
-    ///
-    private let maximumQuantity: Decimal?
-
-    /// Whether the quantity can be decremented.
-    ///
-    var shouldDisableQuantityDecrementer: Bool {
-        if removeProductIntent != nil { // Allow decrementing below minimum quantity to remove product
-            return quantity < minimumQuantity
-        } else {
-            return quantity <= minimumQuantity
-        }
-    }
-
-    /// Whether the quantity can be incremented.
-    ///
-    var shouldDisableQuantityIncrementer: Bool {
-        guard let maximumQuantity else {
-            return false
-        }
-        return quantity >= maximumQuantity
-    }
-
-    /// Closure to run when the quantity is changed.
-    ///
-    var quantityUpdatedCallback: (Decimal) -> Void
-
-=======
->>>>>>> 274ff27f
     /// Closure to run when the quantity is decremented below the minimum quantity.
     ///
     let removeProductIntent: (() -> Void)?
@@ -380,13 +338,8 @@
         self.variationDisplayMode = variationDisplayMode
         self.removeProductIntent = removeProductIntent
         self.configure = configure
-<<<<<<< HEAD
-        self.enteredQuantity = quantity
-        bindDecrementWillRemoveProduct()
-=======
 
         observeQuantityFromStepperViewModel()
->>>>>>> 274ff27f
     }
 
     /// Initialize `ProductRowViewModel` with a `Product`
@@ -581,57 +534,6 @@
         return attributes.map { $0.nameOrValue }.joined(separator: ", ")
     }
 
-<<<<<<< HEAD
-    private func bindDecrementWillRemoveProduct() {
-        $enteredQuantity
-            .map { [weak self] enteredQuantity in
-                guard let self,
-                    self.removeProductIntent != nil else {
-                    return false
-                }
-                return enteredQuantity <= self.minimumQuantity
-            }
-            .assign(to: &$decrementWillRemoveProduct)
-    }
-
-    func resetEnteredQuantity() {
-        enteredQuantity = quantity
-    }
-
-    func changeQuantity(to newQuantity: Decimal) {
-        guard newQuantity != quantity else {
-            // This stops unnecessary order edit submissions when editing starts via the text field
-            return
-        }
-
-        guard newQuantity >= minimumQuantity else {
-            removeProductIntent?()
-            return
-        }
-
-        if let maximumQuantity,
-            newQuantity > maximumQuantity {
-            return
-        }
-
-        quantity = newQuantity
-        quantityUpdatedCallback(newQuantity)
-    }
-
-    /// Increment the product quantity.
-    ///
-    func incrementQuantity() {
-        changeQuantity(to: quantity + 1)
-    }
-
-    /// Decrement the product quantity.
-    ///
-    func decrementQuantity() {
-        changeQuantity(to: quantity - 1)
-    }
-
-=======
->>>>>>> 274ff27f
     func trackAddDiscountTapped() {
         analytics.track(event: .Orders.productDiscountAddButtonTapped())
     }
