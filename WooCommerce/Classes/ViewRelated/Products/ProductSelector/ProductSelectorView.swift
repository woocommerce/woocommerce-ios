import SwiftUI

/// View showing a list of products to select.
///
struct ProductSelectorView: View {

    let configuration: Configuration

    /// Defines whether the view is presented.
    ///
    @Binding var isPresented: Bool

    /// Defines whether a variation list is shown.
    ///
    @State var isShowingVariationList: Bool = false

    /// View model to use for the variation list, when it is shown.
    ///
    @State var variationListViewModel: ProductVariationSelectorViewModel?

    /// View model to drive the view.
    ///
    @ObservedObject var viewModel: ProductSelectorViewModel

    ///   Environment safe areas
    ///
    @Environment(\.safeAreaInsets) private var safeAreaInsets: EdgeInsets

    @State private var showingFilters: Bool = false

    /// Title for the multi-selection button
    ///
    private var doneButtonTitle: String {
        guard viewModel.totalSelectedItemsCount > 0 else {
            return Localization.doneButton
        }
        return String.pluralize(viewModel.totalSelectedItemsCount,
                                singular: configuration.doneButtonTitleSingularFormat,
                                plural: configuration.doneButtonTitlePluralFormat)
    }

    var body: some View {
        VStack(spacing: 0) {
            SearchHeader(text: $viewModel.searchTerm, placeholder: Localization.searchPlaceholder)
                .padding(.horizontal, insets: safeAreaInsets)
                .accessibilityIdentifier("product-selector-search-bar")
            HStack {
                Button(Localization.clearSelection) {
                    viewModel.clearSelection()
                }
                .buttonStyle(LinkButtonStyle())
                .fixedSize()
                .renderedIf(viewModel.supportsMultipleSelection)
                .disabled(viewModel.totalSelectedItemsCount == 0 || viewModel.syncStatus != .results)
                Spacer()

                Button(viewModel.filterButtonTitle) {
                    showingFilters.toggle()
                }
                .buttonStyle(LinkButtonStyle())
                .fixedSize()
            }
            .padding(.horizontal, insets: safeAreaInsets)

            switch viewModel.syncStatus {
            case .results:
                VStack(spacing: 0) {
                    InfiniteScrollList(isLoading: viewModel.shouldShowScrollIndicator,
                                       loadAction: viewModel.syncNextPage) {
                        ForEach(viewModel.productsSectionViewModels, id: \.title) {
                            section in
                            if let title = section.title {
                                Text(title.uppercased())
                                .foregroundColor(Color(.text))
                                .footnoteStyle()
                                .padding(.top)
                                .padding(.leading)
                                .frame(maxWidth: .infinity, alignment: .leading)
                            }
                        ForEach(section.productRows) { rowViewModel in
                            createProductRow(rowViewModel: rowViewModel)
                            .padding(Constants.defaultPadding)
                            .accessibilityIdentifier(Constants.productRowAccessibilityIdentifier)
                            Divider().frame(height: Constants.dividerHeight)
                                        .padding(.leading, Constants.defaultPadding)
                            }
                        }
                    }
<<<<<<< HEAD

                    if configuration.multipleSelectionsEnabled {
                        Button(doneButtonTitle) {
                            viewModel.completeMultipleSelection()
                            isPresented.toggle()
                        }
                        .buttonStyle(PrimaryButtonStyle())
                        .padding(Constants.defaultPadding)
                        .accessibilityIdentifier(Constants.doneButtonAccessibilityIdentifier)
=======
                    Button(doneButtonTitle) {
                        viewModel.completeMultipleSelection()
                        isPresented.toggle()
>>>>>>> 55355eaa
                    }
                    .buttonStyle(PrimaryButtonStyle())
                    .padding(Constants.defaultPadding)
                    .accessibilityIdentifier(Constants.doneButtonAccessibilityIdentifier)

                    if let variationListViewModel = variationListViewModel {
                        LazyNavigationLink(destination: ProductVariationSelector(
                            isPresented: $isPresented,
                            viewModel: variationListViewModel,
                            onMultipleSelections: { selectedIDs in
                                viewModel.updateSelectedVariations(productID: variationListViewModel.productID, selectedVariationIDs: selectedIDs)
                            }), isActive: $isShowingVariationList) {
                                EmptyView()
                            }
                    }
                }
                .padding(.horizontal, insets: safeAreaInsets)
                .background(Color(.listForeground(modal: false)).ignoresSafeArea())

            case .empty:
                EmptyState(title: Localization.emptyStateMessage, image: .emptyProductsTabImage)
                    .frame(maxHeight: .infinity)
            case .firstPageSync:
                List(viewModel.ghostRows) { rowViewModel in
                    ProductRow(viewModel: rowViewModel)
                        .redacted(reason: .placeholder)
                        .accessibilityRemoveTraits(.isButton)
                        .accessibilityLabel(Localization.loadingRowsAccessibilityLabel)
                        .shimmering()
                }
                .padding(.horizontal, insets: safeAreaInsets)
                .listStyle(PlainListStyle())
            default:
                EmptyView()
            }
        }
        .background(Color(configuration.searchHeaderBackgroundColor).ignoresSafeArea())
        .ignoresSafeArea(.container, edges: .horizontal)
        .navigationTitle(configuration.title)
        .navigationBarTitleDisplayMode(configuration.prefersLargeTitle ? .large : .inline)
        .toolbar {
            ToolbarItem(placement: .cancellationAction) {
                if let cancelButtonTitle = configuration.cancelButtonTitle {
                    Button(cancelButtonTitle) {
                        isPresented.toggle()
                        if !isPresented {
                            viewModel.closeButtonTapped()
                        }
                    }
                }
            }
        }
        .onAppear {
            viewModel.onLoadTrigger.send()
        }
        .notice($viewModel.notice, autoDismiss: false)
        .sheet(isPresented: $showingFilters) {
            FilterListView(viewModel: viewModel.filterListViewModel) { filters in
                viewModel.updateFilters(filters)
            } onClearAction: {
                // no-op
            } onDismissAction: {
                // no-op
            }
        }
        .interactiveDismissDisabled()
    }

    /// Creates the `ProductRow` for a product, depending on whether the product is variable.
    ///
    @ViewBuilder private func createProductRow(rowViewModel: ProductRowViewModel) -> some View {
        if let variationListViewModel = viewModel.getVariationsViewModel(for: rowViewModel.productOrVariationID) {
            HStack {
                ProductRow(multipleSelectionsEnabled: true,
                           viewModel: rowViewModel,
                           onCheckboxSelected: {
                    viewModel.toggleSelectionForAllVariations(of: rowViewModel.productOrVariationID)
                    // Display the variations list if toggleSelectionForAllVariations is not allowed
                    if !viewModel.toggleAllVariationsOnSelection {
                        isShowingVariationList.toggle()
                        self.variationListViewModel = variationListViewModel
                    }
                })
                .frame(maxWidth: .infinity, alignment: .leading)
                .onTapGesture {
                    isShowingVariationList.toggle()
                    self.variationListViewModel = variationListViewModel
                }

                DisclosureIndicator()
            }
            .accessibilityHint(configuration.variableProductRowAccessibilityHint)
        } else {
            ProductRow(multipleSelectionsEnabled: true,
                       viewModel: rowViewModel)
                .accessibilityHint(configuration.productRowAccessibilityHint)
                .onTapGesture {
                    viewModel.changeSelectionStateForProduct(with: rowViewModel.productOrVariationID)
                }
        }
    }
}

extension ProductSelectorView {
    struct Configuration {
        var searchHeaderBackgroundColor: UIColor = .listForeground(modal: false)
        var prefersLargeTitle: Bool = true
        var doneButtonTitleSingularFormat: String = ""
        var doneButtonTitlePluralFormat: String = ""
        let title: String
        let cancelButtonTitle: String?
        let productRowAccessibilityHint: String
        let variableProductRowAccessibilityHint: String
    }
}

private extension ProductSelectorView {
    enum Constants {
        static let dividerHeight: CGFloat = 1
        static let defaultPadding: CGFloat = 16
        static let doneButtonAccessibilityIdentifier: String = "product-multiple-selection-done-button"
        static let productRowAccessibilityIdentifier: String = "product-item"
    }

    enum Localization {
        static let emptyStateMessage = NSLocalizedString("No products found",
                                                         comment: "Message displayed if there are no products to display in the Select Product screen")
        static let searchPlaceholder = NSLocalizedString("Search Products", comment: "Placeholder on the search field to search for a specific product")
        static let loadingRowsAccessibilityLabel = NSLocalizedString("Loading products",
                                                                     comment: "Accessibility label for placeholder rows while products are loading")
        static let clearSelection = NSLocalizedString("Clear selection", comment: "Button to clear selection on the Select Products screen")
        static let doneButton = NSLocalizedString("Done", comment: "Button to submit the product selector without any product selected.")
    }
}

struct AddProduct_Previews: PreviewProvider {
    static var previews: some View {
        let viewModel = ProductSelectorViewModel(siteID: 123)
        let configuration = ProductSelectorView.Configuration(
            title: "Add Product",
            cancelButtonTitle: "Close",
            productRowAccessibilityHint: "Add product to order",
            variableProductRowAccessibilityHint: "Open variation list")
        ProductSelectorView(configuration: configuration, isPresented: .constant(true), viewModel: viewModel)
    }
}<|MERGE_RESOLUTION|>--- conflicted
+++ resolved
@@ -86,21 +86,9 @@
                             }
                         }
                     }
-<<<<<<< HEAD
-
-                    if configuration.multipleSelectionsEnabled {
-                        Button(doneButtonTitle) {
-                            viewModel.completeMultipleSelection()
-                            isPresented.toggle()
-                        }
-                        .buttonStyle(PrimaryButtonStyle())
-                        .padding(Constants.defaultPadding)
-                        .accessibilityIdentifier(Constants.doneButtonAccessibilityIdentifier)
-=======
                     Button(doneButtonTitle) {
                         viewModel.completeMultipleSelection()
                         isPresented.toggle()
->>>>>>> 55355eaa
                     }
                     .buttonStyle(PrimaryButtonStyle())
                     .padding(Constants.defaultPadding)
