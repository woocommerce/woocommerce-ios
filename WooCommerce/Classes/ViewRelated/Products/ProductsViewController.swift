import UIKit
import SwiftUI
import WordPressUI
import Yosemite
import Combine

import class AutomatticTracks.CrashLogging

/// Shows a list of products with pull to refresh and infinite scroll
/// TODO: it will be good to have unit tests for this, introducing a `ViewModel`
///
final class ProductsViewController: UIViewController, GhostableViewController {

    let viewModel: ProductListViewModel

    /// The coordinator for sharing products
    ///
    private var shareProductCoordinator: ShareProductCoordinator?

    /// Main TableView
    ///
    @IBOutlet weak var tableView: UITableView!

    private var barcodeScannerCoordinator: ProductSKUBarcodeScannerCoordinator?

    lazy var ghostTableViewController = GhostTableViewController(options: GhostTableViewOptions(sectionHeaderVerticalSpace: .medium,
                                                                                                cellClass: ProductsTabProductTableViewCell.self,
                                                                                                rowsPerSection: Constants.placeholderRowsPerSection,
                                                                                                estimatedRowHeight: Constants.estimatedRowHeight,
                                                                                                separatorStyle: .none,
                                                                                                isScrollEnabled: false))

    /// Pull To Refresh Support.
    ///
    private lazy var refreshControl: UIRefreshControl = {
        let refreshControl = UIRefreshControl()
        refreshControl.addTarget(self, action: #selector(pullToRefresh(sender:)), for: .valueChanged)
        return refreshControl
    }()

    /// Footer "Loading More" Spinner.
    ///
    private lazy var footerSpinnerView = FooterSpinnerView()

    /// Empty Footer Placeholder. Replaces spinner view and allows footer to collapse and be completely hidden.
    ///
    private lazy var footerEmptyView = UIView(frame: .zero)

    /// Top stack view that is shown above the table view as the table header view.
    ///
    private lazy var topStackView: UIStackView = {
        let subviews = [topBannerContainerView]
        let stackView = UIStackView(arrangedSubviews: subviews)
        stackView.axis = .vertical
        stackView.spacing = Constants.headerViewSpacing
        stackView.translatesAutoresizingMaskIntoConstraints = false
        return stackView
    }()

    /// The button in the navigation bar to add a product
    ///
    private lazy var addProductButton: UIBarButtonItem = {
        let button = UIBarButtonItem(image: .plusBarButtonItemImage,
                                     style: .plain,
                                     target: self,
                                     action: #selector(addProduct(_:)))
        button.accessibilityTraits = .button
        button.accessibilityLabel = NSLocalizedString("Add a product", comment: "The action to add a product")
        button.accessibilityIdentifier = "product-add-button"
        return button
    }()

    /// Top toolbar that shows the sort and filter CTAs.
    ///
    @IBOutlet private weak var toolbar: ToolbarView!

    // Used to trick the navigation bar for large title (ref: issue 3 in p91TBi-45c-p2).
    private let hiddenScrollView = UIScrollView()

    /// The filter CTA in the top toolbar.
    private lazy var filterButton: UIButton = UIButton(frame: .zero)

    /// The bulk edit CTA in the navbar.
    private lazy var bulkEditButton: UIBarButtonItem = {
        let button = UIBarButtonItem(title: Localization.bulkEditingToolbarButtonTitle,
                                     style: .plain,
                                     target: self,
                                     action: #selector(openBulkEditingOptions(sender:)))
        button.isEnabled = false
        return button
    }()

    /// Container of the top banner that shows that the Products feature is still work in progress.
    ///
    private lazy var topBannerContainerView: SwappableSubviewContainerView = SwappableSubviewContainerView()

    /// Top banner that shows that the Products feature is still work in progress.
    ///
    private var topBannerView: TopBannerView?

    /// ResultsController: Surrounds us. Binds the galaxy together. And also, keeps the UITableView <> (Stored) Products in sync.
    ///
    private lazy var resultsController: ResultsController<StorageProduct> = {
        let resultsController = createResultsController(siteID: siteID)
        configureResultsController(resultsController, onReload: { [weak self] in
            guard let self else { return }
            self.reloadTableAndView()
        })
        return resultsController
    }()

    private var sortOrder: ProductsSortOrder = .default {
        didSet {
            if sortOrder != oldValue {
                updateLocalProductSettings(sort: sortOrder,
                                           filters: filters)
                resultsController.updateSortOrder(sortOrder)

                /// Reload data because `updateSortOrder` generates a new `predicate` which calls `performFetch`
                tableView.reloadData()

                syncingCoordinator.resynchronize {}
            }
        }
    }

    /// Keep track of the (Autosizing Cell's) Height. This helps us prevent UI flickers, due to sizing recalculations.
    ///
    private var estimatedRowHeights = [IndexPath: CGFloat]()

    /// Indicates if there are no results onscreen.
    ///
    private var isEmpty: Bool {
        resultsController.isEmpty
    }

    /// SyncCoordinator: Keeps tracks of which pages have been refreshed, and encapsulates the "What should we sync now" logic.
    ///
    private let syncingCoordinator = SyncingCoordinator()

    private lazy var stateCoordinator: PaginatedListViewControllerStateCoordinator = {
        let stateCoordinator = PaginatedListViewControllerStateCoordinator(onLeavingState: { [weak self] state in
            self?.didLeave(state: state)
            }, onEnteringState: { [weak self] state in
                self?.didEnter(state: state)
        })
        return stateCoordinator
    }()

    private let imageService: ImageService = ServiceLocator.imageService

    private var filters: FilterProductListViewModel.Filters = FilterProductListViewModel.Filters() {
        didSet {
            let contentIsNotSyncedYet = syncingCoordinator.highestPageBeingSynced ?? 0 == 0
            if filters != oldValue ||
                contentIsNotSyncedYet {
                updateLocalProductSettings(sort: sortOrder,
                                           filters: filters)
                updateFilterButtonTitle(filters: filters)

                resultsController.updatePredicate(siteID: siteID,
                                                  stockStatus: filters.stockStatus,
                                                  productStatus: filters.productStatus,
                                                  productType: filters.promotableProductType?.productType)

                /// Reload because `updatePredicate` calls `performFetch` when creating a new predicate
                tableView.reloadData()

                syncingCoordinator.resynchronize {}
            }
        }
    }

    /// Set when an empty state view controller is displayed.
    ///
    private var emptyStateViewController: UIViewController?

    private let siteID: Int64

    /// Set when sync fails, and used to display an error loading data banner
    ///
    @Published private var dataLoadingError: Error?

    /// Store plan banner presentation handler.
    ///
    private var storePlanBannerPresenter: StorePlanBannerPresenter?

    private var subscriptions: Set<AnyCancellable> = []

    private var addProductCoordinator: AddProductCoordinator?

    /// Tracks if the swipe actions have been glanced to the user.
    ///
    private var swipeActionsGlanced = false

    deinit {
        NotificationCenter.default.removeObserver(self)
    }

    // MARK: - View Lifecycle

    init(siteID: Int64) {
        self.siteID = siteID
        self.viewModel = .init(siteID: siteID, stores: ServiceLocator.stores)
        super.init(nibName: type(of: self).nibName, bundle: nil)

        configureTabBarItem()
    }

    required init?(coder: NSCoder) {
        fatalError("init(coder:) has not been implemented")
    }

    override func viewDidLoad() {
        super.viewDidLoad()

        registerUserActivity()

        configureNavigationBar()
        configureMainView()
        configureTableView()
        configureHiddenScrollView()
        configureToolbar()
        configureSyncingCoordinator()
        configureStorePlanBannerPresenter()
        registerTableViewCells()

        showTopBannerViewIfNeeded()
        syncProductsSettings()
    }

    override func viewWillAppear(_ animated: Bool) {
        super.viewWillAppear(animated)

        if AppRatingManager.shared.shouldPromptForAppReview() {
            displayRatingPrompt()
        }

        // Fix any incomplete animation of the refresh control
        // when switching tabs mid-animation
        refreshControl.resetAnimation(in: tableView) { [unowned self] in
            // ghost animation is also removed after switching tabs
            // show make sure it's displayed again
            self.removeGhostContent()
            self.displayGhostContent(over: tableView)
        }
    }

    override func viewWillDisappear(_ animated: Bool) {
        super.viewWillDisappear(animated)

        finishBulkEditing()
    }

    override func viewDidLayoutSubviews() {
        super.viewDidLayoutSubviews()

        updateTableHeaderViewHeight()
    }

    override var shouldShowOfflineBanner: Bool {
        return true
    }
}

// MARK: - Navigation Bar Actions
//
private extension ProductsViewController {
    @IBAction func displaySearchProducts() {
        ServiceLocator.analytics.track(.productListMenuSearchTapped)

        let searchViewController = SearchViewController(storeID: siteID,
                                                        command: ProductSearchUICommand(siteID: siteID),
                                                        cellType: ProductsTabProductTableViewCell.self,
                                                        cellSeparator: .none)
        let navigationController = WooNavigationController(rootViewController: searchViewController)

        present(navigationController, animated: true, completion: nil)
    }

    @objc func scanProducts() {
        ServiceLocator.analytics.track(.productListProductBarcodeScanningTapped)

        guard let navigationController = navigationController else {
            return
        }

        self.configureLeftBarBarButtomItemAsScanningButtonIfApplicable()

        let productSKUBarcodeScannerCoordinator = ProductSKUBarcodeScannerCoordinator(sourceNavigationController: navigationController,
                                                                                      onSKUBarcodeScanned: { [weak self] scannedBarcode in
            guard let self = self else { return }
            ServiceLocator.analytics.track(event: WooAnalyticsEvent.BarcodeScanning.barcodeScanningSuccess(from: .productList))

            Task {
                self.navigationItem.configureLeftBarButtonItemAsLoader()

                do {
                    let scannedItem = try await self.viewModel.handleScannedBarcode(scannedBarcode)
                    self.present(UIHostingController(rootView: UpdateProductInventoryView(inventoryItem: scannedItem.inventoryItem,
                                                                                          siteID: self.viewModel.siteID,
                                                                                          onUpdatedInventory: { newQuantity in
                        let noticeMessage = String.localizedStringWithFormat(Localization.updateInventoryNotice, newQuantity)
                        self.presentNotice(title: noticeMessage)
                    })), animated: true)
                    self.trackScannedItemSearchSuccess(scannedItem)
                } catch {
<<<<<<< HEAD
                    self.trackScannedItemSearchFailure(error)
=======
                    DDLogError("There was an error when attempting to update inventory via scanner: \(error)")
                    let errorNotice = BarcodeSKUScannerErrorNoticeFactory.notice(for: error,
                                                                                 code: scannedBarcode,
                                                                                 actionHandler: {
                        self.scanProducts()
                    })
                    self.presentNotice(notice: errorNotice)
>>>>>>> 070fff06
                }
                // Reset button state on finishing the task
                self.configureLeftBarBarButtomItemAsScanningButtonIfApplicable()
            }

        }, onPermissionsDenied: {
            ServiceLocator.analytics.track(event: WooAnalyticsEvent.BarcodeScanning.barcodeScanningFailure(from: .productList,
                                                                                                           reason: .cameraAccessNotPermitted))
        })
        barcodeScannerCoordinator = productSKUBarcodeScannerCoordinator
        productSKUBarcodeScannerCoordinator.start()
    }

    @objc func addProduct(_ sender: UIBarButtonItem) {
        addProduct(sourceBarButtonItem: sender, isFirstProduct: false)
    }

    func addProduct(sourceBarButtonItem: UIBarButtonItem? = nil,
                    sourceView: UIView? = nil,
                    isFirstProduct: Bool) {
        guard let navigationController = navigationController, sourceBarButtonItem != nil || sourceView != nil else {
            return
        }

        let coordinatingController: AddProductCoordinator
        let source: AddProductCoordinator.Source = .productsTab
        if let sourceBarButtonItem = sourceBarButtonItem {
            coordinatingController = AddProductCoordinator(siteID: siteID,
                                                           source: source,
                                                           sourceBarButtonItem: sourceBarButtonItem,
                                                           sourceNavigationController: navigationController,
                                                           isFirstProduct: isFirstProduct)
        } else if let sourceView = sourceView {
            coordinatingController = AddProductCoordinator(siteID: siteID,
                                                           source: source,
                                                           sourceView: sourceView,
                                                           sourceNavigationController: navigationController,
                                                           isFirstProduct: isFirstProduct)
        } else {
            fatalError("No source view for adding a product")
        }

        coordinatingController.start()
        self.addProductCoordinator = coordinatingController
    }
}

// MARK: - Analytics helpers
//
private extension ProductsViewController {
    func trackScannedItemSearchSuccess(_ scannedItem: SKUSearchResult) {
        let source = WooAnalyticsEvent.BarcodeScanning.Source.scanToUpdateInventory.rawValue
        let isStockManaged = scannedItem.inventoryItem.manageStock
        let event = WooAnalyticsEvent.BarcodeScanning.productSearchViaSKUSuccess(from: source, stockManaged: isStockManaged)
        ServiceLocator.analytics.track(event: event)
    }

    func trackScannedItemSearchFailure(_ error: Error) {
        let source = WooAnalyticsEvent.BarcodeScanning.Source.scanToUpdateInventory.rawValue
        let errorDescription = error.localizedDescription
        let event = WooAnalyticsEvent.BarcodeScanning.productSearchViaSKUFailure(from: source, reason: errorDescription)
        ServiceLocator.analytics.track(event: event)
    }
}

// MARK: - Bulk Editing flows
//
private extension ProductsViewController {
    @objc func startBulkEditing() {
        tableView.setEditing(true, animated: true)

        // Disable pull-to-refresh while editing
        refreshControl.removeFromSuperview()

        configureNavigationBarForEditing()
        showOrHideToolbar()
    }

    @objc func finishBulkEditing() {
        guard let tableView, tableView.isEditing else {
            return
        }

        viewModel.deselectAll()
        tableView.setEditing(false, animated: true)

        bulkEditButton.isEnabled = false

        // Enable pull-to-refresh
        tableView.addSubview(refreshControl)

        configureNavigationBar()
        showOrHideToolbar()
    }

    func updatedSelectedItems() {
        updateNavigationBarTitleForEditing()
        bulkEditButton.isEnabled = viewModel.bulkEditActionIsEnabled
    }

    @objc func selectAllProducts() {
        ServiceLocator.analytics.track(event: .ProductsList.bulkUpdateSelectAllTapped())

        viewModel.selectProducts(resultsController.fetchedObjects)
        updatedSelectedItems()
        tableView.reloadRows(at: tableView.indexPathsForVisibleRows ?? [], with: .none)
    }

    @objc func openBulkEditingOptions(sender: UIBarButtonItem) {
        let actionSheet = UIAlertController(title: nil, message: nil, preferredStyle: .actionSheet)

        let updateStatus = UIAlertAction(title: Localization.bulkEditingStatusOption, style: .default) { [weak self] _ in
            self?.showStatusBulkEditingModal()
        }
        let updatePrice = UIAlertAction(title: Localization.bulkEditingPriceOption, style: .default) { [weak self] _ in
            self?.showPriceBulkEditingModal()
        }
        let cancelAction = UIAlertAction(title: Localization.cancel, style: .cancel)

        actionSheet.addAction(updateStatus)
        if !viewModel.onlyPriceIncompatibleProductsSelected {
            actionSheet.addAction(updatePrice)
        }
        actionSheet.addAction(cancelAction)

        if let popoverController = actionSheet.popoverPresentationController {
            popoverController.barButtonItem = sender
        }

        present(actionSheet, animated: true)
    }

    func showStatusBulkEditingModal() {
        ServiceLocator.analytics.track(event: .ProductsList.bulkUpdateRequested(field: .status, selectedProductsCount: viewModel.selectedProductsCount))

        let initialStatus = viewModel.commonStatusForSelectedProducts
        let command = ProductStatusSettingListSelectorCommand(selected: initialStatus)
        let listSelectorViewController = ListSelectorViewController(command: command) { _ in
            // view dismiss callback - no-op
        }
        listSelectorViewController.navigationItem.leftBarButtonItem = UIBarButtonItem(barButtonSystemItem: .cancel,
                                                                                      target: self,
                                                                                      action: #selector(dismissModal))

        let applyButton = UIBarButtonItem(title: Localization.bulkEditingApply)
        applyButton.on(call: { [weak self] _ in
            self?.applyBulkEditingStatus(newStatus: command.selected, modalVC: listSelectorViewController)
        })
        command.$selected.sink { newStatus in
            if let newStatus, newStatus != initialStatus {
                applyButton.isEnabled = true
            } else {
                applyButton.isEnabled = false
            }
        }.store(in: &subscriptions)
        listSelectorViewController.navigationItem.rightBarButtonItem = applyButton

        present(WooNavigationController(rootViewController: listSelectorViewController), animated: true)
    }

    @objc func dismissModal() {
        dismiss(animated: true)
    }

    func applyBulkEditingStatus(newStatus: ProductStatus?, modalVC: UIViewController) {
        guard let newStatus else { return }

        ServiceLocator.analytics.track(event: .ProductsList.bulkUpdateConfirmed(field: .status, selectedProductsCount: viewModel.selectedProductsCount))

        displayProductsSavingInProgressView(on: modalVC)
        viewModel.updateSelectedProducts(with: newStatus) { [weak self] result in
            guard let self else { return }

            self.dismiss(animated: true, completion: nil)
            switch result {
            case .success:
                self.finishBulkEditing()
                self.presentNotice(title: Localization.statusUpdatedNotice)
                ServiceLocator.analytics.track(event: .ProductsList.bulkUpdateSuccess(field: .status))
            case .failure:
                self.presentNotice(title: Localization.updateErrorNotice)
                ServiceLocator.analytics.track(event: .ProductsList.bulkUpdateFailure(field: .status))
            }
        }
    }

    func showPriceBulkEditingModal() {
        ServiceLocator.analytics.track(event: .ProductsList.bulkUpdateRequested(field: .price, selectedProductsCount: viewModel.selectedProductsCount))

        let priceInputViewModel = PriceInputViewModel(productListViewModel: viewModel)
        let priceInputViewController = PriceInputViewController(viewModel: priceInputViewModel)
        priceInputViewModel.cancelClosure = { [weak self] in
            self?.dismissModal()
        }
        priceInputViewModel.applyClosure = { [weak self] newPrice in
            self?.applyBulkEditingPrice(newPrice: newPrice, modalVC: priceInputViewController)
        }
        present(WooNavigationController(rootViewController: priceInputViewController), animated: true)
    }

    func applyBulkEditingPrice(newPrice: String?, modalVC: UIViewController) {
        guard let newPrice else { return }

        ServiceLocator.analytics.track(event: .ProductsList.bulkUpdateConfirmed(field: .price, selectedProductsCount: viewModel.selectedProductsCount))

        displayProductsSavingInProgressView(on: modalVC)
        viewModel.updateSelectedProducts(with: newPrice) { [weak self] result in
            guard let self else { return }

            self.dismiss(animated: true, completion: nil)
            switch result {
            case .success:
                self.finishBulkEditing()
                self.presentNotice(title: Localization.priceUpdatedNotice)
                ServiceLocator.analytics.track(event: .ProductsList.bulkUpdateSuccess(field: .price))
            case .failure:
                self.presentNotice(title: Localization.updateErrorNotice)
                ServiceLocator.analytics.track(event: .ProductsList.bulkUpdateFailure(field: .price))
            }
        }
    }

    func displayProductsSavingInProgressView(on vc: UIViewController) {
        let viewProperties = InProgressViewProperties(title: Localization.productsSavingTitle, message: Localization.productsSavingMessage)
        let inProgressViewController = InProgressViewController(viewProperties: viewProperties)
        inProgressViewController.modalPresentationStyle = .fullScreen

        vc.present(inProgressViewController, animated: true, completion: nil)
    }

    func presentNotice(title: String) {
        let contextNoticePresenter: NoticePresenter = {
            let noticePresenter = DefaultNoticePresenter()
            noticePresenter.presentingViewController = tabBarController
            return noticePresenter
        }()
        contextNoticePresenter.enqueue(notice: .init(title: title))
    }

    func presentNotice(notice: Notice) {
        let contextNoticePresenter: NoticePresenter = {
            let noticePresenter = DefaultNoticePresenter()
            noticePresenter.presentingViewController = tabBarController
            return noticePresenter
        }()
        contextNoticePresenter.enqueue(notice: notice)
    }
}

// MARK: - View Configuration
//
private extension ProductsViewController {

    /// Set the title.
    ///
    func configureNavigationBar() {
        navigationItem.title = NSLocalizedString(
            "Products",
            comment: "Title that appears on top of the Product List screen (plural form of the word Product)."
        )

        configureNavigationBarLeftButtonItems()
        configureNavigationBarRightButtonItems()
    }

    func configureNavigationBarLeftButtonItems() {
        configureLeftBarBarButtomItemAsScanningButtonIfApplicable()
    }

    func configureNavigationBarRightButtonItems() {
        var rightBarButtonItems = [UIBarButtonItem]()
        rightBarButtonItems.append(addProductButton)

        let searchItem: UIBarButtonItem = {
            let button = UIBarButtonItem(image: .searchBarButtonItemImage,
                                         style: .plain,
                                         target: self,
                                         action: #selector(displaySearchProducts))
            button.accessibilityTraits = .button
            button.accessibilityLabel = NSLocalizedString("Search products", comment: "Search Products")
            button.accessibilityHint = NSLocalizedString(
                "Retrieves a list of products that contain a given keyword.",
                comment: "VoiceOver accessibility hint, informing the user the button can be used to search products."
            )
            button.accessibilityIdentifier = "product-search-button"

            return button
        }()
        rightBarButtonItems.append(searchItem)

        let bulkEditItem: UIBarButtonItem = {
            let button = UIBarButtonItem(image: .multiSelectIcon,
                                         style: .plain,
                                         target: self,
                                         action: #selector(startBulkEditing))
            button.accessibilityTraits = .button
            button.accessibilityLabel = Localization.bulkEditingNavBarButtonTitle
            button.accessibilityHint = Localization.bulkEditingNavBarButtonHint

            return button
        }()
        rightBarButtonItems.append(bulkEditItem)


        navigationItem.rightBarButtonItems = rightBarButtonItems
    }

    func configureNavigationBarForEditing() {
        updateNavigationBarTitleForEditing()
        configureNavigationBarItemsForEditing()
    }

    func updateNavigationBarTitleForEditing() {
        let selectedProducts = viewModel.selectedProductsCount
        if selectedProducts == 0 {
            navigationItem.title = Localization.bulkEditingTitle
        } else {
            navigationItem.title = String.localizedStringWithFormat(Localization.bulkEditingItemsTitle, String(selectedProducts))
        }
    }

    func configureNavigationBarItemsForEditing() {
        navigationItem.leftBarButtonItem = UIBarButtonItem(barButtonSystemItem: .cancel,
                                                           target: self,
                                                           action: #selector(finishBulkEditing))
        navigationItem.rightBarButtonItems = [bulkEditButton]
    }

    /// Apply Woo styles.
    ///
    func configureMainView() {
        view.backgroundColor = .listBackground
    }

    func configureTabBarItem() {
        tabBarItem.title = NSLocalizedString("Products", comment: "Title of the Products tab — plural form of Product")
        tabBarItem.image = .productImage
        tabBarItem.accessibilityIdentifier = "tab-bar-products-item"
    }

    /// Configure common table properties.
    ///
    func configureTableView() {
        tableView.dataSource = self
        tableView.delegate = self

        tableView.estimatedRowHeight = Constants.estimatedRowHeight
        tableView.rowHeight = UITableView.automaticDimension

        tableView.backgroundColor = .listBackground
        tableView.tableFooterView = footerSpinnerView
        tableView.separatorStyle = .none

        tableView.allowsMultipleSelectionDuringEditing = true
        tableView.accessibilityIdentifier = "products-table-view"

        // Adds the refresh control to table view manually so that the refresh control always appears below the navigation bar title in
        // large or normal size to be consistent with Dashboard and Orders tab with large titles workaround.
        // If we do `tableView.refreshControl = refreshControl`, the refresh control appears in the navigation bar when large title is shown.
        tableView.addSubview(refreshControl)

        let headerContainer = UIView(frame: CGRect(x: 0, y: 0, width: Int(tableView.frame.width), height: Int(Constants.headerDefaultHeight)))
        headerContainer.backgroundColor = .systemColor(.secondarySystemGroupedBackground)
        headerContainer.addSubview(topStackView)
        headerContainer.pinSubviewToSafeArea(topStackView, insets: Constants.headerContainerInsets)
        let bottomBorderView = UIView.createBorderView()
        headerContainer.addSubview(bottomBorderView)
        NSLayoutConstraint.activate([
            bottomBorderView.constrainToSuperview(attribute: .leading),
            bottomBorderView.constrainToSuperview(attribute: .trailing),
            bottomBorderView.constrainToSuperview(attribute: .bottom)
        ])
        tableView.tableHeaderView = headerContainer

        // Updates products tab state after table view is configured, otherwise the initial state is always showing results.
        stateCoordinator.transitionToResultsUpdatedState(hasData: !isEmpty)
    }

    private func configureHiddenScrollView() {
        // Configure large title using the `hiddenScrollView` trick.
        hiddenScrollView.configureForLargeTitleWorkaround()
        // Adds the "hidden" scroll view to the root of the UIViewController for large title workaround.
        view.addSubview(hiddenScrollView)
        view.sendSubviewToBack(hiddenScrollView)
        hiddenScrollView.translatesAutoresizingMaskIntoConstraints = false
        view.pinSubviewToAllEdges(hiddenScrollView, insets: .zero)
    }

    /// Configure toolbar view by number of products
    ///
    private func configureToolbar() {
        setupToolbar()
        showOrHideToolbar()
    }

    private func setupToolbar() {
        let sortTitle = NSLocalizedString("Sort by", comment: "Title of the toolbar button to sort products in different ways.")
        let sortButton = UIButton(frame: .zero)
        sortButton.setTitle(sortTitle, for: .normal)
        sortButton.addTarget(self, action: #selector(sortButtonTapped(sender:)), for: .touchUpInside)

        let filterTitle = NSLocalizedString("Filter", comment: "Title of the toolbar button to filter products by different attributes.")
        filterButton.setTitle(filterTitle, for: .normal)
        filterButton.addTarget(self, action: #selector(filterButtonTapped), for: .touchUpInside)
        filterButton.accessibilityIdentifier = "product-filter-button"

        [sortButton, filterButton].forEach {
            $0.applyLinkButtonStyle()
            var configuration = UIButton.Configuration.plain()
            configuration.contentInsets = Constants.toolbarButtonInsets
            $0.configuration = configuration
        }

        toolbar.backgroundColor = .systemColor(.secondarySystemGroupedBackground)
        toolbar.setSubviews(leftViews: [sortButton], rightViews: [filterButton])
    }

    /// Setup: Sync'ing Coordinator
    ///
    func configureSyncingCoordinator() {
        syncingCoordinator.delegate = self
    }

    /// Register table cells.
    ///
    func registerTableViewCells() {
        tableView.register(ProductsTabProductTableViewCell.self)
    }

    /// Show or hide the toolbar based on number of products
    /// if there is any filter applied, toolbar must be always visible
    /// If there is 0 products, toolbar will be hidden
    /// if there is 1 or more products, toolbar will be visible
    ///
    func showOrHideToolbar() {
        guard !tableView.isEditing else {
            toolbar.isHidden = true
            return
        }

        toolbar.isHidden = filters.numberOfActiveFilters == 0 ? isEmpty : false
    }

    func configureStorePlanBannerPresenter() {
        self.storePlanBannerPresenter =  StorePlanBannerPresenter(viewController: self,
                                                                  containerView: view,
                                                                  siteID: siteID) { [weak self] bannerHeight in
            self?.tableView.contentInset = UIEdgeInsets(top: 0, left: 0, bottom: bannerHeight, right: 0)
        }
    }
}

// MARK: - Updates
//
private extension ProductsViewController {

    /// Slightly reveal swipe actions of the first visible cell that contains at least one swipe action.
    /// This action is performed only once, using `swipeActionsGlanced` as a control variable.
    ///
    func glanceTrailingActionsIfNeeded() {
        if !swipeActionsGlanced {
            swipeActionsGlanced = true
            tableView.glanceTrailingSwipeActions()
        }
    }

    /// Displays an error banner if there is an error loading products data.
    ///
    func showTopBannerViewIfNeeded() {
        if let error = dataLoadingError {
            requestAndShowErrorTopBannerView(for: error)
        }
    }

    /// Request a new product banner from `ProductsTopBannerFactory` and wire actionButtons actions
    /// To show a top banner, we can dispatch a loadFeedbackVisibility action from AppSettingsStore and update the top banner accordingly
    /// Ref: https://github.com/woocommerce/woocommerce-ios/issues/6682
    ///
    func requestAndShowNewTopBannerView(for bannerType: ProductsTopBannerFactory.BannerType) {
        let isExpanded = topBannerView?.isExpanded ?? false
        ProductsTopBannerFactory.topBanner(isExpanded: isExpanded,
                                           type: bannerType,
                                           expandedStateChangeHandler: { [weak self] in
            self?.updateTableHeaderViewHeight()
        }, onGiveFeedbackButtonPressed: { [weak self] in
            self?.presentProductsFeedback()
        }, onDismissButtonPressed: { [weak self] in
            self?.hideTopBannerView()
        }, onCompletion: { [weak self] topBannerView in
            self?.topBannerContainerView.updateSubview(topBannerView)
            self?.topBannerView = topBannerView
            self?.updateTableHeaderViewHeight()
        })
    }

    /// Request a new error loading data banner from `ErrorTopBannerFactory` and display it in the table header
    ///
    func requestAndShowErrorTopBannerView(for error: Error) {
        let errorBanner = ErrorTopBannerFactory.createTopBanner(for: error,
            expandedStateChangeHandler: { [weak self] in
                self?.tableView.updateHeaderHeight()
            },
            onTroubleshootButtonPressed: { [weak self] in
                guard let self else { return }

                WebviewHelper.launch(ErrorTopBannerFactory.troubleshootUrl(for: error), with: self)
            },
            onContactSupportButtonPressed: { [weak self] in
                guard let self = self else { return }
                let supportForm = SupportFormHostingController(viewModel: .init())
                supportForm.show(from: self)
            })
        topBannerContainerView.updateSubview(errorBanner)
        topBannerView = errorBanner
        updateTableHeaderViewHeight()
    }

    func hideTopBannerView() {
        topBannerView?.removeFromSuperview()
        topBannerView = nil
        updateTableHeaderViewHeight()
    }

    /// Updates table header view with the correct spacing / edges depending if `topBannerContainerView` is empty or not.
    ///
    func updateTableHeaderViewHeight() {
        topStackView.spacing = topBannerContainerView.subviews.isNotEmpty ? Constants.headerViewSpacing : 0
        tableView.updateHeaderHeight()
    }

    func createResultsController(siteID: Int64) -> ResultsController<StorageProduct> {
        let storageManager = ServiceLocator.storageManager
        let predicate = NSPredicate.createProductPredicate(siteID: siteID,
                                                           stockStatus: filters.stockStatus,
                                                           productStatus: filters.productStatus,
                                                           productType: filters.promotableProductType?.productType)

        return ResultsController<StorageProduct>(storageManager: storageManager,
                                                 matching: predicate,
                                                 sortOrder: sortOrder)
    }

    /// Configure resultController.
    /// Assign closures and start performBatch
    ///
    func configureResultsController(_ resultsController: ResultsController<StorageProduct>, onReload: @escaping () -> Void) {
        setClosuresToResultController(resultsController, onReload: onReload)

        do {
            try resultsController.performFetch()
        } catch {
            ServiceLocator.crashLogging.logError(error)
        }

        tableView.reloadData()
    }

    /// Set closure  to methods `onDidChangeContent` and `onDidResetContent
    ///
    func setClosuresToResultController(_ resultsController: ResultsController<StorageProduct>, onReload: @escaping () -> Void) {
        resultsController.onDidChangeContent = {
            onReload()
        }

        resultsController.onDidResetContent = {
            onReload()
        }
    }

    /// Manages view components and reload tableview
    ///
    func reloadTableAndView() {
        showOrHideToolbar()
        addOrRemoveOverlay()
        tableView.reloadData()
    }

    /// Add or remove the overlay based on number of products
    /// If there is 0 products, overlay will be added
    /// if there is 1 or more products, toolbar will be removed
    ///
    func addOrRemoveOverlay() {
        guard isEmpty else {
            removeAllOverlays()
            return
        }
        displayNoResultsOverlay()
    }

    /// We sync the local product settings for configuring local sorting and filtering.
    /// If there are some info stored when this screen is loaded, the data will be updated using the stored sort/filters.
    /// If any of the filters has to be synchronize remotely, it is done so after the filters are loaded, and the data updated if necessary.
    /// If no info are stored (so there is a failure), we resynchronize the syncingCoordinator for updating the screen using the default sort/filters.
    ///
    func syncProductsSettings() {
        syncLocalProductsSettings { [weak self] (result) in
            if result.isFailure {
                self?.syncingCoordinator.resynchronize()
            }
        }
    }
}

// MARK: - UITableViewDataSource Conformance
//
extension ProductsViewController: UITableViewDataSource {

    func numberOfSections(in tableView: UITableView) -> Int {
        resultsController.sections.count
    }

    func tableView(_ tableView: UITableView, numberOfRowsInSection section: Int) -> Int {
        resultsController.sections[section].numberOfObjects
    }

    func tableView(_ tableView: UITableView, cellForRowAt indexPath: IndexPath) -> UITableViewCell {
        let cell = tableView.dequeueReusableCell(ProductsTabProductTableViewCell.self, for: indexPath)
        let product = resultsController.object(at: indexPath)
        let viewModel = ProductsTabProductViewModel(product: product)
        cell.update(viewModel: viewModel, imageService: imageService)

        return cell
    }
}

// MARK: - UITableViewDelegate Conformance
//
extension ProductsViewController: UITableViewDelegate {

    func tableView(_ tableView: UITableView, estimatedHeightForRowAt indexPath: IndexPath) -> CGFloat {
        return estimatedRowHeights[indexPath] ?? Constants.estimatedRowHeight
    }

    func tableView(_ tableView: UITableView, heightForRowAt indexPath: IndexPath) -> CGFloat {
        UITableView.automaticDimension
    }

    func tableView(_ tableView: UITableView, didSelectRowAt indexPath: IndexPath) {
        let product = resultsController.object(at: indexPath)

        if tableView.isEditing {
            viewModel.selectProduct(product)
            updatedSelectedItems()
        } else {
            tableView.deselectRow(at: indexPath, animated: true)

            ServiceLocator.analytics.track(.productListProductTapped)

            didSelectProduct(product: product)
        }
    }

    func tableView(_ tableView: UITableView, didDeselectRowAt indexPath: IndexPath) {
        guard tableView.isEditing else {
            return
        }

        let product = resultsController.object(at: indexPath)
        viewModel.deselectProduct(product)
        updatedSelectedItems()
    }

    func tableView(_ tableView: UITableView, willDisplay cell: UITableViewCell, forRowAt indexPath: IndexPath) {
        let productIndex = resultsController.objectIndex(from: indexPath)
        syncingCoordinator.ensureNextPageIsSynchronized(lastVisibleIndex: productIndex)

        // Preserve the Cell Height
        // Why: Because Autosizing Cells, upon reload, will need to be laid yout yet again. This might cause
        // UI glitches / unwanted animations. By preserving it, *then* the estimated will be extremely close to
        // the actual value. AKA no flicker!
        //
        estimatedRowHeights[indexPath] = cell.frame.height

        // Restore cell selection state
        let product = resultsController.object(at: indexPath)
        if self.viewModel.productIsSelected(product) {
            tableView.selectRow(at: indexPath, animated: false, scrollPosition: .none)
        } else {
            tableView.deselectRow(at: indexPath, animated: false)
        }
    }

    func scrollViewDidScroll(_ scrollView: UIScrollView) {
        hiddenScrollView.updateFromScrollViewDidScrollEventForLargeTitleWorkaround(scrollView)
    }

    /// Provide an implementation to show cell swipe actions. Return `nil` to provide no action.
    ///
    func tableView(_ tableView: UITableView, trailingSwipeActionsConfigurationForRowAt indexPath: IndexPath) -> UISwipeActionsConfiguration? {
        let product = resultsController.object(at: indexPath)
        guard ServiceLocator.stores.sessionManager.defaultSite?.isPublic == true,
              product.productStatus == .published,
              let url = URL(string: product.permalink),
            let cell = tableView.cellForRow(at: indexPath) else {
            return nil
        }
        let shareAction = UIContextualAction(style: .normal, title: nil, handler: { [weak self] _, _, completionHandler in
            guard let self,
                  let navigationController = self.navigationController else {
                return
            }
            let shareProductCoordinator = ShareProductCoordinator(siteID: self.siteID,
                                                                  productURL: url,
                                                                  productName: product.name,
                                                                  productDescription: product.fullDescription ?? product.shortDescription ?? "",
                                                                  shareSheetAnchorView: cell,
                                                                  navigationController: navigationController)
            shareProductCoordinator.start()
            self.shareProductCoordinator = shareProductCoordinator
            ServiceLocator.analytics.track(.productListShareButtonTapped)
            completionHandler(true) // Tells the table that the action was performed and forces it to go back to its original state (un-swiped)
        })
        shareAction.backgroundColor = .brand
        shareAction.image = .init(systemName: "square.and.arrow.up")

        return UISwipeActionsConfiguration(actions: [shareAction])
    }
}

private extension ProductsViewController {
    func didSelectProduct(product: Product) {
        ProductDetailsFactory.productDetails(product: product, presentationStyle: .navigationStack, forceReadOnly: false) { [weak self] viewController in
            self?.navigationController?.pushViewController(viewController, animated: true)
        }
    }
}

// MARK: - Actions
//
private extension ProductsViewController {
    @objc private func pullToRefresh(sender: UIRefreshControl) {
        ServiceLocator.analytics.track(.productListPulledToRefresh)

        syncingCoordinator.resynchronize {
            sender.endRefreshing()
        }
    }

    @objc func sortButtonTapped(sender: UIButton) {
        ServiceLocator.analytics.track(.productListViewSortingOptionsTapped)
        let title = NSLocalizedString("Sort by",
                                      comment: "Message title for sort products action bottom sheet")
        let viewProperties = BottomSheetListSelectorViewProperties(subtitle: title)
        let command = ProductsSortOrderBottomSheetListSelectorCommand(selected: sortOrder) { [weak self] selectedSortOrder in
            self?.dismiss(animated: true, completion: nil)
            guard let selectedSortOrder = selectedSortOrder as ProductsSortOrder? else {
                    return
                }
            self?.sortOrder = selectedSortOrder
        }
        let sortOrderListPresenter = BottomSheetListSelectorPresenter(viewProperties: viewProperties,
                                                                      command: command)

        sortOrderListPresenter.show(from: self, sourceView: sender, arrowDirections: .up)
    }

    @objc func filterButtonTapped() {
        ServiceLocator.analytics.track(event: .ProductListFilter.productListViewFilterOptionsTapped(source: .productsTab))
        let viewModel = FilterProductListViewModel(filters: filters, siteID: siteID)
        let filterProductListViewController = FilterListViewController(viewModel: viewModel, onFilterAction: { [weak self] filters in
            ServiceLocator.analytics.track(event: .ProductListFilter.productFilterListShowProductsButtonTapped(source: .productsTab, filters: filters))
            self?.filters = filters
        }, onClearAction: {
            ServiceLocator.analytics.track(.productFilterListClearMenuButtonTapped)
        }, onDismissAction: {
            ServiceLocator.analytics.track(.productFilterListDismissButtonTapped)
        })
        present(filterProductListViewController, animated: true, completion: nil)
    }

    func clearFilter(sourceBarButtonItem: UIBarButtonItem? = nil, sourceView: UIView? = nil) {
        ServiceLocator.analytics.track(.productListClearFiltersTapped)
        filters = FilterProductListViewModel.Filters()
    }

    /// Presents productsFeedback survey.
    ///
    func presentProductsFeedback() {
        let navigationController = SurveyCoordinatingController(survey: .productsFeedback)
        present(navigationController, animated: true, completion: nil)
    }
}

// MARK: - Placeholders
//
private extension ProductsViewController {

    /// Displays the overlay when there are no results.
    ///
    func displayNoResultsOverlay() {
        // Abort if we are already displaying this childController
        guard emptyStateViewController?.parent == nil else {
            return
        }
        let emptyStateViewController = EmptyStateViewController(style: .list)
        let config = createFilterConfig()
        displayEmptyStateViewController(emptyStateViewController)
        emptyStateViewController.configure(config)

        // Make sure the banner is on top of the empty state view
        storePlanBannerPresenter?.bringBannerToFront()
    }

    func createFilterConfig() ->  EmptyStateViewController.Config {
        if filters.numberOfActiveFilters == 0 {
            return createNoProductsConfig()
        } else {
            return createNoProductsMatchFilterConfig()
        }
    }

    /// Creates EmptyStateViewController.Config for no products empty view
    ///
    func createNoProductsConfig() ->  EmptyStateViewController.Config {
        let message = NSLocalizedString("No products yet",
                                        comment: "The text on the placeholder overlay when there are no products on the Products tab")
        let details = NSLocalizedString("Start selling today by adding your first product to the store.",
                                        comment: "The details on the placeholder overlay when there are no products on the Products tab")
        let buttonTitle = NSLocalizedString("Add Product",
                                            comment: "Action to add product on the placeholder overlay when there are no products on the Products tab")
        return EmptyStateViewController.Config.withButton(
            message: .init(string: message),
            image: .emptyProductsTabImage,
            details: details,
            buttonTitle: buttonTitle,
            onTap: { [weak self] button in
                self?.addProduct(sourceView: button, isFirstProduct: true)
            },
            onPullToRefresh: { [weak self] refreshControl in
                self?.pullToRefresh(sender: refreshControl)
            })
    }

    /// Creates EmptyStateViewController.Config for no products match the filter empty view
    ///
    func createNoProductsMatchFilterConfig() ->  EmptyStateViewController.Config {
        let message = NSLocalizedString("No matching products found",
                                        comment: "The text on the placeholder overlay when no products match the filter on the Products tab")
        let buttonTitle = NSLocalizedString("Clear Filters",
                                            comment: "Action to add product on the placeholder overlay when no products match the filter on the Products tab")
        return EmptyStateViewController.Config.withButton(
            message: .init(string: message),
            image: .emptyProductsTabImage,
            details: "",
            buttonTitle: buttonTitle,
            onTap: { [weak self] button in
                self?.clearFilter(sourceView: button)
            },
            onPullToRefresh: { [weak self] refreshControl in
                self?.pullToRefresh(sender: refreshControl)
            })
    }

    /// Shows the EmptyStateViewController as a child view controller.
    ///
    func displayEmptyStateViewController(_ emptyStateViewController: UIViewController) {
        self.emptyStateViewController = emptyStateViewController
        addChild(emptyStateViewController)

        emptyStateViewController.view.translatesAutoresizingMaskIntoConstraints = false
        view.addSubview(emptyStateViewController.view)

        NSLayoutConstraint.activate([
            emptyStateViewController.view.leadingAnchor.constraint(equalTo: view.leadingAnchor),
            emptyStateViewController.view.trailingAnchor.constraint(equalTo: view.trailingAnchor),
            emptyStateViewController.view.topAnchor.constraint(equalTo: topStackView.bottomAnchor),
            emptyStateViewController.view.bottomAnchor.constraint(equalTo: view.bottomAnchor)
        ])
        emptyStateViewController.didMove(toParent: self)
    }

    /// Removes EmptyStateViewController child view controller if applicable.
    ///
    func removeAllOverlays() {
        guard let emptyStateViewController = emptyStateViewController, emptyStateViewController.parent == self else {
            return
        }

        emptyStateViewController.willMove(toParent: nil)
        emptyStateViewController.view.removeFromSuperview()
        emptyStateViewController.removeFromParent()
        self.emptyStateViewController = nil
    }

    func configureLeftBarBarButtomItemAsScanningButtonIfApplicable() {
        viewModel.scanToUpdateInventoryButtonShouldBeVisible(completion: { shouldBeVisible in
            switch shouldBeVisible {
            case true:
                self.navigationItem.leftBarButtonItem = self.createAddOrderByProductScanningButtonItem()
            case false:
                self.navigationItem.leftBarButtonItem = nil
            }
        })
    }

    func createAddOrderByProductScanningButtonItem() -> UIBarButtonItem {
        let button = UIBarButtonItem(image: .scanImage,
                                     style: .plain,
                                     target: self,
                                     action: #selector(scanProducts))
        button.accessibilityTraits = .button
        button.accessibilityLabel = NSLocalizedString("Scan products", comment: "Scan Products")
        button.accessibilityHint = NSLocalizedString(
            "Scans barcodes that are associated with a product SKU for stock management.",
            comment: "VoiceOver accessibility hint, informing the user the button can be used to scan products."
        )
        button.accessibilityIdentifier = "product-scan-button"

        return button
    }
}

// MARK: - Sync'ing Helpers
//
extension ProductsViewController: SyncingCoordinatorDelegate {

    /// Synchronizes the Products for the Default Store (if any).
    ///
    func sync(pageNumber: Int, pageSize: Int, reason: String? = nil, onCompletion: ((Bool) -> Void)? = nil) {
        transitionToSyncingState(pageNumber: pageNumber)
        dataLoadingError = nil

        let action = ProductAction
            .synchronizeProducts(siteID: siteID,
                                 pageNumber: pageNumber,
                                 pageSize: pageSize,
                                 stockStatus: filters.stockStatus,
                                 productStatus: filters.productStatus,
                                 productType: filters.promotableProductType?.productType,
                                 productCategory: filters.productCategory,
                                 sortOrder: sortOrder) { [weak self] result in
                                    guard let self = self else {
                                        return
                                    }

                                    switch result {
                                    case .failure(let error):
                                        ServiceLocator.analytics.track(.productListLoadError, withError: error)
                                        DDLogError("⛔️ Error synchronizing products: \(error)")
                                        self.dataLoadingError = error
                                    case .success:
                                        ServiceLocator.analytics.track(
                                            event: .ProductsList.productListLoaded(
                                                isEligibleForSubscriptions:
                                                    viewModel.isEligibleForSubscriptions
                                            )
                                        )
                                    }

                                    self.transitionToResultsUpdatedState()
                                    onCompletion?(result.isSuccess)
        }

        ServiceLocator.stores.dispatch(action)
    }

    /// Update local Products Settings (eg. sort order or filters stored in Products settings)
    ///
    private func updateLocalProductSettings(sort: ProductsSortOrder? = nil,
                                            filters: FilterProductListViewModel.Filters) {
        let action = AppSettingsAction.upsertProductsSettings(siteID: siteID,
                                                              sort: sort?.rawValue,
                                                              stockStatusFilter: filters.stockStatus,
                                                              productStatusFilter: filters.productStatus,
                                                              productTypeFilter: filters.promotableProductType?.productType,
                                                              productCategoryFilter: filters.productCategory) { (error) in
        }
        ServiceLocator.stores.dispatch(action)
    }

    /// Fetch local Products Settings (eg.  sort order or filters stored in Products settings)
    ///
    private func syncLocalProductsSettings(onCompletion: @escaping (Result<StoredProductSettings.Setting, Error>) -> Void) {
        let action = AppSettingsAction.loadProductsSettings(siteID: siteID) { [weak self] (result) in
            switch result {
            case .success(let settings):
                self?.syncProductCategoryFilterRemotely(from: settings) { settings in
                    if let sort = settings.sort {
                        self?.sortOrder = ProductsSortOrder(rawValue: sort) ?? .default
                    }

                    let promotableProductType = settings.productTypeFilter.map { PromotableProductType(productType: $0, isAvailable: true, promoteUrl: nil) }
                    self?.filters = FilterProductListViewModel.Filters(stockStatus: settings.stockStatusFilter,
                                                                       productStatus: settings.productStatusFilter,
                                                                       promotableProductType: promotableProductType,
                                                                       productCategory: settings.productCategoryFilter,
                                                                       numberOfActiveFilters: settings.numberOfActiveFilters())

                }
            case .failure:
                break
            }
            onCompletion(result)
        }
        ServiceLocator.stores.dispatch(action)
    }

    /// Syncs the Product Category filter of settings remotely. This is necessary in case the category information was updated
    /// or the category itself removed.
    ///
    private func syncProductCategoryFilterRemotely(from settings: StoredProductSettings.Setting,
                                                   onCompletion: @escaping (StoredProductSettings.Setting) -> Void) {
        guard let productCategory = settings.productCategoryFilter else {
            onCompletion(settings)
            return
        }

        let action = ProductCategoryAction.synchronizeProductCategory(siteID: siteID, categoryID: productCategory.categoryID) { result in
            var updatingProductCategory: ProductCategory? = productCategory

            switch result {
            case .success(let productCategory):
                updatingProductCategory = productCategory
            case .failure(let error):
                if let error = error as? ProductCategoryActionError,
                   case .categoryDoesNotExistRemotely = error {
                    // The product category was removed
                    updatingProductCategory = nil
                }
            }

            var completionSettings = settings
            if updatingProductCategory != productCategory {
                completionSettings = StoredProductSettings.Setting(siteID: settings.siteID,
                                                                sort: settings.sort,
                                                                stockStatusFilter: settings.stockStatusFilter,
                                                                productStatusFilter: settings.productStatusFilter,
                                                                productTypeFilter: settings.productTypeFilter,
                                                                productCategoryFilter: updatingProductCategory)
            }

            onCompletion(completionSettings)
        }

        ServiceLocator.stores.dispatch(action)
    }
}

// MARK: - Finite State Machine Management
//
private extension ProductsViewController {

    func didEnter(state: PaginatedListViewControllerState) {
        switch state {
        case .noResultsPlaceholder:
            displayNoResultsOverlay()
        case .syncing(let pageNumber):
            let isFirstPage = pageNumber == SyncingCoordinator.Defaults.pageFirstIndex
            if isFirstPage && resultsController.isEmpty {
                displayGhostContent(over: tableView)
            } else if !isFirstPage {
                ensureFooterSpinnerIsStarted()
            }
            // Remove error banner when sync starts
            if dataLoadingError != nil {
                hideTopBannerView()
            }
        case .results:
            glanceTrailingActionsIfNeeded()
        }
    }

    func didLeave(state: PaginatedListViewControllerState) {
        switch state {
        case .noResultsPlaceholder:
            removeAllOverlays()
        case .syncing:
            ensureFooterSpinnerIsStopped()
            removeGhostContent()
            showTopBannerViewIfNeeded()
            showOrHideToolbar()
        case .results:
            break
        }
    }

    func transitionToSyncingState(pageNumber: Int) {
        stateCoordinator.transitionToSyncingState(pageNumber: pageNumber)
    }

    func transitionToResultsUpdatedState() {
        stateCoordinator.transitionToResultsUpdatedState(hasData: !isEmpty)
    }
}

// MARK: - Filter UI Helpers
//
private extension ProductsViewController {
    func updateFilterButtonTitle(filters: FilterProductListViewModel.Filters) {
        let activeFilterCount = filters.numberOfActiveFilters

        let titleWithoutActiveFilters =
            NSLocalizedString("Filter", comment: "Title of the toolbar button to filter products without any filters applied.")
        let titleFormatWithActiveFilters =
            NSLocalizedString("Filter (%ld)", comment: "Title of the toolbar button to filter products with filters applied.")

        let title = activeFilterCount > 0 ?
            String.localizedStringWithFormat(titleFormatWithActiveFilters, activeFilterCount): titleWithoutActiveFilters

        filterButton.setTitle(title, for: .normal)
    }
}

// MARK: - Spinner Helpers
//
extension ProductsViewController {

    /// Starts the Footer Spinner animation, whenever `mustStartFooterSpinner` returns *true*.
    ///
    private func ensureFooterSpinnerIsStarted() {
        guard mustStartFooterSpinner() else {
            return
        }

        tableView.tableFooterView = footerSpinnerView
        footerSpinnerView.startAnimating()
    }

    /// Whenever we're sync'ing an Products Page that's beyond what we're currently displaying, this method will return *true*.
    ///
    private func mustStartFooterSpinner() -> Bool {
        guard let highestPageBeingSynced = syncingCoordinator.highestPageBeingSynced else {
            return false
        }

        return highestPageBeingSynced * SyncingCoordinator.Defaults.pageSize > resultsController.numberOfObjects
    }

    /// Stops animating the Footer Spinner.
    ///
    private func ensureFooterSpinnerIsStopped() {
        footerSpinnerView.stopAnimating()
        tableView.tableFooterView = footerEmptyView
    }
}

// MARK: - Nested Types
//
private extension ProductsViewController {

    enum Constants {
        static let headerViewSpacing = CGFloat(8)
        static let estimatedRowHeight = CGFloat(86)
        static let placeholderRowsPerSection = [3]
        static let headerDefaultHeight = CGFloat(130)
        static let headerContainerInsets = UIEdgeInsets(top: 0, left: 0, bottom: 0, right: 0)
        static let toolbarButtonInsets = NSDirectionalEdgeInsets(top: 12, leading: 16, bottom: 12, trailing: 16)
    }

    enum Localization {
        static let bulkEditingNavBarButtonTitle = NSLocalizedString("Edit products", comment: "Action to start bulk editing of products")
        static let bulkEditingNavBarButtonHint = NSLocalizedString(
            "Edit status or price for multiple products at once",
            comment: "VoiceOver accessibility hint, informing the user the button can be used to bulk edit products"
        )

        static let selectAllToolbarButtonTitle = NSLocalizedString(
            "Select all",
            comment: "Title of a button that selects all products for bulk update"
        )
        static let bulkEditingToolbarButtonTitle = NSLocalizedString(
            "Bulk update",
            comment: "Title of a button that presents a menu with possible products bulk update options"
        )
        static let bulkEditingStatusOption = NSLocalizedString("Update status", comment: "Title of an option that opens bulk products status update flow")
        static let bulkEditingPriceOption = NSLocalizedString("Update price", comment: "Title of an option that opens bulk products price update flow")
        static let cancel = NSLocalizedString("Cancel", comment: "Title of an option to dismiss the bulk edit action sheet")

        static let bulkEditingTitle = NSLocalizedString(
            "Select items",
            comment: "Title that appears on top of the Product List screen when bulk editing starts."
        )
        static let bulkEditingItemsTitle = NSLocalizedString(
            "%1$@ selected",
            comment: "Title that appears on top of the Product List screen during bulk editing. Reads like: 2 selected"
        )

        static let bulkEditingApply = NSLocalizedString("Apply", comment: "Title for the button to apply bulk editing changes to selected products.")

        static let productsSavingTitle = NSLocalizedString("Updating your products...",
                                                          comment: "Title of the in-progress UI while bulk updating selected products remotely")
        static let productsSavingMessage = NSLocalizedString("Please wait while we update these products on your store",
                                                            comment: "Message of the in-progress UI while bulk updating selected products remotely")

        static let statusUpdatedNotice = NSLocalizedString("Status updated",
                                                           comment: "Title of the notice when a user updated status for selected products")
        static let priceUpdatedNotice = NSLocalizedString("Price updated",
                                                           comment: "Title of the notice when a user updated price for selected products")
        static let updateErrorNotice = NSLocalizedString("Cannot update products",
                                                         comment: "Title of the notice when there is an error updating selected products")
        static let updateInventoryNotice = NSLocalizedString(
            "updateInventoryNotice.scanProducts.createAddOrderByProductScanningButtonItem",
            value: "Quantity updated: %@",
            comment: "Message of the notice when inventory is updated successfully. Style may vary based on store settings." +
            "Reads like: 'Quantity updated: 2,345'"
        )
    }
}<|MERGE_RESOLUTION|>--- conflicted
+++ resolved
@@ -305,17 +305,13 @@
                     })), animated: true)
                     self.trackScannedItemSearchSuccess(scannedItem)
                 } catch {
-<<<<<<< HEAD
                     self.trackScannedItemSearchFailure(error)
-=======
-                    DDLogError("There was an error when attempting to update inventory via scanner: \(error)")
                     let errorNotice = BarcodeSKUScannerErrorNoticeFactory.notice(for: error,
                                                                                  code: scannedBarcode,
                                                                                  actionHandler: {
                         self.scanProducts()
                     })
                     self.presentNotice(notice: errorNotice)
->>>>>>> 070fff06
                 }
                 // Reset button state on finishing the task
                 self.configureLeftBarBarButtomItemAsScanningButtonIfApplicable()
