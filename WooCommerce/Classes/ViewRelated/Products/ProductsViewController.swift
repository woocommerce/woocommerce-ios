--- conflicted
+++ resolved
@@ -242,12 +242,8 @@
         self.selectedProduct = selectedProduct
         self.isSplitViewEnabled = featureFlagService.isFeatureFlagEnabled(.splitViewInProductsTab)
         self.navigateToContent = navigateToContent
-<<<<<<< HEAD
-        self.userDefaults = userDefaults
-
-=======
         self.paginationTracker = PaginationTracker()
->>>>>>> 87749dbf
+
         super.init(nibName: type(of: self).nibName, bundle: nil)
 
         configureTabBarItem()
@@ -1197,16 +1193,11 @@
     /// Provide an implementation to show cell swipe actions. Return `nil` to provide no action.
     ///
     func tableView(_ tableView: UITableView, trailingSwipeActionsConfigurationForRowAt indexPath: IndexPath) -> UISwipeActionsConfiguration? {
-<<<<<<< HEAD
         let product = product(for: indexPath)
-        guard ServiceLocator.stores.sessionManager.defaultSite?.isPublic == true,
-=======
-        let product = resultsController.object(at: indexPath)
         guard ServiceLocator.stores.sessionManager.defaultSite?.visibility == .publicSite,
->>>>>>> 87749dbf
               product.productStatus == .published,
               let url = URL(string: product.permalink),
-            let cell = tableView.cellForRow(at: indexPath) else {
+              let cell = tableView.cellForRow(at: indexPath) else {
             return nil
         }
         let shareAction = UIContextualAction(style: .normal, title: nil, handler: { [weak self] _, _, completionHandler in
@@ -1252,12 +1243,11 @@
     @objc private func pullToRefresh(sender: UIRefreshControl) {
         ServiceLocator.analytics.track(.productListPulledToRefresh)
 
-<<<<<<< HEAD
         Task { [weak self] in
             guard let self else { return }
 
             await withTaskGroup(of: Void.self) { group in
-                await self.syncingCoordinator.resynchronize()
+                await self.paginationTracker.resync()
 
                 await self.fetchFavoriteProducts()
             }
@@ -1267,10 +1257,6 @@
                 self.reloadTableAndView()
                 sender.endRefreshing()
             }
-=======
-        paginationTracker.resync {
-            sender.endRefreshing()
->>>>>>> 87749dbf
         }
     }
 
