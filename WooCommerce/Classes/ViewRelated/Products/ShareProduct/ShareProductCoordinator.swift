import UIKit
import struct Yosemite.Site
import protocol Experiments.FeatureFlagService

/// Coordinates navigation for product sharing
final class ShareProductCoordinator: Coordinator {
    let navigationController: UINavigationController

    private let productURL: URL
    private let productName: String
    private let shareSheetAnchorView: UIView?
    private let shareSheetAnchorItem: UIBarButtonItem?
<<<<<<< HEAD
    private let viewControllerToPresentShareSheet: UIViewController
    private let shareProductEligibilityChecker: ShareProductAIEligibilityChecker
=======
    private let featureFlagService: FeatureFlagService

    private var shouldEnableShareProductUsingAI: Bool {
        site?.isWordPressComStore == true && featureFlagService.isFeatureFlagEnabled(.shareProductAI)
    }
>>>>>>> 74e3ba4a

    private init(site: Site?,
                 productURL: URL,
                 productName: String,
                 shareSheetAnchorView: UIView?,
                 shareSheetAnchorItem: UIBarButtonItem?,
                 featureFlagService: FeatureFlagService,
                 navigationController: UINavigationController) {
        self.productURL = productURL
        self.productName = productName
        self.shareSheetAnchorView = shareSheetAnchorView
        self.shareSheetAnchorItem = shareSheetAnchorItem
<<<<<<< HEAD
        self.viewControllerToPresentShareSheet = viewControllerToPresentShareSheet
        self.shareProductEligibilityChecker = ShareProductAIEligibilityChecker(site: site, featureFlagService: featureFlagService)
=======
        self.featureFlagService = featureFlagService
>>>>>>> 74e3ba4a
        self.navigationController = navigationController
    }

    convenience init(site: Site? = ServiceLocator.stores.sessionManager.defaultSite,
                     productURL: URL,
                     productName: String,
                     shareSheetAnchorView: UIView,
                     featureFlagService: FeatureFlagService = ServiceLocator.featureFlagService,
                     navigationController: UINavigationController) {
        self.init(site: site,
                  productURL: productURL,
                  productName: productName,
                  shareSheetAnchorView: shareSheetAnchorView,
                  shareSheetAnchorItem: nil,
                  featureFlagService: featureFlagService,
                  navigationController: navigationController)
    }

    convenience init(site: Site? = ServiceLocator.stores.sessionManager.defaultSite,
                     productURL: URL,
                     productName: String,
                     shareSheetAnchorItem: UIBarButtonItem,
                     featureFlagService: FeatureFlagService = ServiceLocator.featureFlagService,
                     navigationController: UINavigationController) {
        self.init(site: site,
                  productURL: productURL,
                  productName: productName,
                  shareSheetAnchorView: nil,
                  shareSheetAnchorItem: shareSheetAnchorItem,
                  featureFlagService: featureFlagService,
                  navigationController: navigationController)
    }

    func start() {
        if shareProductEligibilityChecker.canGenerateShareProductMessageUsingAI {
            presentShareProductAIGeneration()
        } else {
            presentShareSheet()
        }
    }
}

// MARK: Navigation
private extension ShareProductCoordinator {
    func presentShareSheet() {
        if let shareSheetAnchorView {
            SharingHelper.shareURL(url: productURL,
                                   title: productName,
                                   from: shareSheetAnchorView,
                                   in: navigationController.topmostPresentedViewController)
        } else if let shareSheetAnchorItem {
            SharingHelper.shareURL(url: productURL,
                                   title: productName,
                                   from: shareSheetAnchorItem,
                                   in: navigationController.topmostPresentedViewController)
        }
    }

    // TODO: 9867 UI to show product sharing message AI generation for eligible sites
    func presentShareProductAIGeneration() {

    }
}<|MERGE_RESOLUTION|>--- conflicted
+++ resolved
@@ -10,16 +10,7 @@
     private let productName: String
     private let shareSheetAnchorView: UIView?
     private let shareSheetAnchorItem: UIBarButtonItem?
-<<<<<<< HEAD
-    private let viewControllerToPresentShareSheet: UIViewController
     private let shareProductEligibilityChecker: ShareProductAIEligibilityChecker
-=======
-    private let featureFlagService: FeatureFlagService
-
-    private var shouldEnableShareProductUsingAI: Bool {
-        site?.isWordPressComStore == true && featureFlagService.isFeatureFlagEnabled(.shareProductAI)
-    }
->>>>>>> 74e3ba4a
 
     private init(site: Site?,
                  productURL: URL,
@@ -32,12 +23,7 @@
         self.productName = productName
         self.shareSheetAnchorView = shareSheetAnchorView
         self.shareSheetAnchorItem = shareSheetAnchorItem
-<<<<<<< HEAD
-        self.viewControllerToPresentShareSheet = viewControllerToPresentShareSheet
         self.shareProductEligibilityChecker = ShareProductAIEligibilityChecker(site: site, featureFlagService: featureFlagService)
-=======
-        self.featureFlagService = featureFlagService
->>>>>>> 74e3ba4a
         self.navigationController = navigationController
     }
 
