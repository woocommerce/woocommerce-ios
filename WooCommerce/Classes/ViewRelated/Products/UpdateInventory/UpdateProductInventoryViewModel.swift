--- conflicted
+++ resolved
@@ -244,19 +244,13 @@
         isPrimaryButtonLoading = true
 
         do {
-<<<<<<< HEAD
-            try await inventoryItem.updateStockQuantity(with: newQuantity, stores: stores)
-            analytics.track(.inventoryUpdateQuantityUpdateSuccess)
-            onUpdatedInventory(newQuantity.formatted())
-        } catch {
-=======
             inventoryItem = try await inventoryItem.updateStockQuantity(with: newQuantity, stores: stores)
             onUpdatedInventory("\(newQuantity)")
             isPrimaryButtonLoading = false
             updateQuantityButtonMode = .increaseOnce
+            analytics.track(.inventoryUpdateQuantityUpdateSuccess)
         }
         catch {
->>>>>>> 2d39fad3
             isPrimaryButtonLoading = false
             analytics.track(.inventoryUpdateQuantityUpdateFailure)
             throw UpdateInventoryError.generic
