import UIKit
import SafariServices.SFSafariViewController

/// A configurable view to display an "empty state".
///
/// This can show (from top to bottom):
///
/// - A message
/// - An image
/// - A label suitable for a longer message
/// - An action button
///
/// These elements are hidden by default and can be configured and shown using
/// the `configure` method.
///
final class EmptyStateViewController: UIViewController, KeyboardFrameAdjustmentProvider {

    /// The main message shown at the top.
    ///
    @IBOutlet private var messageLabel: UILabel! {
        didSet {
            // Remove dummy text in Interface Builder
            messageLabel.text = nil
        }
    }

    /// An image shown below the message.
    ///
    @IBOutlet private var imageView: UIImageView! {
        didSet {
            imageView.image = nil
            imageView.isHidden = true
        }
    }

    /// Additional text shown below the image.
    ///
    @IBOutlet private var detailsLabel: UILabel! {
        didSet {
            detailsLabel.text = nil
            detailsLabel.isHidden = true
        }
    }

    /// The button shown below the detail text.
    ///
    @IBOutlet private var actionButton: UIButton! {
        didSet {
            actionButton.setTitle(nil, for: .normal)
            actionButton.isHidden = true
        }
    }

    /// The scrollable view which contains the `contentView`.
    ///
    @IBOutlet private var scrollView: UIScrollView!
    /// The child of the scrollView which contains the `stackView`.
    ///
    @IBOutlet private var contentView: UIView!
    /// The child of the contentView containing all the content (labels, image, etc).
    ///
    @IBOutlet weak var stackView: UIStackView!


    /// The height adjustment constraint for the content view.
    ///
    /// The contentView's height = superview's height + offset/adjustment. Only the
    /// offset/adjustment is changed. See `verticallyAlignStackViewUsing`.
    ///
    /// This constraint has low priority to allow the content view to increase the height if the
    /// text (message) is too big.
    ///
    @IBOutlet private var contentViewHeightAdjustmentFromSuperviewConstraint: NSLayoutConstraint!

    /// The configured style for this view.
    ///
    private let style: Style

    /// Initial configuration.
    /// Useful when rendering this view controller using the UIKit presentation APIs.
    ///
    private var configuration: Config?

    /// The handler to execute when the button is tapped.
    ///
    /// This is normally set up in `configure()`.
    ///
    private var lastActionButtonTapHandler: (() -> ())?

    private lazy var keyboardFrameObserver = KeyboardFrameObserver(onKeyboardFrameUpdate: { [weak self] frame in
        self?.handleKeyboardFrameUpdate(keyboardFrame: frame)
        self?.verticallyAlignStackViewUsing(keyboardHeight: frame.height)
    })

    /// Required implementation by `KeyboardFrameAdjustmentProvider`.
    var additionalKeyboardFrameHeight: CGFloat = 0

    /// Used to present the Contact Support dialog if the `Config` is `.withSupportRequest`.
    private let zendeskManager: ZendeskManagerProtocol

<<<<<<< HEAD
    /// Top banner that shows an error if there is a problem loading reviews data
    ///
    private lazy var topBannerView: TopBannerView = {
        ErrorTopBannerFactory.createTopBanner(isExpanded: false,
                                              expandedStateChangeHandler: {},
                                              onTroubleshootButtonPressed: { [weak self] in
                                                let safariViewController = SFSafariViewController(url: WooConstants.URLs.troubleshootErrorLoadingData.asURL())
                                                self?.present(safariViewController, animated: true, completion: nil)
                                              },
                                              onContactSupportButtonPressed: { [weak self] in
                                                guard let self = self else { return }
                                                ZendeskManager.shared.showNewRequestIfPossible(from: self, with: nil)
                                              })
    }()

    init(style: Style = .basic, zendeskManager: ZendeskManagerProtocol = ZendeskManager.shared) {
=======
    init(style: Style = .basic, configuration: Config? = nil, zendeskManager: ZendeskManagerProtocol = ZendeskManager.shared) {
>>>>>>> 414a7e5d
        self.style = style
        self.configuration = configuration
        self.zendeskManager = zendeskManager
        super.init(nibName: type(of: self).nibName, bundle: nil)
    }

    required init?(coder: NSCoder) {
        fatalError("Not supported.")
    }

    override func viewDidLoad() {
        super.viewDidLoad()

        view.backgroundColor = style.backgroundColor
        contentView.backgroundColor = style.backgroundColor

        messageLabel.applySecondaryTitleStyle()
        detailsLabel.applySecondaryBodyStyle()

        keyboardFrameObserver.startObservingKeyboardFrame(sendInitialEvent: true)

        if let configuration = configuration {
            configure(configuration)
        }
    }

    override func viewWillAppear(_ animated: Bool) {
        super.viewWillAppear(animated)

        updateImageVisibilityUsing(traits: traitCollection)
    }

    /// Configure the elements to be displayed.
    ///
    func configure(_ config: Config) {
        configuration = config
        messageLabel.attributedText = config.message

        imageView.image = config.image
        updateImageVisibilityUsing(traits: traitCollection)

        detailsLabel.text = config.details
        detailsLabel.isHidden = config.details == nil

        configureActionButton(config)

        lastActionButtonTapHandler = {
            switch config {
            case .withLink(_, _, _, _, let linkURL):
                return { [weak self] in
                    if let self = self {
                        WebviewHelper.launch(linkURL, with: self)
                    }
                }
            case .withButton(_, _, _, _, let tapClosure):
                return { [weak self] in
                    if let self = self {
                        tapClosure(self.actionButton)
                    }
                }
            case .withSupportRequest:
                return { [weak self] in
                    if let self = self {
                        self.zendeskManager.showNewRequestIfPossible(from: self, with: nil)
                    }
                }
            default:
                return nil
            }
        }()
    }

    /// Watch for device orientation changes and update the `imageView`'s visibility accordingly.
    ///
    override func willTransition(to newCollection: UITraitCollection,
                                 with coordinator: UIViewControllerTransitionCoordinator) {
        super.willTransition(to: newCollection, with: coordinator)

        coordinator.animate(alongsideTransition: { _ in
            self.updateImageVisibilityUsing(traits: newCollection)
        }, completion: nil)
    }

    /// Hide the `imageView` if there is not enough vertical space (e.g. iPhone landscape).
    ///
    private func updateImageVisibilityUsing(traits: UITraitCollection) {
        let shouldShowImageView = traits.verticalSizeClass != .compact &&
            imageView.image != nil
        imageView.isHidden = !shouldShowImageView
    }

    /// Update the `contentViewHeightConstraint` so that the StackView is kept vertically centered.
    ///
    /// This routine decreases the height constraint so that it will fit in the available space
    /// that's not covered by the keyboard. Note that if the space is too small, the other
    /// xib constraints defined in the layout will automatically increase the height instead.
    ///
    private func verticallyAlignStackViewUsing(keyboardHeight: CGFloat) {
        let constraintConstant: CGFloat = {
            // Reset the constraint if the keyboard is not shown.
            guard keyboardHeight > 0 else {
                return 0
            }

            // Adjust the keyboard height using any adjustment given by a parent ViewController
            // (e.g. SearchViewController).
            let keyboardHeight = keyboardHeight + additionalKeyboardFrameHeight

            return 0 - keyboardHeight
        }()

        contentViewHeightAdjustmentFromSuperviewConstraint.constant = constraintConstant
    }

    /// OnTouchUpInside handler for the `actionButton`.
    @IBAction private func actionButtonTapped(_ sender: Any) {
        lastActionButtonTapHandler?()
    }

    /// Display the error banner at the top of the view
    ///
    func showTopBannerView() {
        contentView.insertSubview(topBannerView, at: 0)
        NSLayoutConstraint.activate([
            topBannerView.leadingAnchor.constraint(equalTo: contentView.safeLeadingAnchor),
            topBannerView.trailingAnchor.constraint(equalTo: contentView.safeTrailingAnchor),
            topBannerView.topAnchor.constraint(equalTo: contentView.topAnchor),
            topBannerView.bottomAnchor.constraint(lessThanOrEqualTo: stackView.topAnchor, constant: -16)
        ])
    }

    /// Hide the error banner at the top of the view
    ///
    func hideTopBannerView() {
        topBannerView.removeFromSuperview()
    }
}

// MARK: - Configuration

private extension EmptyStateViewController {
    /// Configures the `actionButton` based on the given `config`.
    func configureActionButton(_ config: Config) {
        switch config {
        case .simple:
            actionButton.isHidden = true
        case .withLink(_, _, _, let title, _), .withButton(_, _, _, let title, _):
            actionButton.isHidden = false
            actionButton.applyPrimaryButtonStyle()
            actionButton.setTitle(title, for: .normal)
        case .withSupportRequest(_, _, _, let buttonTitle):
            actionButton.isHidden = false
            actionButton.applyLinkButtonStyle()
            actionButton.contentEdgeInsets = .zero
            actionButton.setTitle(buttonTitle, for: .normal)
        }
    }
}

// MARK: - KeyboardScrollable

extension EmptyStateViewController: KeyboardScrollable {
    var scrollable: UIScrollView {
        scrollView
    }
}

// MARK: - Styling and Configuration

extension EmptyStateViewController {
    /// The style applied.
    ///
    /// The style is currently just the background color. ¯\_(ツ)_/¯
    ///
    enum Style {
        /// Shows a light background.
        case basic
        /// Shows a gray background.
        case list

        fileprivate var backgroundColor: UIColor {
            switch self {
            case .basic:
                return .basicBackground
            case .list:
                return .listBackground
            }
        }
    }

    /// The configuration for this Empty State View
    ///
    /// The options like `simple`, `withLink`, etc define the standard behaviors or styles that
    /// we use throughout the app. Right now, the options are generally split by the behavior
    /// of the `actionButton`.
    ///
    /// There are probably better solutions than this but we should try to limit these to
    /// what the design standards tell us. I believe it's better to have simple options than
    /// having a high degree of customizability.
    ///
    enum Config {
        /// Show a message and image only.
        ///
        case simple(message: NSAttributedString, image: UIImage)

        /// Show all the elements and a prominent button which navigates to a URL when activated.
        ///
        /// - Parameters:
        ///     - linkTitle: The content shown on the `actionButton`.
        ///     - linkURL: The URL that will be navigated to when the `actionButton` is activated.
        ///
        case withLink(message: NSAttributedString, image: UIImage, details: String, linkTitle: String, linkURL: URL)

        /// Show all the elements and a prominent button which calls back the provided closure when tapped.
        ///
        /// - Parameters:
        ///     - buttonTitle: The content shown on the `actionButton`.
        ///     - onTap: Closure to be executed when the button is tapped.
        ///
        case withButton(message: NSAttributedString, image: UIImage, details: String, buttonTitle: String, onTap: (UIButton) -> Void)

        /// Shows all the elements and a text-style button which shows the Contact Us dialog when activated.
        ///
        /// - Parameter buttonTitle: The content shown on the button that displays the Contact Support dialog.
        ///
        case withSupportRequest(message: NSAttributedString, image: UIImage, details: String, buttonTitle: String)

        /// The font used by the message's `UILabel`.
        ///
        /// This is exposed so that consumers can build `NSAttributedString` instances using the same
        /// font. The `NSAttributedString` instance can then be used in `configure(message:`).
        ///
        /// This must match the `messageLabel` style applied in `viewDidLoad`.
        ///
        static let messageFont: UIFont = .title2

        fileprivate var message: NSAttributedString {
            switch self {
            case .simple(let message, _),
                 .withLink(let message, _, _, _, _),
                 .withButton(let message, _, _, _, _),
                 .withSupportRequest(let message, _, _, _):
                return message
            }
        }

        fileprivate var image: UIImage {
            switch self {
            case .simple(_, let image),
                 .withLink(_, let image, _, _, _),
                 .withButton(_, let image, _, _, _),
                 .withSupportRequest(_, let image, _, _):
                return image
            }
        }

        fileprivate var details: String? {
            switch self {
            case .simple:
                return nil
            case .withLink(_, _, let detail, _, _),
                 .withButton(_, _, let detail, _, _),
                 .withSupportRequest(_, _, let detail, _):
                return detail
            }
        }
    }
}<|MERGE_RESOLUTION|>--- conflicted
+++ resolved
@@ -98,7 +98,6 @@
     /// Used to present the Contact Support dialog if the `Config` is `.withSupportRequest`.
     private let zendeskManager: ZendeskManagerProtocol
 
-<<<<<<< HEAD
     /// Top banner that shows an error if there is a problem loading reviews data
     ///
     private lazy var topBannerView: TopBannerView = {
@@ -114,10 +113,7 @@
                                               })
     }()
 
-    init(style: Style = .basic, zendeskManager: ZendeskManagerProtocol = ZendeskManager.shared) {
-=======
     init(style: Style = .basic, configuration: Config? = nil, zendeskManager: ZendeskManagerProtocol = ZendeskManager.shared) {
->>>>>>> 414a7e5d
         self.style = style
         self.configuration = configuration
         self.zendeskManager = zendeskManager
