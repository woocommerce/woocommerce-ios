import Foundation
import SwiftUI

/// `AdaptiveModalContainer` shows two views, primary and secondary
/// In horizontally regular environments, they are shown side-by-side, with the primary on the right (in an LTR system.)
/// In horizontally compact environments, the primary view is shown.
///
/// In compact environments, the primary view can use the `presentSecondaryView` closure to trigger modal presentation of the secondary view.
/// This closure is `nil` when the secondary view is shown side-by-side.
///
/// Each view is wrapped in its own Navigation Stack
///
/// Intended to be presented modally – a close button will be added to the leftmost navigation bar.
///
/// This was initially developed for the Order Form and Product Selector to be presented together on iPad.
struct AdaptiveModalContainer<PrimaryView: View, SecondaryView: View>: View {
    @Environment(\.horizontalSizeClass) var horizontalSizeClass

    @ViewBuilder let primaryView: (_ presentSecondaryView: (() -> Void)?) -> PrimaryView
    @ViewBuilder let secondaryView: (_ isPresented: Binding<Bool>) -> SecondaryView
<<<<<<< HEAD
    var onViewContainerDismiss: (() -> Void)?

    var body: some View {
        if horizontalSizeClass == .compact {
            ModalOnModalView(primaryView: primaryView, secondaryView: secondaryView, onDimissButtonTapped: onViewContainerDismiss)
                .environment(\.adaptiveModalContainerPresentationStyle, .modalOnModal)
        } else {
            SideBySideView(primaryView: primaryView, secondaryView: secondaryView, onDimissButtonTapped: onViewContainerDismiss)
=======
    @Binding var isShowingSecondaryView: Bool

    var body: some View {
        if horizontalSizeClass == .compact {
            ModalOnModalView(primaryView: primaryView, secondaryView: secondaryView, isShowingSecondaryView: $isShowingSecondaryView)
                .environment(\.adaptiveModalContainerPresentationStyle, .modalOnModal)
        } else {
            SideBySideView(primaryView: primaryView, secondaryView: secondaryView, isShowingSecondaryView: $isShowingSecondaryView)
>>>>>>> 77aee5f0
                .environment(\.adaptiveModalContainerPresentationStyle, .sideBySide)
        }
    }

    private struct ModalOnModalView: View {
        @ViewBuilder let primaryView: (_ presentSecondaryView: @escaping () -> Void) -> PrimaryView
        @ViewBuilder let secondaryView: (_ isPresented: Binding<Bool>) -> SecondaryView
<<<<<<< HEAD
        @State var isShowingSecondaryView = false
        var onDimissButtonTapped: (() -> Void)?
=======
        @Binding var isShowingSecondaryView: Bool
        @Environment(\.dismiss) var dismiss
>>>>>>> 77aee5f0

        var body: some View {
            NavigationView {
                primaryView({ // presentSecondaryView
                    isShowingSecondaryView = true
                })
                .toolbar {
                    ToolbarItem(placement: .navigationBarLeading) {
                        Button(action: {
                            onDimissButtonTapped?()
                        }, label: {
                            Text(Localization.cancelButtonText)
                        })
                    }
                }
                .sheet(isPresented: $isShowingSecondaryView) {
                    NavigationView {
                        secondaryView($isShowingSecondaryView)
                    }
                }
            }
            .navigationViewStyle(.stack)
            .onAppear {
                isShowingSecondaryView = false
            }
        }
    }

    private struct SideBySideView: View {
        @ViewBuilder let primaryView: (_ presentSecondaryView: (() -> Void)?) -> PrimaryView
        @ViewBuilder let secondaryView: (_ isPresented: Binding<Bool>) -> SecondaryView
<<<<<<< HEAD
        var onDimissButtonTapped: (() -> Void)?
        @State var isShowingSecondaryView = true
=======
        @Environment(\.dismiss) var dismiss
        @Binding var isShowingSecondaryView: Bool
>>>>>>> 77aee5f0

        var body: some View {
            HStack(spacing: 0) {
                NavigationView {
                    secondaryView($isShowingSecondaryView)
                        .toolbar {
                            ToolbarItem(placement: .navigationBarLeading) {
                                Button(action: {
                                    onDimissButtonTapped?()
                                }, label: {
                                    Text(Localization.cancelButtonText)
                                })
                            }
                        }
                }
                .navigationViewStyle(.stack)
                .layoutPriority(1)

                Divider()

                NavigationView {
                    primaryView(nil)
                }
                .navigationViewStyle(.stack)
                .frame(minWidth: 400)
            }
            .onAppear {
                isShowingSecondaryView = true
            }
        }
    }
}

private extension AdaptiveModalContainer {
    enum Localization {
        static var cancelButtonText: String {
            NSLocalizedString("adaptiveModalContainer.views.cancelButtonText",
                              value: "Cancel",
                              comment: "Text for the 'Cancel' button that appears in the navigation bar, and closes the view")
        }
    }
}

enum AdaptiveModalContainerPresentationStyle {
    case modalOnModal
    case sideBySide
}

struct AdaptiveModalContainerPresentationStyleKey: EnvironmentKey {
    static let defaultValue: AdaptiveModalContainerPresentationStyle = .modalOnModal
}

extension EnvironmentValues {
    var adaptiveModalContainerPresentationStyle: AdaptiveModalContainerPresentationStyle {
        get { self[AdaptiveModalContainerPresentationStyleKey.self] }
        set { self[AdaptiveModalContainerPresentationStyleKey.self] = newValue }
    }
}<|MERGE_RESOLUTION|>--- conflicted
+++ resolved
@@ -18,25 +18,15 @@
 
     @ViewBuilder let primaryView: (_ presentSecondaryView: (() -> Void)?) -> PrimaryView
     @ViewBuilder let secondaryView: (_ isPresented: Binding<Bool>) -> SecondaryView
-<<<<<<< HEAD
+    @Binding var isShowingSecondaryView: Bool
     var onViewContainerDismiss: (() -> Void)?
 
     var body: some View {
         if horizontalSizeClass == .compact {
-            ModalOnModalView(primaryView: primaryView, secondaryView: secondaryView, onDimissButtonTapped: onViewContainerDismiss)
+            ModalOnModalView(primaryView: primaryView, secondaryView: secondaryView, isShowingSecondaryView: $isShowingSecondaryView, onDimissButtonTapped: onViewContainerDismiss)
                 .environment(\.adaptiveModalContainerPresentationStyle, .modalOnModal)
         } else {
-            SideBySideView(primaryView: primaryView, secondaryView: secondaryView, onDimissButtonTapped: onViewContainerDismiss)
-=======
-    @Binding var isShowingSecondaryView: Bool
-
-    var body: some View {
-        if horizontalSizeClass == .compact {
-            ModalOnModalView(primaryView: primaryView, secondaryView: secondaryView, isShowingSecondaryView: $isShowingSecondaryView)
-                .environment(\.adaptiveModalContainerPresentationStyle, .modalOnModal)
-        } else {
-            SideBySideView(primaryView: primaryView, secondaryView: secondaryView, isShowingSecondaryView: $isShowingSecondaryView)
->>>>>>> 77aee5f0
+            SideBySideView(primaryView: primaryView, secondaryView: secondaryView, isShowingSecondaryView: $isShowingSecondaryView, onDimissButtonTapped: onViewContainerDismiss)
                 .environment(\.adaptiveModalContainerPresentationStyle, .sideBySide)
         }
     }
@@ -44,13 +34,8 @@
     private struct ModalOnModalView: View {
         @ViewBuilder let primaryView: (_ presentSecondaryView: @escaping () -> Void) -> PrimaryView
         @ViewBuilder let secondaryView: (_ isPresented: Binding<Bool>) -> SecondaryView
-<<<<<<< HEAD
-        @State var isShowingSecondaryView = false
+        @Binding var isShowingSecondaryView: Bool
         var onDimissButtonTapped: (() -> Void)?
-=======
-        @Binding var isShowingSecondaryView: Bool
-        @Environment(\.dismiss) var dismiss
->>>>>>> 77aee5f0
 
         var body: some View {
             NavigationView {
@@ -82,13 +67,8 @@
     private struct SideBySideView: View {
         @ViewBuilder let primaryView: (_ presentSecondaryView: (() -> Void)?) -> PrimaryView
         @ViewBuilder let secondaryView: (_ isPresented: Binding<Bool>) -> SecondaryView
-<<<<<<< HEAD
+        @Binding var isShowingSecondaryView: Bool
         var onDimissButtonTapped: (() -> Void)?
-        @State var isShowingSecondaryView = true
-=======
-        @Environment(\.dismiss) var dismiss
-        @Binding var isShowingSecondaryView: Bool
->>>>>>> 77aee5f0
 
         var body: some View {
             HStack(spacing: 0) {
