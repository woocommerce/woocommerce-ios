import SwiftUI

struct BadgeView: View {
    enum BadgeType: Equatable {
        case new
        case tip
        case remoteImage(lightUrl: URL, darkUrl: URL?)
        case customText(text: String)

        var title: String? {
            switch self {
            case .new:
                return Localization.newTitle
            case .tip:
                return Localization.tipTitle
            case .customText(let text):
                return text
            case .remoteImage:
                return nil
            }
        }
    }

<<<<<<< HEAD
    private let type: BadgeType

    init(type: BadgeType) {
        self.type = type
    }

    init(text: String) {
        self.type = .customText(text: text)
    }

    var body: some View {
        if let text = type.title {
            Text(text)
                .bold()
                .foregroundColor(Color(.textBrand))
                .captionStyle()
                .padding(.leading, Layout.horizontalPadding)
                .padding(.trailing, Layout.horizontalPadding)
                .padding(.top, Layout.verticalPadding)
                .padding(.bottom, Layout.verticalPadding)
                .background(RoundedRectangle(cornerRadius: Layout.cornerRadius)
                    .fill(Color(.wooCommercePurple(.shade0)))
                )
        } else if case .remoteImage(let lightUrl, let darkUrl) = type {
            AdaptiveAsyncImage(lightUrl: lightUrl, darkUrl: darkUrl, scale: 3) { imagePhase in
                switch imagePhase {
                case .success(let image):
                    image.scaledToFit()
                case .empty:
                    BadgeView(type: .new).redacted(reason: .placeholder)
                case .failure:
                    EmptyView()
                @unknown default:
                    EmptyView()
                }
            }
        } else {
            EmptyView()
        }
=======
    /// UI customizations for the badge.
    struct Customizations {
        let textColor: Color
        let backgroundColor: Color

        init(textColor: Color = Color(.textBrand),
             backgroundColor: Color = Color(.wooCommercePurple(.shade0))) {
            self.textColor = textColor
            self.backgroundColor = backgroundColor
        }
    }

    private let text: String
    private let customizations: Customizations

    init(type: BadgeType) {
        text = type.title.uppercased()
        customizations = .init()
    }

    init(text: String, customizations: Customizations = .init()) {
        self.text = text
        self.customizations = customizations
    }

    var body: some View {
        Text(text)
            .bold()
            .foregroundColor(customizations.textColor)
            .captionStyle()
            .padding(.leading, Layout.horizontalPadding)
            .padding(.trailing, Layout.horizontalPadding)
            .padding(.top, Layout.verticalPadding)
            .padding(.bottom, Layout.verticalPadding)
            .background(RoundedRectangle(cornerRadius: Layout.cornerRadius)
                .fill(customizations.backgroundColor)
            )
>>>>>>> 584825da
    }
}

private extension BadgeView.BadgeType {
    enum Localization {
        static let newTitle = NSLocalizedString("New", comment: "Title of the badge shown when advertising a new feature")
        static let tipTitle = NSLocalizedString("Tip", comment: "Title of the badge shown when promoting an existing feature")
    }
}

private extension BadgeView {
    enum Layout {
        static let horizontalPadding: CGFloat = 6
        static let verticalPadding: CGFloat = 4
        static let cornerRadius: CGFloat = 8
    }
}

struct BadgeView_Previews: PreviewProvider {
    static var previews: some View {
        VStack {
            BadgeView(type: .new)
            BadgeView(type: .tip)
            BadgeView(text: "Custom text")
            BadgeView(text: "Customized colors", customizations: .init(textColor: .green, backgroundColor: .orange))
        }
    }
}<|MERGE_RESOLUTION|>--- conflicted
+++ resolved
@@ -21,29 +21,43 @@
         }
     }
 
-<<<<<<< HEAD
+    /// UI customizations for the badge.
+    struct Customizations {
+        let textColor: Color
+        let backgroundColor: Color
+
+        init(textColor: Color = Color(.textBrand),
+             backgroundColor: Color = Color(.wooCommercePurple(.shade0))) {
+            self.textColor = textColor
+            self.backgroundColor = backgroundColor
+        }
+    }
+
     private let type: BadgeType
+    private let customizations: Customizations
 
     init(type: BadgeType) {
         self.type = type
+        self.customizations = .init()
     }
 
-    init(text: String) {
+    init(text: String, customizations: Customizations = .init()) {
         self.type = .customText(text: text)
+        self.customizations = customizations
     }
 
     var body: some View {
         if let text = type.title {
             Text(text)
                 .bold()
-                .foregroundColor(Color(.textBrand))
+                .foregroundColor(customizations.textColor)
                 .captionStyle()
                 .padding(.leading, Layout.horizontalPadding)
                 .padding(.trailing, Layout.horizontalPadding)
                 .padding(.top, Layout.verticalPadding)
                 .padding(.bottom, Layout.verticalPadding)
                 .background(RoundedRectangle(cornerRadius: Layout.cornerRadius)
-                    .fill(Color(.wooCommercePurple(.shade0)))
+                    .fill(customizations.backgroundColor)
                 )
         } else if case .remoteImage(let lightUrl, let darkUrl) = type {
             AdaptiveAsyncImage(lightUrl: lightUrl, darkUrl: darkUrl, scale: 3) { imagePhase in
@@ -61,45 +75,6 @@
         } else {
             EmptyView()
         }
-=======
-    /// UI customizations for the badge.
-    struct Customizations {
-        let textColor: Color
-        let backgroundColor: Color
-
-        init(textColor: Color = Color(.textBrand),
-             backgroundColor: Color = Color(.wooCommercePurple(.shade0))) {
-            self.textColor = textColor
-            self.backgroundColor = backgroundColor
-        }
-    }
-
-    private let text: String
-    private let customizations: Customizations
-
-    init(type: BadgeType) {
-        text = type.title.uppercased()
-        customizations = .init()
-    }
-
-    init(text: String, customizations: Customizations = .init()) {
-        self.text = text
-        self.customizations = customizations
-    }
-
-    var body: some View {
-        Text(text)
-            .bold()
-            .foregroundColor(customizations.textColor)
-            .captionStyle()
-            .padding(.leading, Layout.horizontalPadding)
-            .padding(.trailing, Layout.horizontalPadding)
-            .padding(.top, Layout.verticalPadding)
-            .padding(.bottom, Layout.verticalPadding)
-            .background(RoundedRectangle(cornerRadius: Layout.cornerRadius)
-                .fill(customizations.backgroundColor)
-            )
->>>>>>> 584825da
     }
 }
 
