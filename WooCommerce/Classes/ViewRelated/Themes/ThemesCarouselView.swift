import SwiftUI
import Kingfisher
import struct Yosemite.WordPressTheme

/// View to display a list of WordPress themes
///
struct ThemesCarouselView: View {

    @ObservedObject private var viewModel: ThemesCarouselViewModel

    @State private var selectedTheme: WordPressTheme? = nil

    private let onSelectedTheme: (WordPressTheme) -> Void

    /// Scale of the view based on accessibility changes
    @ScaledMetric private var scale: CGFloat = 1.0

    let imageErrorAttributedString: NSAttributedString = {
        let font: UIFont = .subheadline

        let paragraph = NSMutableParagraphStyle()
        paragraph.alignment = .center

        let tapHereText = NSAttributedString(string: Localization.tapHere, attributes: [.foregroundColor: UIColor.accent.cgColor, .font: font])
        let attributes: [NSAttributedString.Key: Any] = [
            .font: font,
            .paragraphStyle: paragraph,
            .foregroundColor: UIColor.secondaryLabel.cgColor
        ]
        let message = NSMutableAttributedString(string: Localization.errorLoadingImage, attributes: attributes)
        message.replaceFirstOccurrence(of: "%@", with: tapHereText)

        return message
    }()

    init(viewModel: ThemesCarouselViewModel, onSelectedTheme: @escaping (WordPressTheme) -> Void) {
        self.viewModel = viewModel
        self.onSelectedTheme = onSelectedTheme
    }

    var body: some View {
        Group {
            switch viewModel.state {
            case .loading:
                loadingView

            case .content(let themes):
                ScrollView(.horizontal, showsIndicators: false) {
                    HStack() {

                        // Theme list
                        ForEach(themes) { theme in
                            Button(action: {
                                viewModel.trackThemeSelected(theme)
                                selectedTheme = theme
                            }) {
                                if let themeImageURL = theme.themeThumbnailURL {
                                    themeImageCard(url: themeImageURL)
                                } else {
                                    themeNameCard(name: theme.name)
                                }
                            }
                        }

                        // Message at the end of the carousel
                        lastMessageCard
                    }
                }

            case .error:
                errorView
            }
        }
        .task {
            await viewModel.fetchThemes(isReload: false)
        }
        .sheet(item: $selectedTheme, content: { theme in
<<<<<<< HEAD
            ThemesPreviewView(
                viewModel: .init(themeDemoURL: theme.demoURI),
                theme: theme,
                onStart: { /* todo install theme */ }
            )
=======
            ThemesPreviewView(theme: theme, onStart: {
                viewModel.trackStartThemeButtonTapped(theme)
                onSelectedTheme(theme)
            })
>>>>>>> 28bff45f
        })
        .onAppear {
            viewModel.trackViewAppear()
        }
    }
}

private extension ThemesCarouselView {
    var loadingView: some View {
        VStack {
            Spacer()
            ActivityIndicator(isAnimating: .constant(true), style: .medium)
            Text(Localization.loadingThemes)
                .secondaryBodyStyle()
            Spacer()
        }
        .frame(maxWidth: .infinity)
        .frame(height: Layout.imageHeight)
    }

    var errorView: some View {
        VStack(spacing: Layout.contentPadding) {
            Spacer()
            Text(Localization.errorLoadingThemes)
                .secondaryBodyStyle()
            Button {
                Task {
                    await viewModel.fetchThemes(isReload: true)
                }
            } label: {
                Label(Localization.retry, systemImage: "arrow.clockwise")
            }
            Spacer()
        }
        .frame(maxWidth: .infinity)
        .frame(height: Layout.imageHeight)
    }

    func themeImageCard(url: URL) -> some View {
        KFImage(url)
            .resizable()
            .aspectRatio(contentMode: .fit)
            .frame(width: Layout.imageWidth, height: Layout.imageHeight)
            .cornerRadius(Layout.cornerRadius)
            .shadow(radius: Layout.shadowRadius, x: 0, y: Layout.shadowYOffset)
            .padding(Layout.imagePadding)
    }

    func themeNameCard(name: String) -> some View {
        VStack(spacing: Layout.contentPadding) {
            Text(name)
                .fontWeight(.semibold)
                .foregroundColor(.init(uiColor: .text))
                .subheadlineStyle()
            AttributedText(imageErrorAttributedString)
        }
        .padding(Layout.contentPadding)
        .frame(width: Layout.imageWidth, height: Layout.imageHeight)
        .background(Color(uiColor: .systemBackground))
        .cornerRadius(Layout.cornerRadius)
        .shadow(radius: Layout.shadowRadius, x: 0, y: Layout.shadowYOffset)
        .padding(Layout.imagePadding)
    }

    var lastMessageCard: some View {
        ZStack {
            GeometryReader { geometry in
                ScrollView(.vertical) {
                    VStack {
                        Spacer()
                        Text(Localization.lookingForMore)
                            .bold()
                            .secondaryBodyStyle()
                            .padding(.horizontal, Layout.contentPadding)

                        Spacer()
                            .frame(height: Layout.contentPadding)

                        Text(Localization.findInWooThemeStore)
                            .foregroundColor(Color(.secondaryLabel))
                            .subheadlineStyle()
                                .multilineTextAlignment(.center)
                            .padding(.horizontal, Layout.contentPadding)
                        Spacer()
                    }
                    .frame(width: geometry.size.width)
                    .frame(minHeight: geometry.size.height)
                }
            }
        }
        .frame(width: Layout.imageWidth, height: Layout.imageHeight)
    }
}

private extension ThemesCarouselView {
    private enum Layout {
        static let contentPadding: CGFloat = 16
        static let imagePadding: CGFloat = 8
        static let imageWidth: CGFloat = 250
        static let imageHeight: CGFloat = 500
        static let cornerRadius: CGFloat = 8
        static let shadowRadius: CGFloat = 2
        static let shadowYOffset: CGFloat = 3
    }

    private enum Localization {
        static let loadingThemes = NSLocalizedString(
            "themesCarouselView.loading",
            value: "Loading themes...",
            comment: "Text indicating the loading state in the themes carousel view"
        )
        static let errorLoadingThemes = NSLocalizedString(
            "themesCarouselView.error",
            value: "Failed to load themes.",
            comment: "Text indicating the error state in the themes carousel view"
        )
        static let retry = NSLocalizedString(
            "themesCarouselView.retry",
            value: "Retry",
            comment: "Button to reload themes in the themes carousel view"
        )
        static let lookingForMore = NSLocalizedString(
            "themesCarouselView.lastMessageHeading",
            value: "Looking for more?",
            comment: "The heading of the message shown at the end of the themes carousel view"
        )

        static let findInWooThemeStore = NSLocalizedString(
            "themesCarouselView.lastMessageContent",
            value: "You can find your perfect theme in the WooCommerce Theme Store.",
            comment: "The content of the message shown at the end of the themes carousel view"
        )

        static let errorLoadingImage = NSLocalizedString(
            "themesCarouselView.thumbnailError",
            value: "Sorry, it seems there is an issue with the template loading. " +
            "Please %@ for a live demo",
            comment: "Error message for when theme image cannot be loaded on the themes carousel view. " +
            "%@ is the place holder for 'tap here'. " +
            "Reads like: Sorry, it seems there is an issue with the template loading. " +
            "Please tap here for a live demo"
        )

        static let tapHere = NSLocalizedString(
            "themesCarouselView.thumbnailError.tapHere",
            value: "tap here",
            comment: "Action to show live demo on the themes carousel view"
        )
    }
}

struct ThemesCarouselView_Previews: PreviewProvider {
    static var previews: some View {
        ThemesCarouselView(viewModel: .init(mode: .themeSettings), onSelectedTheme: { _ in })
    }
}<|MERGE_RESOLUTION|>--- conflicted
+++ resolved
@@ -75,18 +75,14 @@
             await viewModel.fetchThemes(isReload: false)
         }
         .sheet(item: $selectedTheme, content: { theme in
-<<<<<<< HEAD
             ThemesPreviewView(
                 viewModel: .init(themeDemoURL: theme.demoURI),
                 theme: theme,
-                onStart: { /* todo install theme */ }
+                onStart: {
+                    viewModel.trackStartThemeButtonTapped(theme)
+                    onSelectedTheme(theme)
+                }
             )
-=======
-            ThemesPreviewView(theme: theme, onStart: {
-                viewModel.trackStartThemeButtonTapped(theme)
-                onSelectedTheme(theme)
-            })
->>>>>>> 28bff45f
         })
         .onAppear {
             viewModel.trackViewAppear()
