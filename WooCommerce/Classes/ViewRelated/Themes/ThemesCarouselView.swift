--- conflicted
+++ resolved
@@ -199,17 +199,6 @@
             value: "Looking for more?",
             comment: "The heading of the message shown at the end of the themes carousel view"
         )
-<<<<<<< HEAD
-
-        static let findInWooThemeStore = NSLocalizedString(
-            "themesCarouselView.lastMessageContent",
-            value: "You can find your perfect theme in the WooCommerce Theme Store.",
-            comment: "The content of the message shown at the end of the themes carousel view"
-        )
-    }
-}
-=======
->>>>>>> 2fd9a6bc
 
         static let findInWooThemeStore = NSLocalizedString(
             "themesCarouselView.lastMessageContent",
