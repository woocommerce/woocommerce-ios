import SwiftUI
import Kingfisher
import struct Yosemite.WordPressTheme

/// View to display a list of WordPress themes
///
struct ThemesCarouselView: View {

    @ObservedObject private var viewModel: ThemesCarouselViewModel

    @State private var selectedTheme: WordPressTheme? = nil

    private let onSelectedTheme: (WordPressTheme) -> Void

    /// Scale of the view based on accessibility changes
    @ScaledMetric private var scale: CGFloat = 1.0

    let imageErrorAttributedString: NSAttributedString = {
        let font: UIFont = .subheadline

        let paragraph = NSMutableParagraphStyle()
        paragraph.alignment = .center

        let tapHereText = NSAttributedString(string: Localization.tapHere, attributes: [.foregroundColor: UIColor.accent.cgColor, .font: font])
        let attributes: [NSAttributedString.Key: Any] = [
            .font: font,
            .paragraphStyle: paragraph,
            .foregroundColor: UIColor.secondaryLabel.cgColor
        ]
        let message = NSMutableAttributedString(string: Localization.errorLoadingImage, attributes: attributes)
        message.replaceFirstOccurrence(of: "%@", with: tapHereText)

        return message
    }()

    init(viewModel: ThemesCarouselViewModel, onSelectedTheme: @escaping (WordPressTheme) -> Void) {
        self.viewModel = viewModel
        self.onSelectedTheme = onSelectedTheme
    }

    var body: some View {
        Group {
            switch viewModel.state {
            case .loading:
                loadingView

            case .content(let themes):
                ScrollView(.horizontal, showsIndicators: false) {
                    HStack() {

                        // Theme list
                        ForEach(themes) { theme in
                            Button(action: {
                                viewModel.trackThemeSelected(theme)
                                selectedTheme = theme
                            }) {
                                if let themeImageURL = theme.themeThumbnailURL {
                                    themeImageCard(url: themeImageURL)
                                } else {
                                    themeNameCard(name: theme.name)
                                }
                            }
                        }

                        // Message at the end of the carousel
                        lastMessageCard
                    }
                }

            case .error:
                errorView
            }
        }
        .task {
            await viewModel.fetchThemes(isReload: false)
        }
        .sheet(item: $selectedTheme, content: { theme in
<<<<<<< HEAD
            ThemesPreviewView(
                viewModel: .init(themeDemoURL: theme.demoURI),
                theme: theme,
                onStart: { /* todo install theme */ }
            )
=======
            ThemesPreviewView(theme: theme, onStart: {
                viewModel.trackStartThemeButtonTapped(theme)
                onSelectedTheme(theme)
            })
>>>>>>> be50b4c0
        })
        .onAppear {
            viewModel.trackViewAppear()
        }
    }
}

private extension ThemesCarouselView {
    var loadingView: some View {
        VStack {
            Spacer()
            ActivityIndicator(isAnimating: .constant(true), style: .medium)
            Text(Localization.loadingThemes)
                .secondaryBodyStyle()
            Spacer()
        }
        .frame(maxWidth: .infinity)
        .frame(height: Layout.imageHeight)
    }

    var errorView: some View {
        VStack(spacing: Layout.contentPadding) {
            Spacer()
            Text(Localization.errorLoadingThemes)
                .secondaryBodyStyle()
            Button {
                Task {
                    await viewModel.fetchThemes(isReload: true)
                }
            } label: {
                Label(Localization.retry, systemImage: "arrow.clockwise")
            }
            Spacer()
        }
        .frame(maxWidth: .infinity)
        .frame(height: Layout.imageHeight)
    }

    func themeImageCard(url: URL) -> some View {
        KFImage(url)
            .resizable()
            .aspectRatio(contentMode: .fit)
            .frame(width: Layout.imageWidth, height: Layout.imageHeight)
            .cornerRadius(Layout.cornerRadius)
            .shadow(radius: Layout.shadowRadius, x: 0, y: Layout.shadowYOffset)
            .padding(Layout.imagePadding)
    }

    func themeNameCard(name: String) -> some View {
        VStack(spacing: Layout.contentPadding) {
            Text(name)
                .fontWeight(.semibold)
                .foregroundColor(.init(uiColor: .text))
                .subheadlineStyle()
            AttributedText(imageErrorAttributedString)
        }
        .padding(Layout.contentPadding)
        .frame(width: Layout.imageWidth, height: Layout.imageHeight)
        .background(Color(uiColor: .systemBackground))
        .cornerRadius(Layout.cornerRadius)
        .shadow(radius: Layout.shadowRadius, x: 0, y: Layout.shadowYOffset)
        .padding(Layout.imagePadding)
    }

    var lastMessageCard: some View {
        ZStack {
            GeometryReader { geometry in
                ScrollView(.vertical) {
                    VStack {
                        Spacer()
                        Text(Localization.lookingForMore)
                            .bold()
                            .secondaryBodyStyle()
                            .padding(.horizontal, Layout.contentPadding)

                        Spacer()
                            .frame(height: Layout.contentPadding)

                        Text(Localization.findInWooThemeStore)
                            .foregroundColor(Color(.secondaryLabel))
                            .subheadlineStyle()
                                .multilineTextAlignment(.center)
                            .padding(.horizontal, Layout.contentPadding)
                        Spacer()
                    }
                    .frame(width: geometry.size.width)
                    .frame(minHeight: geometry.size.height)
                }
            }
        }
        .frame(width: Layout.imageWidth, height: Layout.imageHeight)
    }
}

private extension ThemesCarouselView {
    private enum Layout {
        static let contentPadding: CGFloat = 16
        static let imagePadding: CGFloat = 8
        static let imageWidth: CGFloat = 250
        static let imageHeight: CGFloat = 500
        static let cornerRadius: CGFloat = 8
        static let shadowRadius: CGFloat = 2
        static let shadowYOffset: CGFloat = 3
    }

    private enum Localization {
        static let loadingThemes = NSLocalizedString(
            "themesCarouselView.loading",
            value: "Loading themes...",
            comment: "Text indicating the loading state in the themes carousel view"
        )
        static let errorLoadingThemes = NSLocalizedString(
            "themesCarouselView.error",
            value: "Failed to load themes.",
            comment: "Text indicating the error state in the themes carousel view"
        )
        static let retry = NSLocalizedString(
            "themesCarouselView.retry",
            value: "Retry",
            comment: "Button to reload themes in the themes carousel view"
        )
        static let lookingForMore = NSLocalizedString(
            "themesCarouselView.lastMessageHeading",
            value: "Looking for more?",
            comment: "The heading of the message shown at the end of the themes carousel view"
        )

        static let findInWooThemeStore = NSLocalizedString(
            "themesCarouselView.lastMessageContent",
            value: "You can find your perfect theme in the WooCommerce Theme Store.",
            comment: "The content of the message shown at the end of the themes carousel view"
        )

        static let errorLoadingImage = NSLocalizedString(
            "themesCarouselView.thumbnailError",
            value: "Sorry, it seems there is an issue with the template loading. " +
            "Please %@ for a live demo",
            comment: "Error message for when theme image cannot be loaded on the themes carousel view. " +
            "%@ is the place holder for 'tap here'. " +
            "Reads like: Sorry, it seems there is an issue with the template loading. " +
            "Please tap here for a live demo"
        )

        static let tapHere = NSLocalizedString(
            "themesCarouselView.thumbnailError.tapHere",
            value: "tap here",
            comment: "Action to show live demo on the themes carousel view"
        )
    }
}

struct ThemesCarouselView_Previews: PreviewProvider {
    static var previews: some View {
        ThemesCarouselView(viewModel: .init(mode: .themeSettings), onSelectedTheme: { _ in })
    }
}<|MERGE_RESOLUTION|>--- conflicted
+++ resolved
@@ -75,18 +75,13 @@
             await viewModel.fetchThemes(isReload: false)
         }
         .sheet(item: $selectedTheme, content: { theme in
-<<<<<<< HEAD
             ThemesPreviewView(
                 viewModel: .init(themeDemoURL: theme.demoURI),
                 theme: theme,
-                onStart: { /* todo install theme */ }
-            )
-=======
-            ThemesPreviewView(theme: theme, onStart: {
-                viewModel.trackStartThemeButtonTapped(theme)
-                onSelectedTheme(theme)
-            })
->>>>>>> be50b4c0
+                onStart: {
+                    viewModel.trackStartThemeButtonTapped(theme)
+                    onSelectedTheme(theme)
+                })
         })
         .onAppear {
             viewModel.trackViewAppear()
