import SwiftUI
import struct Yosemite.WordPressPage
import struct Yosemite.WordPressTheme

/// View to preview the demo page of a WordPress theme.
/// It lets merchants to:
/// - Preview the layouts responsively between mobile, tablet, and desktop view.
/// - Activate the previewed theme on the current site.
///
struct ThemesPreviewView: View {
    enum PreviewDevice: CaseIterable, Identifiable {
        var id: PreviewDevice { self }

        case mobile
        case tablet
        case desktop


        var menuTitle: String {
            switch self {
            case .desktop:
                return ThemesPreviewView.Localization.menuDesktop
            case .tablet:
                return ThemesPreviewView.Localization.menuTablet
            case .mobile:
                return ThemesPreviewView.Localization.menuMobile
            }
        }

        /// The initial layout used as preview.
        static var defaultDevice: PreviewDevice {
            return UIDevice.current.userInterfaceIdiom == .pad ? .tablet : .mobile
        }

        /// The width is used in the `viewportScript` JS to change the WebView's viewport.
        /// A theme's CSS will take into account this number to decide whether to responsively display its layout to be
        /// the mobile, tablet, or desktop layout.
        ///
        var browserWidth: CGFloat {
            switch self {
            case .mobile: return 400
            case .tablet: return 800
            case .desktop: return 1200
            }
        }

        /// This JavaScript forces the WebView's viewport to match the supplied width above. This allows the preview
        /// functionality to switch between a theme's mobile, tablet, or desktop layout.
        ///
        var viewportScript: String {
            let js = """
            // remove all existing viewport meta tags - some themes included multiple, which is invalid
            document.querySelectorAll("meta[name=viewport]").forEach( e => e.remove() );
            // create our new meta element
            const viewportMeta = document.createElement("meta");
            viewportMeta.name = "viewport";
            viewportMeta.content = "width=%1$d";
            // insert the correct viewport meta tag
            document.getElementsByTagName("head")[0].append(viewportMeta);
            """

            return String(format: js, NSInteger(browserWidth))
        }
    }

<<<<<<< HEAD
    @Environment(\.presentationMode) var presentationMode

    @ObservedObject private var viewModel: ThemesPreviewViewModel

=======
    @Environment(\.dismiss) var dismiss
>>>>>>> ba63b5a6
    @State private var selectedDevice: PreviewDevice = PreviewDevice.defaultDevice
    @State private var showPagesMenu: Bool = false

    private let theme: WordPressTheme

    /// Triggered when "Start with this theme" button is tapped.
    var onStart: () -> Void

    init(viewModel: ThemesPreviewViewModel,
         theme: WordPressTheme,
         onStart: @escaping () -> Void) {
        self.viewModel = viewModel
        self.theme = theme
        self.onStart = onStart
    }

    var body: some View {
        NavigationView {
            VStack(spacing: 0) {
                if let url = URL(string: theme.demoURI) {
                    WebView(
                        isPresented: .constant(true),
                        url: url,
                        shouldReloadOnUpdate: true,
                        disableLinkClicking: true,
                        onCommit: { webView in
                            webView.evaluateJavaScript(self.selectedDevice.viewportScript)
                        }
                    )

                    Divider()
                        .frame(height: Layout.dividerHeight)
                        .foregroundColor(Color(.divider))

                    VStack {
                        Button(Localization.startWithThemeButton, action: onStart)
                        .buttonStyle(PrimaryButtonStyle())

                        Text(String(format: Localization.themeName, theme.name))
                            .secondaryBodyStyle()
                    }.padding(Layout.footerPadding)

                } else {
                    errorView
                }
            }
            .toolbar {
                ToolbarItem(placement: .navigationBarLeading) {
                    Button(action: {
                        dismiss()
                    }, label: {
                        Image(uiImage: .closeButton)
                    })
                }

                ToolbarItem(placement: .principal) {
                    pageSelector(state: viewModel.state, pageTitle: viewModel.selectedPage.title)
                }

                ToolbarItem(placement: .navigationBarTrailing) {
                    Menu {
                        ForEach(PreviewDevice.allCases) { device in
                          menuItem(for: device)
                        }
                    } label: {
                         Image(systemName: "macbook.and.iphone")
                            .bodyStyle()
                    }
                }
            }
            .navigationBarTitleDisplayMode(.inline)
        }
        .task { await viewModel.fetchPages() }
        .sheet(isPresented: $showPagesMenu) {
            pagesListSheet(pages: viewModel.pages)
        }
    }

    private func pageSelector(state: ThemesPreviewViewModel.State, pageTitle: String) -> some View {
        switch state {
        case .pagesLoading:
            return AnyView(Text(Localization.preview))

        case .pagesContent:
            return AnyView(
                Button(action: { showPagesMenu = true },
                       label: {
                           HStack {
                               Text(pageTitle).secondaryBodyStyle()
                               Image(uiImage: .chevronDownImage).fixedSize()
                           }
                       })
            )

        case .pagesLoadingError:
            return AnyView(Text(Localization.preview))
        }
    }

    private func pagesListSheet(pages: [WordPressPage]) -> some View {
        List {
            ForEach(pages) { page in
                Button(action: {
                    viewModel.setSelectedPage(page: page)
                }, label: {
                    Text(page.title)
                })
            }
        }
    }

    private func menuItem(for device: PreviewDevice) -> some View {
        Button {
            self.selectedDevice = device
        } label: {
            Text(device.menuTitle)
            if self.selectedDevice == device {
                Image(systemName: "checkmark")
            }
        }
    }
}

private extension ThemesPreviewView {
    var errorView: some View {
        VStack(spacing: Layout.contentPadding) {
            Spacer()
            Text(Localization.errorLoadingThemeDemo)
                .secondaryBodyStyle()
            Spacer()
        }
        .frame(maxWidth: .infinity)
    }
}

private extension ThemesPreviewView {
    private enum Layout {
        static let toolbarPadding: CGFloat = 16
        static let dividerHeight: CGFloat = 1
        static let footerPadding: CGFloat = 16
        static let contentPadding: CGFloat = 16
    }

    private enum Localization {
        static let preview = NSLocalizedString(
            "themesPreviewView.preview",
            value: "Preview",
            comment: "Title of the preview screen"
        )

        static let menuMobile = NSLocalizedString(
            "themesPreviewView.menuMobile",
            value: "Mobile",
            comment: "Menu item: mobile"
        )
        static let menuTablet = NSLocalizedString(
            "themesPreviewView.menuTablet",
            value: "Tablet",
            comment: "Menu item: tablet"
        )

        static let menuDesktop = NSLocalizedString(
            "themesPreviewView.menuMobile",
            value: "Desktop",
            comment: "Menu item: desktop"
        )
        static let startWithThemeButton = NSLocalizedString(
            "themesPreviewView.startWithThemeButton",
            value: "Start with This Theme",
            comment: "Button in theme preview screen to pick a theme."
        )
        static let themeName = NSLocalizedString(
            "themesPreviewView.themeName",
            value: "Theme: %@",
            comment: "Name of the theme being previewed."
        )

        static let errorLoadingThemeDemo = NSLocalizedString(
            "ThemesPreviewView.errorLoadingThemeDemo",
            value: "Unable to render the demo for this theme. Please try another theme.",
            comment: "The error message shown if the app can't show a theme demo."
        )
    }
}

struct ThemesPreviewView_Previews: PreviewProvider {
    static var previews: some View {
        ThemesPreviewView(
            viewModel: .init(themeDemoURL: "https://woo.com"),
            theme: WordPressTheme(
                id: "123",
                description: "Woo Theme",
                name: "Woo",
                demoURI: "https://woo.com"
            ),
            onStart: { }
        )
    }
}<|MERGE_RESOLUTION|>--- conflicted
+++ resolved
@@ -63,14 +63,10 @@
         }
     }
 
-<<<<<<< HEAD
-    @Environment(\.presentationMode) var presentationMode
+    @Environment(\.dismiss) var dismiss
 
     @ObservedObject private var viewModel: ThemesPreviewViewModel
 
-=======
-    @Environment(\.dismiss) var dismiss
->>>>>>> ba63b5a6
     @State private var selectedDevice: PreviewDevice = PreviewDevice.defaultDevice
     @State private var showPagesMenu: Bool = false
 
