import Foundation
import Yosemite
import Combine
import Experiments

/// Type that fetches and shares a `WPCom` store plan(subscription).
/// The plan is stored on memory and not on the Storage Layer because this only relates to `WPCom` stores.
///
final class StorePlanSynchronizer: ObservableObject {

    /// Dependency state.
    ///
    enum PlanState: Equatable {
        case notLoaded
        case loading
        case loaded(WPComSitePlan)
        case failed
        case unavailable
        case expired
    }

    /// Current synced plan.
    ///
    @Published private(set) var planState = PlanState.notLoaded

    /// Current logged-in site. `Nil` if not logged-in.
    ///
    private var site: Site?

    /// Stores manager.
    ///
    private let stores: StoresManager

    /// Handles local notifications for free trial plan expiration
    ///
    private let localNotificationScheduler: LocalNotificationScheduler

    /// Time zone used to scheduling local notifications.
    ///
    private let timeZone: TimeZone

    /// Observable subscription store.
    ///
    private var subscriptions: Set<AnyCancellable> = []

    private let inAppPurchaseManager: InAppPurchasesForWPComPlansProtocol

    init(stores: StoresManager = ServiceLocator.stores,
         timeZone: TimeZone = .current,
         pushNotesManager: PushNotesManager = ServiceLocator.pushNotesManager,
         inAppPurchaseManager: InAppPurchasesForWPComPlansProtocol = InAppPurchasesForWPComPlansManager()) {
        self.stores = stores
        self.localNotificationScheduler = .init(pushNotesManager: pushNotesManager, stores: stores)
        self.timeZone = timeZone
        self.inAppPurchaseManager = inAppPurchaseManager

        stores.site.sink { [weak self] site in
            guard let self else { return }
            self.site = site
            self.reloadPlan()
        }
        .store(in: &subscriptions)
    }

    /// Loads the plan from network
    ///
    func reloadPlan() {
        // If there is no logged-in site set the state to `.notLoaded`
        guard let site else {
            planState = .notLoaded
            return
        }

        // If the site is not a WPCom store set the state to `.unavailable`
        guard site.isWordPressComStore else {
            planState = .unavailable
            return
        }

        // Do not fetch the plan if the plan it is already being loaded.
        guard planState != .loading else { return }

        planState = .loading
            let action = PaymentAction.loadSiteCurrentPlan(siteID: site.siteID) { [weak self] result in
            guard let self else { return }

            switch result {
            case .success(let plan):
                self.planState = .loaded(plan)
                self.scheduleOrCancelNotificationsIfNeeded(for: plan)
            case .failure(LoadSiteCurrentPlanError.noCurrentPlan):
                // Since this is a WPCom store, if it has no plan its plan must have expired or been cancelled.
                // Generally, expiry is `.success(plan)` with a plan expiry date in the past, but in some cases, we just
                // don't get any plans marked as `current` in the plans response.
                self.planState = .expired
            case .failure(let error):
                self.planState = .failed
                DDLogError("⛔️ Error synchronizing WPCom plan: \(error)")
            }
        }
        stores.dispatch(action)
    }
}

// MARK: - Local notifications about trial plan expiration
//
private extension StorePlanSynchronizer {
    func scheduleOrCancelNotificationsIfNeeded(for plan: WPComSitePlan) {
        guard let siteID = site?.siteID else {
            return
        }
        guard plan.isFreeTrial else {
            /// cancels any scheduled notifications
            Task {
                await cancelFreeTrialExpirationNotifications(siteID: siteID)
            }
            return
        }

        if let subscribedDate = plan.subscribedDate {
            // Schedule notification only if the Free trial is subscribed less than 6 hrs ago
            if Date().timeIntervalSince(subscribedDate) < Constants.sixHoursTimeInterval {
                let scenario = LocalNotification.Scenario.sixHoursAfterFreeTrialSubscribed(siteID: siteID)
                schedulePostSubscriptionNotification(scenario: scenario,
                                                     timeAfterSubscription: Constants.sixHoursTimeInterval,
                                                     subscribedDate: subscribedDate)
            }

            // Schedule notification only if the Free trial is subscribed less than 24 hrs ago
            if Date().timeIntervalSince(subscribedDate) < Constants.oneDayTimeInterval {
                let scenario = LocalNotification.Scenario.twentyFourHoursAfterFreeTrialSubscribed(siteID: siteID)
                schedulePostSubscriptionNotification(scenario: scenario,
                                                     timeAfterSubscription: Constants.oneDayTimeInterval,
                                                     subscribedDate: subscribedDate)
            }
        }
    }

<<<<<<< HEAD
    func cancelFreeTrialExpirationNotifications(siteID: Int64) {
        localNotificationScheduler.cancel(scenario: .oneDayAfterFreeTrialExpires(siteID: siteID))
        localNotificationScheduler.cancel(scenario: .oneDayBeforeFreeTrialExpires(
            siteID: siteID,
            expiryDate: Date() // placeholder date, irrelevant to the notification identifier
        ))
        localNotificationScheduler.cancel(scenario: .sixHoursAfterFreeTrialSubscribed(siteID: siteID))
        localNotificationScheduler.cancel(scenario: .twentyFourHoursAfterFreeTrialSubscribed(siteID: siteID))
    }

    func schedulePostSubscriptionNotification(scenario: LocalNotification.Scenario,
                                              timeAfterSubscription: TimeInterval,
                                              subscribedDate: Date) {
        let notification = LocalNotification(scenario: scenario)

        /// Scheduled after subscribed date
        let triggerDateComponents = subscribedDate.addingTimeInterval(timeAfterSubscription).dateAndTimeComponents()
=======
    func cancelFreeTrialExpirationNotifications(siteID: Int64) async {
        await withTaskGroup(of: Void.self) { group in
            group.addTask { [weak self] in
                await self?.localNotificationScheduler.cancel(scenario: .oneDayAfterFreeTrialExpires(siteID: siteID))
            }
            group.addTask { [weak self] in
                await self?.localNotificationScheduler.cancel(scenario: .oneDayBeforeFreeTrialExpires(
                    siteID: siteID,
                    expiryDate: Date() // placeholder date, irrelevant to the notification identifier
                ))
            }
            group.addTask { [weak self] in
                await self?.localNotificationScheduler.cancel(scenario: .twentyFourHoursAfterFreeTrialSubscribed(siteID: siteID))
            }
        }
    }

    func schedule24HrsAfterSubscribedNotification(siteID: Int64, subscribedDate: Date) {
        /// Scheduled 24 hrs after subscribed date
        let triggerDateComponents = subscribedDate.addingTimeInterval(Constants.oneDayTimeInterval).dateAndTimeComponents()
>>>>>>> 7c6ecfee
        let trigger = UNCalendarNotificationTrigger(dateMatching: triggerDateComponents, repeats: false)
        Task {
            let iapAvailable = await inAppPurchaseManager.inAppPurchasesAreSupported()
            let notification = LocalNotification(scenario: .twentyFourHoursAfterFreeTrialSubscribed(siteID: siteID),
                                                 userInfo: [LocalNotification.UserInfoKey.isIAPAvailable: iapAvailable])
            await localNotificationScheduler.schedule(notification: notification,
                                                      trigger: trigger,
                                                      remoteFeatureFlag: nil,
                                                      shouldSkipIfScheduled: true)
        }
    }
}

private extension StorePlanSynchronizer {
    enum Constants {
        static let sixHoursTimeInterval: TimeInterval = 21600
        static let oneDayTimeInterval: TimeInterval = 86400
    }
}<|MERGE_RESOLUTION|>--- conflicted
+++ resolved
@@ -136,25 +136,6 @@
         }
     }
 
-<<<<<<< HEAD
-    func cancelFreeTrialExpirationNotifications(siteID: Int64) {
-        localNotificationScheduler.cancel(scenario: .oneDayAfterFreeTrialExpires(siteID: siteID))
-        localNotificationScheduler.cancel(scenario: .oneDayBeforeFreeTrialExpires(
-            siteID: siteID,
-            expiryDate: Date() // placeholder date, irrelevant to the notification identifier
-        ))
-        localNotificationScheduler.cancel(scenario: .sixHoursAfterFreeTrialSubscribed(siteID: siteID))
-        localNotificationScheduler.cancel(scenario: .twentyFourHoursAfterFreeTrialSubscribed(siteID: siteID))
-    }
-
-    func schedulePostSubscriptionNotification(scenario: LocalNotification.Scenario,
-                                              timeAfterSubscription: TimeInterval,
-                                              subscribedDate: Date) {
-        let notification = LocalNotification(scenario: scenario)
-
-        /// Scheduled after subscribed date
-        let triggerDateComponents = subscribedDate.addingTimeInterval(timeAfterSubscription).dateAndTimeComponents()
-=======
     func cancelFreeTrialExpirationNotifications(siteID: Int64) async {
         await withTaskGroup(of: Void.self) { group in
             group.addTask { [weak self] in
@@ -172,10 +153,13 @@
         }
     }
 
-    func schedule24HrsAfterSubscribedNotification(siteID: Int64, subscribedDate: Date) {
-        /// Scheduled 24 hrs after subscribed date
-        let triggerDateComponents = subscribedDate.addingTimeInterval(Constants.oneDayTimeInterval).dateAndTimeComponents()
->>>>>>> 7c6ecfee
+    func schedulePostSubscriptionNotification(scenario: LocalNotification.Scenario,
+                                              timeAfterSubscription: TimeInterval,
+                                              subscribedDate: Date) {
+        let notification = LocalNotification(scenario: scenario)
+
+        /// Scheduled after subscribed date
+        let triggerDateComponents = subscribedDate.addingTimeInterval(timeAfterSubscription).dateAndTimeComponents()
         let trigger = UNCalendarNotificationTrigger(dateMatching: triggerDateComponents, repeats: false)
         Task {
             let iapAvailable = await inAppPurchaseManager.inAppPurchasesAreSupported()
