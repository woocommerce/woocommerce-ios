import Foundation
import SwiftUI

/// Hosting controller for `UpgradesView`
/// To be used to display available current plan Subscriptions, available plan Upgrades,
/// and the CTA to upgrade
///
@MainActor
final class UpgradesHostingController: UIHostingController<UpgradesView> {
    init(siteID: Int64) {
        let upgradesViewModel = UpgradesViewModel(siteID: siteID)
        let subscriptionsViewModel = SubscriptionsViewModel()

        super.init(rootView: UpgradesView(upgradesViewModel: upgradesViewModel,
                                          subscriptionsViewModel: subscriptionsViewModel))
    }

    required init?(coder aDecoder: NSCoder) {
        fatalError("Not implemented")
    }
}

struct UpgradesView: View {
    @ObservedObject var upgradesViewModel: UpgradesViewModel
    @ObservedObject var subscriptionsViewModel: SubscriptionsViewModel

    init(upgradesViewModel: UpgradesViewModel, subscriptionsViewModel: SubscriptionsViewModel) {
        self.upgradesViewModel = upgradesViewModel
        self.subscriptionsViewModel = subscriptionsViewModel
    }

    var body: some View {
        VStack {
            CurrentPlanDetailsView(planName: subscriptionsViewModel.planName, daysLeft: subscriptionsViewModel.planDaysLeft)

            Spacer()

            if case .userNotAllowedToUpgrade = upgradesViewModel.upgradeViewState {
                NonOwnerUpgradesView(upgradesViewModel: upgradesViewModel)
            } else {
                OwnerUpgradesView(upgradesViewModel: upgradesViewModel)
            }
        }
        .navigationBarTitle(UpgradesView.Localization.navigationTitle)
        .padding(.top)
    }
}

struct EmptyWaitingView: View {
    var body: some View {
        Text("Waiting...")
    }
}

struct EmptyCompletedView: View {
    var body: some View {
        Text("Completed!")
    }
}

struct LoadedOwnerUpgradesView: View {
    @ObservedObject var upgradesViewModel: UpgradesViewModel

    @State var isPurchasing = false

    var body: some View {
        List {
            if let availableProduct = upgradesViewModel.upgradePlan {
                Section {
                    Image(availableProduct.wooPlan?.headerImageFileName ?? "")
                        .frame(maxWidth: .infinity, alignment: .center)
                        .listRowInsets(.zero)
                        .listRowBackground(availableProduct.wooPlan?.headerImageCardColor ?? .clear)

                    VStack(alignment: .leading) {
                        Text(availableProduct.wooPlan?.shortName ?? availableProduct.wpComPlan.displayName)
                            .font(.largeTitle)
                        Text(availableProduct.wooPlan?.planDescription ?? "")
                            .font(.subheadline)
                    }

                    VStack(alignment: .leading) {
                        Text(availableProduct.wpComPlan.displayPrice)
                            .font(.largeTitle)
                        Text(availableProduct.wooPlan?.planFrequency.localizedString ?? "")
                            .font(.footnote)
                    }
                }
                .listRowSeparator(.hidden)

                if let wooPlan = availableProduct.wooPlan,
                    upgradesViewModel.isHardcodedPlanDataStillValid {
                    Section {
                        ForEach(wooPlan.planFeatureGroups, id: \.title) { featureGroup in
                            NavigationLink(destination: WooPlanFeatureBenefitsView(wooPlanFeatureGroup: featureGroup)) {
                                WooPlanFeatureGroupRow(featureGroup: featureGroup)
                            }
                        }
                    } header: {
                        Text(String.localizedStringWithFormat(Localization.featuresHeaderTextFormat, wooPlan.shortName))
                    }
                    .headerProminence(.increased)
                } else {
                    NavigationLink(destination: {
                        /// Note that this is a fallback only, and we should remove it once we load feature details remotely.
                        AuthenticatedWebView(isPresented: .constant(true),
                                             url: WooConstants.URLs.fallbackWooExpressHome.asURL())
                    }, label: {
                        Text(Localization.featureDetailsUnavailableText)
                    })
                }
            }

            if case .loading = upgradesViewModel.upgradeViewState {
                ActivityIndicator(isAnimating: .constant(true), style: .medium)
                Spacer()
            } else {
                renderSingleUpgrade()
            }
        }
<<<<<<< HEAD
=======
    }
}

struct OwnerUpgradesView: View {
    @ObservedObject var upgradesViewModel: UpgradesViewModel
    var body: some View {
        switch upgradesViewModel.upgradeViewState {
        case .normal, .loading:
            LoadedOwnerUpgradesView(upgradesViewModel: upgradesViewModel)
        case .waiting:
            EmptyWaitingView()
        case .completed:
            EmptyCompletedView()
        default:
            EmptyView()
        }
>>>>>>> 46678b9d
    }
}

struct NonOwnerUpgradesView: View {
    @ObservedObject var upgradesViewModel: UpgradesViewModel

    private var siteName: String? {
        ServiceLocator.stores.sessionManager.defaultSite?.name
    }

    var body: some View {
        VStack {
            Spacer()

            Image(uiImage: .noStoreImage)
                .frame(maxWidth: .infinity, alignment: .center)

            Spacer()

            VStack(alignment: .center, spacing: UpgradesView.Layout.contentSpacing) {
                Text(Localization.unableToUpgradeText)
                    .bold()
                    .headlineStyle()
                if let siteName = siteName {
                    Text(siteName)
                }
                Text(Localization.unableToUpgradeInstructions)
                    .font(.body)
                    .foregroundColor(.secondary)
            }

            Spacer()
        }
    }
}

private struct CurrentPlanDetailsView: View {
    @State var planName: String
    @State var daysLeft: String

    private var daysLeftText: String {
        String.localizedStringWithFormat(Localization.daysLeftValue, daysLeft)
    }

    var body: some View {
        VStack(alignment: .leading, spacing: UpgradesView.Layout.contentSpacing) {
            HStack {
                Text(Localization.yourPlanLabel)
                    .font(.footnote)
                Spacer()
                Text(planName)
                    .font(.footnote.bold())
            }
            HStack {
                Text(Localization.daysLeftLabel)
                    .font(.footnote)
                Spacer()
                Text(daysLeftText)
                    .font(.footnote.bold())
            }
        }
        .frame(maxWidth: .infinity, alignment: .leading)
        .padding([.leading, .trailing])
        .padding(.vertical, UpgradesView.Layout.smallPadding)
    }

    private enum Localization {
        static let yourPlanLabel = NSLocalizedString(
            "Your plan", comment: "Label for the text describing which Plan the merchant is currently subscribed to." +
            "Reads as 'Your Plan: Free Trial'")

        static let daysLeftLabel = NSLocalizedString(
            "Days left in plan", comment: "Label for the text describing days left on a Plan to expire." +
            "Reads as 'Days left in plan: 15 days left'")

        static let daysLeftValue = NSLocalizedString(
            "%1$@ days left", comment: "Value describing the days left on a plan before expiry. Reads as '15 days left'")
    }
}

struct UpgradesView_Preview: PreviewProvider {
    static var previews: some View {
        UpgradesView(upgradesViewModel: UpgradesViewModel(siteID: 0),
                     subscriptionsViewModel: SubscriptionsViewModel())
    }
}

private extension LoadedOwnerUpgradesView {
    @ViewBuilder
    func renderSingleUpgrade() -> some View {
        if let upgradePlan = upgradesViewModel.upgradePlan {
            let buttonText = String.localizedStringWithFormat(Localization.purchaseCTAButtonText, upgradePlan.wpComPlan.displayName)
            Button(buttonText) {
                Task {
                    isPurchasing = true
                    await upgradesViewModel.purchasePlan(with: upgradePlan.wpComPlan.id)
                    isPurchasing = false
                }
            }
        }
    }
}

private extension LoadedOwnerUpgradesView {
    struct Localization {
        static let purchaseCTAButtonText = NSLocalizedString("Purchase %1$@", comment: "The title of the button to purchase a Plan." +
                                                             "Reads as 'Purchase Essential Monthly'")
        static let featuresHeaderTextFormat = NSLocalizedString(
            "Get the most out of %1$@",
            comment: "Title for the section header for the list of feature categories on the Upgrade plan screen. " +
            "Reads as 'Get the most out of Essential'. %1$@ must be included in the string and will be replaced with " +
            "the plan name.")

        static let featureDetailsUnavailableText = NSLocalizedString(
            "See plan details", comment: "Title for a link to view Woo Express plan details on the web, as a fallback.")
    }
}

private extension NonOwnerUpgradesView {
    struct Localization {
        static let unableToUpgradeText = NSLocalizedString("Unable to upgrade",
                                                           comment: "Text describing that is not possible to upgrade the site's plan.")
        static let unableToUpgradeInstructions = NSLocalizedString("Only the site owner can manage upgrades",
                                                                   comment: "Text describing that only the site owner can upgrade the site's plan.")
    }
}

private extension UpgradesView {
    struct Localization {
        static let navigationTitle = NSLocalizedString("Plans", comment: "Navigation title for the Upgrades screen")
    }

    struct Layout {
        static let contentSpacing: CGFloat = 8
        static let smallPadding: CGFloat = 8
    }
}<|MERGE_RESOLUTION|>--- conflicted
+++ resolved
@@ -118,8 +118,6 @@
                 renderSingleUpgrade()
             }
         }
-<<<<<<< HEAD
-=======
     }
 }
 
@@ -136,7 +134,6 @@
         default:
             EmptyView()
         }
->>>>>>> 46678b9d
     }
 }
 
