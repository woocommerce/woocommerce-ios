--- conflicted
+++ resolved
@@ -32,11 +32,8 @@
             AddOnGroupStore(dispatcher: dispatcher, storageManager: storageManager, network: network),
             AvailabilityStore(dispatcher: dispatcher, storageManager: storageManager, network: network),
             CommentStore(dispatcher: dispatcher, storageManager: storageManager, network: network),
-<<<<<<< HEAD
             CouponStore(dispatcher: dispatcher, storageManager: storageManager, network: network),
-=======
             DataStore(dispatcher: dispatcher, storageManager: storageManager, network: network),
->>>>>>> b042f0c4
             MediaStore(dispatcher: dispatcher, storageManager: storageManager, network: network),
             NotificationStore(dispatcher: dispatcher, storageManager: storageManager, network: network),
             NotificationCountStore(dispatcher: dispatcher, storageManager: storageManager, fileStorage: PListFileStorage()),
