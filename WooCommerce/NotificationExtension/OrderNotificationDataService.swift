import Foundation

#if canImport(Networking)
import Networking
#elseif canImport(NetworkingWatchOS)
import NetworkingWatchOS
#endif

/// This wrapper to fetch orders from a notification.
///
final class OrderNotificationDataService {
    /// Possible error states.
    ///
    enum Error: Swift.Error {
        case network(Swift.Error)
        case unavailableNote
        case unsupportedNotification
        case unknown
    }

    /// Orders remote
    ///
    private let ordersRemote: OrdersRemote

    /// Notifications remote
    ///
    private let notesRemote: NotificationsRemote

    /// Network helper.
    ///
    private let network: AlamofireNetwork

    init(credentials: Credentials) {
        network = AlamofireNetwork(credentials: credentials)
        ordersRemote = OrdersRemote(network: network)
        notesRemote = NotificationsRemote(network: network)
    }

<<<<<<< HEAD
=======
    ///  Marks a notification as read when the given `orderID` matches `orderID` of the provided notification.
    ///
    @MainActor
>>>>>>> 9d4c7f99
    func markOrderNoteAsReadIfNeeded(noteID: Int64, orderID: Int) async -> Result<Int64, MarkOrderAsReadUseCase.Error> {
        return await MarkOrderAsReadUseCase.markOrderNoteAsReadIfNeeded(network: network, noteID: noteID, orderID: orderID)
    }

    @MainActor
    func loadOrderFrom(notification: PushNotification) async throws -> (Note, Order) {
        let note: Note = try await {
            if let notificationNote = notification.note {
                return notificationNote
            } else {
                return try await loadNotification(noteID: notification.noteID)
            }
        }()
        let order = try await loadOrder(from: note)
        return (note, order)
    }

    /// Loads the order associated with the given note id if possible.
    ///
    @MainActor
    func loadOrderFrom(noteID: Int64) async throws -> (Note, Order) {
        let note = try await loadNotification(noteID: noteID)
        let order = try await loadOrder(from: note)
        return (note, order)
    }

    /// Loads a Note object from a remote source.
    ///
    @MainActor
    private func loadNotification(noteID: Int64) async throws -> Note {
        return try await withCheckedThrowingContinuation { continuation in
            notesRemote.loadNotes(noteIDs: [noteID]) { result in
                switch result {
                case .success(let notes):
                    if let note = notes.first {
                        continuation.resume(returning: note)
                    } else {
                        continuation.resume(throwing: Error.unavailableNote)
                    }
                case .failure(let error):
                    continuation.resume(throwing: error)
                }
            }
        }
    }

    /// Loads an Order object from a given Note object.
    ///
    @MainActor
    private func loadOrder(from notification: Note) async throws -> Order {

        /// Notification must contain order and site ID.
        ///
        guard let siteID = notification.meta.identifier(forKey: .site),
              let orderID = notification.meta.identifier(forKey: .order) else {
            throw Error.unsupportedNotification
        }

        /// Load notification from a remote source.
        ///
        return try await withCheckedThrowingContinuation { continuation in
            ordersRemote.loadOrder(for: Int64(siteID), orderID: Int64(orderID)) { order, error in
                switch (order, error) {
                case (let order?, nil):
                    continuation.resume(returning: order)
                case (_, let error?):
                    continuation.resume(throwing: Error.network(error))
                default:
                    continuation.resume(throwing: Error.unknown)
                }
            }
        }
    }
}<|MERGE_RESOLUTION|>--- conflicted
+++ resolved
@@ -36,12 +36,9 @@
         notesRemote = NotificationsRemote(network: network)
     }
 
-<<<<<<< HEAD
-=======
     ///  Marks a notification as read when the given `orderID` matches `orderID` of the provided notification.
     ///
     @MainActor
->>>>>>> 9d4c7f99
     func markOrderNoteAsReadIfNeeded(noteID: Int64, orderID: Int) async -> Result<Int64, MarkOrderAsReadUseCase.Error> {
         return await MarkOrderAsReadUseCase.markOrderNoteAsReadIfNeeded(network: network, noteID: noteID, orderID: orderID)
     }
