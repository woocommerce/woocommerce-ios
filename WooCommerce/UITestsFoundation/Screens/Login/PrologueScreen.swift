import ScreenObject
import XCTest

public final class PrologueScreen: ScreenObject {

    public init(app: XCUIApplication = XCUIApplication()) throws {
        try super.init(
<<<<<<< HEAD
            expectedElementGetter: { $0.buttons[ElementStringIDs.continueButton] },
            app: app,
            waitTimeout: 7
=======
            expectedElementGetter: { $0.buttons["Prologue Continue Button"] },
            app: app
>>>>>>> 7dafa8d6
        )
    }

    public func selectContinueWithWordPress() -> GetStartedScreen {
        app.buttons["Prologue Continue Button"].tap()

        return GetStartedScreen()
    }

    public func selectSiteAddress() -> LoginSiteAddressScreen {
        app.buttons["Prologue Self Hosted Button"].tap()

        return LoginSiteAddressScreen()
    }
}<|MERGE_RESOLUTION|>--- conflicted
+++ resolved
@@ -5,14 +5,9 @@
 
     public init(app: XCUIApplication = XCUIApplication()) throws {
         try super.init(
-<<<<<<< HEAD
             expectedElementGetter: { $0.buttons[ElementStringIDs.continueButton] },
             app: app,
             waitTimeout: 7
-=======
-            expectedElementGetter: { $0.buttons["Prologue Continue Button"] },
-            app: app
->>>>>>> 7dafa8d6
         )
     }
 
