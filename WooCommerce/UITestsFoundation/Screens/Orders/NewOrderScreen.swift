import ScreenObject
import XCTest

public final class NewOrderScreen: ScreenObject {

    private let createButtonGetter: (XCUIApplication) -> XCUIElement = {
        $0.buttons["new-order-create-button"]
    }

<<<<<<< HEAD
    private let cancelButtonGetter: (XCUIApplication) -> XCUIElement = {
        $0.buttons["new-order-cancel-button"]
=======
    private let orderStatusEditButtonGetter: (XCUIApplication) -> XCUIElement = {
        $0.buttons["order-status-section-edit-button"]
>>>>>>> a54d825e
    }

    private var createButton: XCUIElement { createButtonGetter(app) }

<<<<<<< HEAD
    private var cancelButton: XCUIElement { cancelButtonGetter(app) }

    init(app: XCUIApplication = XCUIApplication()) throws {
=======
    /// Edit button in the Order Status section.
    ///
    private var orderStatusEditButton: XCUIElement { orderStatusEditButtonGetter(app) }

    public init(app: XCUIApplication = XCUIApplication()) throws {
>>>>>>> a54d825e
        try super.init(
            expectedElementGetters: [
                createButtonGetter,
                cancelButtonGetter
            ],
            app: app
        )
    }

    /// Creates a remote order with all of the entered order data.
    /// - Returns: Single Order Detail screen object.
    @discardableResult
    public func createOrder() throws -> SingleOrderScreen {
        createButton.tap()
        return try SingleOrderScreen()
    }
<<<<<<< HEAD
    
    @discardableResult
    public func cancelOrderCreation() throws -> OrdersScreen {
        cancelButton.tap()
        return try OrdersScreen()
=======

    /// Opens the Order Status screen (to set a new order status).
    /// - Returns: Order Status screen object.
    @discardableResult
    public func openOrderStatusScreen() throws -> OrderStatusScreen {
        orderStatusEditButton.tap()
        return try OrderStatusScreen()
>>>>>>> a54d825e
    }
}<|MERGE_RESOLUTION|>--- conflicted
+++ resolved
@@ -7,33 +7,27 @@
         $0.buttons["new-order-create-button"]
     }
 
-<<<<<<< HEAD
     private let cancelButtonGetter: (XCUIApplication) -> XCUIElement = {
         $0.buttons["new-order-cancel-button"]
-=======
+    }
+
     private let orderStatusEditButtonGetter: (XCUIApplication) -> XCUIElement = {
         $0.buttons["order-status-section-edit-button"]
->>>>>>> a54d825e
     }
 
     private var createButton: XCUIElement { createButtonGetter(app) }
 
-<<<<<<< HEAD
+    /// Cancel button in the Navigation bar.
+    ///
     private var cancelButton: XCUIElement { cancelButtonGetter(app) }
 
-    init(app: XCUIApplication = XCUIApplication()) throws {
-=======
     /// Edit button in the Order Status section.
     ///
     private var orderStatusEditButton: XCUIElement { orderStatusEditButtonGetter(app) }
 
     public init(app: XCUIApplication = XCUIApplication()) throws {
->>>>>>> a54d825e
         try super.init(
-            expectedElementGetters: [
-                createButtonGetter,
-                cancelButtonGetter
-            ],
+            expectedElementGetters: [ createButtonGetter ],
             app: app
         )
     }
@@ -45,13 +39,12 @@
         createButton.tap()
         return try SingleOrderScreen()
     }
-<<<<<<< HEAD
-    
+
     @discardableResult
     public func cancelOrderCreation() throws -> OrdersScreen {
         cancelButton.tap()
         return try OrdersScreen()
-=======
+    }
 
     /// Opens the Order Status screen (to set a new order status).
     /// - Returns: Order Status screen object.
@@ -59,6 +52,5 @@
     public func openOrderStatusScreen() throws -> OrderStatusScreen {
         orderStatusEditButton.tap()
         return try OrderStatusScreen()
->>>>>>> a54d825e
     }
 }