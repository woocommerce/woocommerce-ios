import ScreenObject
import XCTest

public final class TabNavComponent: ScreenObject {

    private let myStoreTabButtonGetter: (XCUIApplication) -> XCUIElement = {
        $0.tabBars.firstMatch.buttons["tab-bar-my-store-item"]
    }

    private let ordersTabButtonGetter: (XCUIApplication) -> XCUIElement = {
        $0.tabBars.firstMatch.buttons["tab-bar-orders-item"]
    }

    private let productsTabButtonGetter: (XCUIApplication) -> XCUIElement = {
        $0.tabBars.firstMatch.buttons["tab-bar-products-item"]
    }

    private let menuTabButtonGetter: (XCUIApplication) -> XCUIElement = {
        $0.tabBars.firstMatch.buttons["tab-bar-menu-item"]
    }

    private let reviewsTabButtonGetter: (XCUIApplication) -> XCUIElement = {
        $0.tabBars.firstMatch.buttons["tab-bar-reviews-item"]
    }

    private var myStoreTabButton: XCUIElement { myStoreTabButtonGetter(app) }
    private var ordersTabButton: XCUIElement { ordersTabButtonGetter(app) }
    private var menuTabButton: XCUIElement { menuTabButtonGetter(app) }
    private var reviewsTabButton: XCUIElement { reviewsTabButtonGetter(app) }
    var productsTabButton: XCUIElement { productsTabButtonGetter(app) }

    public init(app: XCUIApplication = XCUIApplication()) throws {
        try super.init(
            expectedElementGetters: [
                myStoreTabButtonGetter,
                ordersTabButtonGetter,
                productsTabButtonGetter
            ],
            app: app
        )
    }

    @discardableResult
<<<<<<< HEAD
    func goToMyStoreScreen() throws -> MyStoreScreen {
        myStoreTabButton.tap()
=======
    public func goToMyStoreScreen() throws -> MyStoreScreen {
        // Avoid transitioning if it is already on screen
        if MyStoreScreen.isVisible == false {
            myStoreTabButton.tap()
        }
>>>>>>> bf6413a9
        return try MyStoreScreen()
    }

    @discardableResult
    public func goToOrdersScreen() throws -> OrdersScreen {
        ordersTabButton.tap()
        return try OrdersScreen()
    }

    @discardableResult
    public func goToProductsScreen() throws -> ProductsScreen {
        productsTabButton.tap()
        return try ProductsScreen()
    }

    @discardableResult
    public func goToMenuScreen() throws -> MenuScreen {
        menuTabButton.tap()
        return try MenuScreen()
    }

    @discardableResult
    public func goToReviewsScreen() throws -> ReviewsScreen {
        reviewsTabButton.tap()
        return try ReviewsScreen()
    }

    static func isLoaded() -> Bool {
        (try? TabNavComponent().isLoaded) ?? false
    }

    // TODO: This paradigm is used enough around the test suits that it would be worth extracting to `ScreenObject`.
   static func isVisible() -> Bool {
        guard let tabNavComponent = try? TabNavComponent() else { return false }
        return tabNavComponent.isLoaded && tabNavComponent.expectedElement.isHittable
    }
}<|MERGE_RESOLUTION|>--- conflicted
+++ resolved
@@ -41,16 +41,8 @@
     }
 
     @discardableResult
-<<<<<<< HEAD
-    func goToMyStoreScreen() throws -> MyStoreScreen {
+    public func goToMyStoreScreen() throws -> MyStoreScreen {
         myStoreTabButton.tap()
-=======
-    public func goToMyStoreScreen() throws -> MyStoreScreen {
-        // Avoid transitioning if it is already on screen
-        if MyStoreScreen.isVisible == false {
-            myStoreTabButton.tap()
-        }
->>>>>>> bf6413a9
         return try MyStoreScreen()
     }
 
