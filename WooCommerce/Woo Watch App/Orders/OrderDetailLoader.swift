--- conflicted
+++ resolved
@@ -7,19 +7,10 @@
 
     @StateObject var viewModel: OrderDetailLoaderViewModel
     private let pushNotification: PushNotification
-<<<<<<< HEAD
-    private let network: Network
-=======
->>>>>>> 9d4c7f99
 
-    init(dependencies: WatchDependencies, pushNotification: PushNotification,
-         network: Network) {
+    init(dependencies: WatchDependencies, pushNotification: PushNotification) {
         _viewModel = StateObject(wrappedValue: OrderDetailLoaderViewModel(dependencies: dependencies, pushNotification: pushNotification))
         self.pushNotification = pushNotification
-<<<<<<< HEAD
-        self.network = network
-=======
->>>>>>> 9d4c7f99
     }
 
     var body: some View {
@@ -33,12 +24,7 @@
             case .loaded(let order):
                 OrderDetailView(order: order)
                     .task {
-<<<<<<< HEAD
-                        _ = await viewModel.markOrderNoteAsReadIfNeeded(noteID: pushNotification.noteID,
-                                                                        orderID: Int(order.orderID))
-=======
                         await viewModel.markOrderNoteAsReadIfNeeded(noteID: pushNotification.noteID, orderID: Int(order.orderID))
->>>>>>> 9d4c7f99
                     }
             case .error:
                 Text(AppLocalizedString(
@@ -81,15 +67,10 @@
         self.dataService = OrderNotificationDataService(credentials: dependencies.credentials)
     }
 
-<<<<<<< HEAD
-    func markOrderNoteAsReadIfNeeded(noteID: Int64, orderID: Int) async -> Result<Int64, MarkOrderAsReadUseCase.Error> {
-        return await dataService.markOrderNoteAsReadIfNeeded(noteID: noteID, orderID: orderID)
-=======
     ///  Marks a notification as read when the given `orderID` matches `orderID` of the provided notification.
     ///
     func markOrderNoteAsReadIfNeeded(noteID: Int64, orderID: Int) async {
         _ = await dataService.markOrderNoteAsReadIfNeeded(noteID: noteID, orderID: orderID)
->>>>>>> 9d4c7f99
     }
 
     /// Fetch order based on the provided push notification. Updates the view state as needed.
