// !$*UTF8*$!
{
	archiveVersion = 1;
	classes = {
	};
	objectVersion = 48;
	objects = {

/* Begin PBXAggregateTarget section */
		B55D4C0F20B612F300D7A50F /* GenerateCredentials */ = {
			isa = PBXAggregateTarget;
			buildConfigurationList = B55D4C1020B612F300D7A50F /* Build configuration list for PBXAggregateTarget "GenerateCredentials" */;
			buildPhases = (
				B55D4C1320B612FE00D7A50F /* ShellScript */,
			);
			dependencies = (
			);
			name = GenerateCredentials;
			productName = GenerateInfoPlist;
		};
/* End PBXAggregateTarget section */

/* Begin PBXBuildFile section */
<<<<<<< HEAD
		02820F3422C257B700DE0D37 /* UIViewController+TableViewHelpers.swift in Sources */ = {isa = PBXBuildFile; fileRef = 02820F3322C257B700DE0D37 /* UIViewController+TableViewHelpers.swift */; };
=======
		024A543422BA6F8F00F4F38E /* DeveloperEmailChecker.swift in Sources */ = {isa = PBXBuildFile; fileRef = 024A543322BA6F8F00F4F38E /* DeveloperEmailChecker.swift */; };
		024A543622BA84DB00F4F38E /* DeveloperEmailCheckerTests.swift in Sources */ = {isa = PBXBuildFile; fileRef = 024A543522BA84DB00F4F38E /* DeveloperEmailCheckerTests.swift */; };
>>>>>>> e5db697e
		74036CC0211B882100E462C2 /* PeriodDataViewController.swift in Sources */ = {isa = PBXBuildFile; fileRef = 74036CBF211B882100E462C2 /* PeriodDataViewController.swift */; };
		740382DB2267D94100A627F4 /* LargeImageTableViewCell.swift in Sources */ = {isa = PBXBuildFile; fileRef = 740382D92267D94100A627F4 /* LargeImageTableViewCell.swift */; };
		740382DC2267D94100A627F4 /* LargeImageTableViewCell.xib in Resources */ = {isa = PBXBuildFile; fileRef = 740382DA2267D94100A627F4 /* LargeImageTableViewCell.xib */; };
		740987B321B87760000E4C80 /* FancyAnimatedButton+Woo.swift in Sources */ = {isa = PBXBuildFile; fileRef = 740987B221B87760000E4C80 /* FancyAnimatedButton+Woo.swift */; };
		740ADFE521C33688009EE5A9 /* licenses.html in Resources */ = {isa = PBXBuildFile; fileRef = 740ADFE421C33688009EE5A9 /* licenses.html */; };
		7421344A210A323C00C13890 /* WooAnalyticsStat.swift in Sources */ = {isa = PBXBuildFile; fileRef = 74213449210A323C00C13890 /* WooAnalyticsStat.swift */; };
		74334F36214AB130006D6AC5 /* ProductTableViewCell.swift in Sources */ = {isa = PBXBuildFile; fileRef = 74334F34214AB12F006D6AC5 /* ProductTableViewCell.swift */; };
		74334F37214AB130006D6AC5 /* ProductTableViewCell.xib in Resources */ = {isa = PBXBuildFile; fileRef = 74334F35214AB12F006D6AC5 /* ProductTableViewCell.xib */; };
		7435E58E21C0151B00216F0F /* OrderNote+Woo.swift in Sources */ = {isa = PBXBuildFile; fileRef = 7435E58D21C0151B00216F0F /* OrderNote+Woo.swift */; };
		7435E59021C0162C00216F0F /* OrderNoteWooTests.swift in Sources */ = {isa = PBXBuildFile; fileRef = 7435E58F21C0162C00216F0F /* OrderNoteWooTests.swift */; };
		743E272021AEF20100D6DC82 /* FancyAlertViewController+Upgrade.swift in Sources */ = {isa = PBXBuildFile; fileRef = 743E271F21AEF20100D6DC82 /* FancyAlertViewController+Upgrade.swift */; };
		743EDD9F214B05350039071B /* TopEarnerStatsItem+Woo.swift in Sources */ = {isa = PBXBuildFile; fileRef = 743EDD9E214B05350039071B /* TopEarnerStatsItem+Woo.swift */; };
		7441E1D221503F77004E6ECE /* IntrinsicTableView.swift in Sources */ = {isa = PBXBuildFile; fileRef = 7441E1D121503F77004E6ECE /* IntrinsicTableView.swift */; };
		7441EBC9226A71AA008BF83D /* TitleBodyTableViewCell.swift in Sources */ = {isa = PBXBuildFile; fileRef = 7441EBC7226A71AA008BF83D /* TitleBodyTableViewCell.swift */; };
		7441EBCA226A71AA008BF83D /* TitleBodyTableViewCell.xib in Resources */ = {isa = PBXBuildFile; fileRef = 7441EBC8226A71AA008BF83D /* TitleBodyTableViewCell.xib */; };
		74460D4022289B7600D7316A /* Coordinator.swift in Sources */ = {isa = PBXBuildFile; fileRef = 74460D3F22289B7600D7316A /* Coordinator.swift */; };
		74460D4222289C7A00D7316A /* StorePickerCoordinator.swift in Sources */ = {isa = PBXBuildFile; fileRef = 74460D4122289C7A00D7316A /* StorePickerCoordinator.swift */; };
		744F00D221B582A9007EFA93 /* StarRatingView.swift in Sources */ = {isa = PBXBuildFile; fileRef = 744F00D121B582A9007EFA93 /* StarRatingView.swift */; };
		7459A6C621B0680300F83A78 /* RequirementsChecker.swift in Sources */ = {isa = PBXBuildFile; fileRef = 7459A6C521B0680300F83A78 /* RequirementsChecker.swift */; };
		746791632108D7C0007CF1DC /* WooAnalyticsTests.swift in Sources */ = {isa = PBXBuildFile; fileRef = 746791622108D7C0007CF1DC /* WooAnalyticsTests.swift */; };
		746791662108D87B007CF1DC /* MockupAnalyticsProvider.swift in Sources */ = {isa = PBXBuildFile; fileRef = 746791652108D87B007CF1DC /* MockupAnalyticsProvider.swift */; };
		746FC23D2200A62B00C3096C /* DateWooTests.swift in Sources */ = {isa = PBXBuildFile; fileRef = 746FC23C2200A62B00C3096C /* DateWooTests.swift */; };
		747AA0892107CEC60047A89B /* AnalyticsProvider.swift in Sources */ = {isa = PBXBuildFile; fileRef = 747AA0882107CEC60047A89B /* AnalyticsProvider.swift */; };
		747AA08B2107CF8D0047A89B /* TracksProvider.swift in Sources */ = {isa = PBXBuildFile; fileRef = 747AA08A2107CF8D0047A89B /* TracksProvider.swift */; };
		748AD087219F481B00023535 /* UIView+Animation.swift in Sources */ = {isa = PBXBuildFile; fileRef = 748AD086219F481B00023535 /* UIView+Animation.swift */; };
		748C7780211E18A600814F2C /* OrderStats+Woo.swift in Sources */ = {isa = PBXBuildFile; fileRef = 748C777F211E18A600814F2C /* OrderStats+Woo.swift */; };
		748C7782211E294000814F2C /* Double+Woo.swift in Sources */ = {isa = PBXBuildFile; fileRef = 748C7781211E294000814F2C /* Double+Woo.swift */; };
		748C7784211E2D8400814F2C /* DoubleWooTests.swift in Sources */ = {isa = PBXBuildFile; fileRef = 748C7783211E2D8400814F2C /* DoubleWooTests.swift */; };
		748D34DE214828DD00E21A2F /* TopPerformerDataViewController.xib in Resources */ = {isa = PBXBuildFile; fileRef = 748D34DC214828DC00E21A2F /* TopPerformerDataViewController.xib */; };
		748D34DF214828DD00E21A2F /* TopPerformersViewController.swift in Sources */ = {isa = PBXBuildFile; fileRef = 748D34DD214828DC00E21A2F /* TopPerformersViewController.swift */; };
		748D34E12148291E00E21A2F /* TopPerformerDataViewController.swift in Sources */ = {isa = PBXBuildFile; fileRef = 748D34E02148291E00E21A2F /* TopPerformerDataViewController.swift */; };
		7493BB8E2149852A003071A9 /* TopPerformersHeaderView.swift in Sources */ = {isa = PBXBuildFile; fileRef = 7493BB8C2149852A003071A9 /* TopPerformersHeaderView.swift */; };
		7493BB8F2149852A003071A9 /* TopPerformersHeaderView.xib in Resources */ = {isa = PBXBuildFile; fileRef = 7493BB8D2149852A003071A9 /* TopPerformersHeaderView.xib */; };
		74A33D8021C3F234009E25DE /* LicensesViewController.swift in Sources */ = {isa = PBXBuildFile; fileRef = 74A33D7F21C3F233009E25DE /* LicensesViewController.swift */; };
		74A93A40212DC60B00C13E04 /* NewOrdersViewController.swift in Sources */ = {isa = PBXBuildFile; fileRef = 74A93A3F212DC60B00C13E04 /* NewOrdersViewController.swift */; };
		74A95B5821C403EA00FEE953 /* pure-min.css in Resources */ = {isa = PBXBuildFile; fileRef = 74A95B5721C403EA00FEE953 /* pure-min.css */; };
		74AAF6A5212A04A900C612B0 /* ChartMarker.swift in Sources */ = {isa = PBXBuildFile; fileRef = 74AAF6A4212A04A900C612B0 /* ChartMarker.swift */; };
		74AFF2EA211B9B1B0038153A /* StoreStatsViewController.swift in Sources */ = {isa = PBXBuildFile; fileRef = 74AFF2E9211B9B1B0038153A /* StoreStatsViewController.swift */; };
		74B5713621CD7604008F9B8E /* SharingHelper.swift in Sources */ = {isa = PBXBuildFile; fileRef = 74B5713521CD7604008F9B8E /* SharingHelper.swift */; };
		74C6FEA521C2F1FA009286B6 /* AboutViewController.swift in Sources */ = {isa = PBXBuildFile; fileRef = 74C6FEA421C2F1FA009286B6 /* AboutViewController.swift */; };
		74D0A5302139CF1300E2919F /* String+Helpers.swift in Sources */ = {isa = PBXBuildFile; fileRef = 74D0A52F2139CF1300E2919F /* String+Helpers.swift */; };
		74E0F441211C9AE600A79CCE /* PeriodDataViewController.xib in Resources */ = {isa = PBXBuildFile; fileRef = 74E0F440211C9AE600A79CCE /* PeriodDataViewController.xib */; };
		74EC34A5225FE21F004BBC2E /* ProductLoaderViewController.swift in Sources */ = {isa = PBXBuildFile; fileRef = 74EC34A4225FE21F004BBC2E /* ProductLoaderViewController.swift */; };
		74EC34A8225FE69C004BBC2E /* ProductDetailsViewController.swift in Sources */ = {isa = PBXBuildFile; fileRef = 74EC34A6225FE69C004BBC2E /* ProductDetailsViewController.swift */; };
		74EC34A9225FE69C004BBC2E /* ProductDetailsViewController.xib in Resources */ = {isa = PBXBuildFile; fileRef = 74EC34A7225FE69C004BBC2E /* ProductDetailsViewController.xib */; };
		74F3015A2200EC0800931B9E /* NSDecimalNumberWooTests.swift in Sources */ = {isa = PBXBuildFile; fileRef = 74F301592200EC0800931B9E /* NSDecimalNumberWooTests.swift */; };
		74F9E9CD214C036400A3F2D2 /* NoPeriodDataTableViewCell.xib in Resources */ = {isa = PBXBuildFile; fileRef = 74F9E9CB214C036400A3F2D2 /* NoPeriodDataTableViewCell.xib */; };
		74F9E9CE214C036400A3F2D2 /* NoPeriodDataTableViewCell.swift in Sources */ = {isa = PBXBuildFile; fileRef = 74F9E9CC214C036400A3F2D2 /* NoPeriodDataTableViewCell.swift */; };
		86DBBB0BDEA3488E2BEBB314 /* Pods_WooCommerce.framework in Frameworks */ = {isa = PBXBuildFile; fileRef = BABE5E07DD787ECA6D2A76DE /* Pods_WooCommerce.framework */; };
		8CD41D4A21F8A7E300CF3C2B /* RELEASE-NOTES.txt in Resources */ = {isa = PBXBuildFile; fileRef = 8CD41D4921F8A7E300CF3C2B /* RELEASE-NOTES.txt */; };
		933A27372222354600C2143A /* Logging.swift in Sources */ = {isa = PBXBuildFile; fileRef = 933A27362222354600C2143A /* Logging.swift */; };
		934CB123224EAB150005CCB9 /* main.swift in Sources */ = {isa = PBXBuildFile; fileRef = 934CB122224EAB150005CCB9 /* main.swift */; };
		9379E1A32255365F006A6BE4 /* TestingMode.storyboard in Resources */ = {isa = PBXBuildFile; fileRef = 9379E1A22255365F006A6BE4 /* TestingMode.storyboard */; };
		9379E1A5225536AD006A6BE4 /* TestAssets.xcassets in Resources */ = {isa = PBXBuildFile; fileRef = 9379E1A4225536AD006A6BE4 /* TestAssets.xcassets */; };
		9379E1A6225537D0006A6BE4 /* TestingAppDelegate.swift in Sources */ = {isa = PBXBuildFile; fileRef = 934CB124224EAB540005CCB9 /* TestingAppDelegate.swift */; };
		93BCF01F20DC2CE200EBF7A1 /* bash_secrets.tpl in Resources */ = {isa = PBXBuildFile; fileRef = 93BCF01E20DC2CE200EBF7A1 /* bash_secrets.tpl */; };
		93FA787221CD2A1A00B663E5 /* CurrencySettingsTests.swift in Sources */ = {isa = PBXBuildFile; fileRef = 93FA787121CD2A1A00B663E5 /* CurrencySettingsTests.swift */; };
		93FA787421CD7E9E00B663E5 /* CurrencySettings.swift in Sources */ = {isa = PBXBuildFile; fileRef = 93FA787321CD7E9E00B663E5 /* CurrencySettings.swift */; };
		B50911302049E27A007D25DC /* DashboardViewController.swift in Sources */ = {isa = PBXBuildFile; fileRef = B509112D2049E27A007D25DC /* DashboardViewController.swift */; };
		B50911312049E27A007D25DC /* OrdersViewController.swift in Sources */ = {isa = PBXBuildFile; fileRef = B509112E2049E27A007D25DC /* OrdersViewController.swift */; };
		B50911322049E27A007D25DC /* SettingsViewController.swift in Sources */ = {isa = PBXBuildFile; fileRef = B509112F2049E27A007D25DC /* SettingsViewController.swift */; };
		B509FED121C041DF000076A9 /* Locale+Woo.swift in Sources */ = {isa = PBXBuildFile; fileRef = B509FED021C041DF000076A9 /* Locale+Woo.swift */; };
		B509FED321C05121000076A9 /* SupportManagerAdapter.swift in Sources */ = {isa = PBXBuildFile; fileRef = B509FED221C05121000076A9 /* SupportManagerAdapter.swift */; };
		B509FED521C052D1000076A9 /* MockupSupportManager.swift in Sources */ = {isa = PBXBuildFile; fileRef = B509FED421C052D1000076A9 /* MockupSupportManager.swift */; };
		B50BB4162141828F00AF0F3C /* FooterSpinnerView.swift in Sources */ = {isa = PBXBuildFile; fileRef = B50BB4152141828F00AF0F3C /* FooterSpinnerView.swift */; };
		B511ED27218A660E005787DC /* StringDescriptor.swift in Sources */ = {isa = PBXBuildFile; fileRef = B511ED26218A660E005787DC /* StringDescriptor.swift */; };
		B517EA18218B232700730EC4 /* StringFormatter+Notes.swift in Sources */ = {isa = PBXBuildFile; fileRef = B517EA17218B232700730EC4 /* StringFormatter+Notes.swift */; };
		B517EA1A218B2D2600730EC4 /* StringFormatterTests.swift in Sources */ = {isa = PBXBuildFile; fileRef = B517EA19218B2D2600730EC4 /* StringFormatterTests.swift */; };
		B517EA1D218B41F200730EC4 /* String+Woo.swift in Sources */ = {isa = PBXBuildFile; fileRef = B517EA1C218B41F200730EC4 /* String+Woo.swift */; };
		B5290ED9219B3FA900A6AF7F /* Date+Woo.swift in Sources */ = {isa = PBXBuildFile; fileRef = B5290ED8219B3FA900A6AF7F /* Date+Woo.swift */; };
		B53A569721123D3B000776C9 /* ResultsControllerUIKitTests.swift in Sources */ = {isa = PBXBuildFile; fileRef = B53A569621123D3B000776C9 /* ResultsControllerUIKitTests.swift */; };
		B53A569B21123E8E000776C9 /* MockupTableView.swift in Sources */ = {isa = PBXBuildFile; fileRef = B53A569A21123E8E000776C9 /* MockupTableView.swift */; };
		B53A569D21123EEB000776C9 /* MockupStorage.swift in Sources */ = {isa = PBXBuildFile; fileRef = B53A569C21123EEB000776C9 /* MockupStorage.swift */; };
		B53A56A22112470C000776C9 /* MockupStorage+Sample.swift in Sources */ = {isa = PBXBuildFile; fileRef = B53A56A12112470C000776C9 /* MockupStorage+Sample.swift */; };
		B53A56A42112483E000776C9 /* Constants.swift in Sources */ = {isa = PBXBuildFile; fileRef = B53A56A32112483D000776C9 /* Constants.swift */; };
		B53B3F37219C75AC00DF1EB6 /* OrderLoaderViewController.swift in Sources */ = {isa = PBXBuildFile; fileRef = B53B3F36219C75AC00DF1EB6 /* OrderLoaderViewController.swift */; };
		B53B3F39219C817800DF1EB6 /* UIStoryboard+Woo.swift in Sources */ = {isa = PBXBuildFile; fileRef = B53B3F38219C817800DF1EB6 /* UIStoryboard+Woo.swift */; };
		B53B898920D450AF00EDB467 /* SessionManagerTests.swift in Sources */ = {isa = PBXBuildFile; fileRef = B53B898820D450AF00EDB467 /* SessionManagerTests.swift */; };
		B53B898D20D462A000EDB467 /* StoresManager.swift in Sources */ = {isa = PBXBuildFile; fileRef = B53B898C20D462A000EDB467 /* StoresManager.swift */; };
		B541B2132189E7FD008FE7C1 /* ScannerWooTests.swift in Sources */ = {isa = PBXBuildFile; fileRef = B541B2122189E7FD008FE7C1 /* ScannerWooTests.swift */; };
		B541B2152189EEA1008FE7C1 /* Scanner+Helpers.swift in Sources */ = {isa = PBXBuildFile; fileRef = B541B2142189EEA1008FE7C1 /* Scanner+Helpers.swift */; };
		B541B2172189EED4008FE7C1 /* NSMutableAttributedString+Helpers.swift in Sources */ = {isa = PBXBuildFile; fileRef = B541B2162189EED4008FE7C1 /* NSMutableAttributedString+Helpers.swift */; };
		B541B21A2189F3A2008FE7C1 /* StringFormatter.swift in Sources */ = {isa = PBXBuildFile; fileRef = B541B2192189F3A2008FE7C1 /* StringFormatter.swift */; };
		B541B21C2189F3D8008FE7C1 /* StringStyles.swift in Sources */ = {isa = PBXBuildFile; fileRef = B541B21B2189F3D8008FE7C1 /* StringStyles.swift */; };
		B541B220218A007C008FE7C1 /* NSMutableParagraphStyle+Helpers.swift in Sources */ = {isa = PBXBuildFile; fileRef = B541B21F218A007C008FE7C1 /* NSMutableParagraphStyle+Helpers.swift */; };
		B541B223218A29A6008FE7C1 /* NSParagraphStyle+Woo.swift in Sources */ = {isa = PBXBuildFile; fileRef = B541B222218A29A6008FE7C1 /* NSParagraphStyle+Woo.swift */; };
		B541B226218A412C008FE7C1 /* UIFont+Woo.swift in Sources */ = {isa = PBXBuildFile; fileRef = B541B225218A412C008FE7C1 /* UIFont+Woo.swift */; };
		B54FBE552111F70700390F57 /* ResultsController+UIKit.swift in Sources */ = {isa = PBXBuildFile; fileRef = B54FBE542111F70700390F57 /* ResultsController+UIKit.swift */; };
		B55401692170D5E10067DC90 /* ChartPlaceholderView.swift in Sources */ = {isa = PBXBuildFile; fileRef = B55401682170D5E10067DC90 /* ChartPlaceholderView.swift */; };
		B554016B2170D6010067DC90 /* ChartPlaceholderView.xib in Resources */ = {isa = PBXBuildFile; fileRef = B554016A2170D6010067DC90 /* ChartPlaceholderView.xib */; };
		B554E1792152F20000F31188 /* UINavigationBar+Appearance.swift in Sources */ = {isa = PBXBuildFile; fileRef = B554E1782152F20000F31188 /* UINavigationBar+Appearance.swift */; };
		B554E17B2152F27200F31188 /* UILabel+Appearance.swift in Sources */ = {isa = PBXBuildFile; fileRef = B554E17A2152F27200F31188 /* UILabel+Appearance.swift */; };
		B555530D21B57DC300449E71 /* UserNotificationsCenterAdapter.swift in Sources */ = {isa = PBXBuildFile; fileRef = B555530C21B57DC300449E71 /* UserNotificationsCenterAdapter.swift */; };
		B555530F21B57DE700449E71 /* ApplicationAdapter.swift in Sources */ = {isa = PBXBuildFile; fileRef = B555530E21B57DE700449E71 /* ApplicationAdapter.swift */; };
		B555531121B57E6F00449E71 /* MockupApplicationAdapter.swift in Sources */ = {isa = PBXBuildFile; fileRef = B555531021B57E6F00449E71 /* MockupApplicationAdapter.swift */; };
		B555531321B57E8800449E71 /* MockupUserNotificationsCenterAdapter.swift in Sources */ = {isa = PBXBuildFile; fileRef = B555531221B57E8800449E71 /* MockupUserNotificationsCenterAdapter.swift */; };
		B557652B20F681E800185843 /* StoreTableViewCell.swift in Sources */ = {isa = PBXBuildFile; fileRef = B557652A20F681E800185843 /* StoreTableViewCell.swift */; };
		B557652D20F6827900185843 /* StoreTableViewCell.xib in Resources */ = {isa = PBXBuildFile; fileRef = B557652C20F6827900185843 /* StoreTableViewCell.xib */; };
		B557DA1520979904005962F4 /* CustomerNoteTableViewCell.swift in Sources */ = {isa = PBXBuildFile; fileRef = B557DA1320979904005962F4 /* CustomerNoteTableViewCell.swift */; };
		B557DA1620979904005962F4 /* CustomerNoteTableViewCell.xib in Resources */ = {isa = PBXBuildFile; fileRef = B557DA1420979904005962F4 /* CustomerNoteTableViewCell.xib */; };
		B559EBAF20A0BF8F00836CD4 /* README.md in Resources */ = {isa = PBXBuildFile; fileRef = B559EBAD20A0BF8E00836CD4 /* README.md */; };
		B559EBB020A0BF8F00836CD4 /* LICENSE in Resources */ = {isa = PBXBuildFile; fileRef = B559EBAE20A0BF8F00836CD4 /* LICENSE */; };
		B55BC1F121A878A30011A0C0 /* String+HTML.swift in Sources */ = {isa = PBXBuildFile; fileRef = B55BC1F021A878A30011A0C0 /* String+HTML.swift */; };
		B55BC1F321A8790F0011A0C0 /* StringHTMLTests.swift in Sources */ = {isa = PBXBuildFile; fileRef = B55BC1F221A8790F0011A0C0 /* StringHTMLTests.swift */; };
		B55D4BFD20B5CDE700D7A50F /* replace_secrets.rb in Resources */ = {isa = PBXBuildFile; fileRef = B55D4BFB20B5CDE600D7A50F /* replace_secrets.rb */; };
		B55D4C0620B6027200D7A50F /* AuthenticationManager.swift in Sources */ = {isa = PBXBuildFile; fileRef = B55D4C0520B6027100D7A50F /* AuthenticationManager.swift */; };
		B55D4C2720B717C000D7A50F /* UserAgent.swift in Sources */ = {isa = PBXBuildFile; fileRef = B55D4C2620B717C000D7A50F /* UserAgent.swift */; };
		B560D6862195BCA90027BB7E /* NoteDetailsHeaderTableViewCell.swift in Sources */ = {isa = PBXBuildFile; fileRef = B560D6852195BCA90027BB7E /* NoteDetailsHeaderTableViewCell.swift */; };
		B560D6882195BCC70027BB7E /* NoteDetailsHeaderTableViewCell.xib in Resources */ = {isa = PBXBuildFile; fileRef = B560D6872195BCC70027BB7E /* NoteDetailsHeaderTableViewCell.xib */; };
		B560D68A2195BD100027BB7E /* NoteDetailsCommentTableViewCell.xib in Resources */ = {isa = PBXBuildFile; fileRef = B560D6892195BD100027BB7E /* NoteDetailsCommentTableViewCell.xib */; };
		B560D68C2195BD1E0027BB7E /* NoteDetailsCommentTableViewCell.swift in Sources */ = {isa = PBXBuildFile; fileRef = B560D68B2195BD1D0027BB7E /* NoteDetailsCommentTableViewCell.swift */; };
		B56BBD16214820A70053A32D /* SyncCoordinatorTests.swift in Sources */ = {isa = PBXBuildFile; fileRef = B56BBD15214820A70053A32D /* SyncCoordinatorTests.swift */; };
		B56C721221B5B44000E5E85B /* PushNotificationsConfiguration.swift in Sources */ = {isa = PBXBuildFile; fileRef = B56C721121B5B44000E5E85B /* PushNotificationsConfiguration.swift */; };
		B56C721421B5BBC000E5E85B /* MockupStoresManager.swift in Sources */ = {isa = PBXBuildFile; fileRef = B56C721321B5BBC000E5E85B /* MockupStoresManager.swift */; };
		B56DB3CA2049BFAA00D4AA8E /* AppDelegate.swift in Sources */ = {isa = PBXBuildFile; fileRef = B56DB3C92049BFAA00D4AA8E /* AppDelegate.swift */; };
		B56DB3CF2049BFAA00D4AA8E /* Main.storyboard in Resources */ = {isa = PBXBuildFile; fileRef = B56DB3CD2049BFAA00D4AA8E /* Main.storyboard */; };
		B56DB3D42049BFAA00D4AA8E /* Assets.xcassets in Resources */ = {isa = PBXBuildFile; fileRef = B56DB3D32049BFAA00D4AA8E /* Assets.xcassets */; };
		B56DB3D72049BFAA00D4AA8E /* LaunchScreen.storyboard in Resources */ = {isa = PBXBuildFile; fileRef = B56DB3D52049BFAA00D4AA8E /* LaunchScreen.storyboard */; };
		B5718D6521B56B400026C9F0 /* PushNotificationsManagerTests.swift in Sources */ = {isa = PBXBuildFile; fileRef = B5718D6421B56B3F0026C9F0 /* PushNotificationsManagerTests.swift */; };
		B573B1A0219DC2690081C78C /* Localizable.strings in Resources */ = {isa = PBXBuildFile; fileRef = B573B19D219DC2690081C78C /* Localizable.strings */; };
		B57B678A2107546E00AF8905 /* Address+Woo.swift in Sources */ = {isa = PBXBuildFile; fileRef = B57B67892107546E00AF8905 /* Address+Woo.swift */; };
		B57B678E21078C5400AF8905 /* OrderItemViewModel.swift in Sources */ = {isa = PBXBuildFile; fileRef = B57B678D21078C5400AF8905 /* OrderItemViewModel.swift */; };
		B57C5C9221B80E3C00FF82B2 /* APNSDevice+Woo.swift in Sources */ = {isa = PBXBuildFile; fileRef = B57C5C9121B80E3B00FF82B2 /* APNSDevice+Woo.swift */; };
		B57C5C9421B80E4700FF82B2 /* Data+Woo.swift in Sources */ = {isa = PBXBuildFile; fileRef = B57C5C9321B80E4700FF82B2 /* Data+Woo.swift */; };
		B57C5C9621B80E5500FF82B2 /* Dictionary+Woo.swift in Sources */ = {isa = PBXBuildFile; fileRef = B57C5C9521B80E5400FF82B2 /* Dictionary+Woo.swift */; };
		B57C5C9921B80E7100FF82B2 /* DictionaryWooTests.swift in Sources */ = {isa = PBXBuildFile; fileRef = B57C5C9721B80E7100FF82B2 /* DictionaryWooTests.swift */; };
		B57C5C9A21B80E7100FF82B2 /* DataWooTests.swift in Sources */ = {isa = PBXBuildFile; fileRef = B57C5C9821B80E7100FF82B2 /* DataWooTests.swift */; };
		B57C5C9E21B80E8300FF82B2 /* SessionManager+Internal.swift in Sources */ = {isa = PBXBuildFile; fileRef = B57C5C9C21B80E8200FF82B2 /* SessionManager+Internal.swift */; };
		B57C5C9F21B80E8300FF82B2 /* SampleError.swift in Sources */ = {isa = PBXBuildFile; fileRef = B57C5C9D21B80E8200FF82B2 /* SampleError.swift */; };
		B57C743D20F5493300EEFC87 /* AccountHeaderView.swift in Sources */ = {isa = PBXBuildFile; fileRef = B57C743C20F5493300EEFC87 /* AccountHeaderView.swift */; };
		B57C744320F54F1C00EEFC87 /* AccountHeaderView.xib in Resources */ = {isa = PBXBuildFile; fileRef = B57C744220F54F1C00EEFC87 /* AccountHeaderView.xib */; };
		B57C744520F55BA600EEFC87 /* NSObject+Helpers.swift in Sources */ = {isa = PBXBuildFile; fileRef = B57C744420F55BA600EEFC87 /* NSObject+Helpers.swift */; };
		B57C744720F55BC800EEFC87 /* UIView+Helpers.swift in Sources */ = {isa = PBXBuildFile; fileRef = B57C744620F55BC800EEFC87 /* UIView+Helpers.swift */; };
		B57C744A20F5649300EEFC87 /* EmptyStoresTableViewCell.swift in Sources */ = {isa = PBXBuildFile; fileRef = B57C744920F5649300EEFC87 /* EmptyStoresTableViewCell.swift */; };
		B57C744C20F564B400EEFC87 /* EmptyStoresTableViewCell.xib in Resources */ = {isa = PBXBuildFile; fileRef = B57C744B20F564B400EEFC87 /* EmptyStoresTableViewCell.xib */; };
		B57C744E20F56E3800EEFC87 /* UITableViewCell+Helpers.swift in Sources */ = {isa = PBXBuildFile; fileRef = B57C744D20F56E3800EEFC87 /* UITableViewCell+Helpers.swift */; };
		B57C745120F56EE900EEFC87 /* UITableViewCellHelpersTests.swift in Sources */ = {isa = PBXBuildFile; fileRef = B57C745020F56EE900EEFC87 /* UITableViewCellHelpersTests.swift */; };
		B582F95920FFCEAA0060934A /* UITableViewHeaderFooterView+Helpers.swift in Sources */ = {isa = PBXBuildFile; fileRef = B582F95820FFCEAA0060934A /* UITableViewHeaderFooterView+Helpers.swift */; };
		B586906621A5F4B1001F1EFC /* UINavigationController+Woo.swift in Sources */ = {isa = PBXBuildFile; fileRef = B586906521A5F4B1001F1EFC /* UINavigationController+Woo.swift */; };
		B58B4AB22108F01700076FDD /* NoticeView.swift in Sources */ = {isa = PBXBuildFile; fileRef = B58B4AAF2108F01400076FDD /* NoticeView.swift */; };
		B58B4AB32108F01700076FDD /* NoticePresenter.swift in Sources */ = {isa = PBXBuildFile; fileRef = B58B4AB02108F01600076FDD /* NoticePresenter.swift */; };
		B58B4AB62108F11C00076FDD /* Notice.swift in Sources */ = {isa = PBXBuildFile; fileRef = B58B4AB52108F11C00076FDD /* Notice.swift */; };
		B58B4AB82108F14700076FDD /* NoticeNotificationInfo.swift in Sources */ = {isa = PBXBuildFile; fileRef = B58B4AB72108F14700076FDD /* NoticeNotificationInfo.swift */; };
		B58B4AC02108FF6100076FDD /* Array+Helpers.swift in Sources */ = {isa = PBXBuildFile; fileRef = B58B4ABF2108FF6100076FDD /* Array+Helpers.swift */; };
		B5980A6121AC878900EBF596 /* UIDevice+Woo.swift in Sources */ = {isa = PBXBuildFile; fileRef = B5980A6021AC878900EBF596 /* UIDevice+Woo.swift */; };
		B5980A6321AC879F00EBF596 /* Bundle+Woo.swift in Sources */ = {isa = PBXBuildFile; fileRef = B5980A6221AC879F00EBF596 /* Bundle+Woo.swift */; };
		B5980A6521AC905C00EBF596 /* UIDeviceWooTests.swift in Sources */ = {isa = PBXBuildFile; fileRef = B5980A6421AC905C00EBF596 /* UIDeviceWooTests.swift */; };
		B5980A6721AC91AA00EBF596 /* BundleWooTests.swift in Sources */ = {isa = PBXBuildFile; fileRef = B5980A6621AC91AA00EBF596 /* BundleWooTests.swift */; };
		B59C09D92188CBB100AB41D6 /* Array+Notes.swift in Sources */ = {isa = PBXBuildFile; fileRef = B59C09D82188CBB100AB41D6 /* Array+Notes.swift */; };
		B59C09DC2188D70200AB41D6 /* Notifications.storyboard in Resources */ = {isa = PBXBuildFile; fileRef = B59C09DB2188D70200AB41D6 /* Notifications.storyboard */; };
		B59D1EDF219072CC009D1978 /* NoteTableViewCell.swift in Sources */ = {isa = PBXBuildFile; fileRef = B59D1EDE219072CC009D1978 /* NoteTableViewCell.swift */; };
		B59D1EE121907304009D1978 /* NoteTableViewCell.xib in Resources */ = {isa = PBXBuildFile; fileRef = B59D1EE021907304009D1978 /* NoteTableViewCell.xib */; };
		B59D1EE321907C7B009D1978 /* NSAttributedString+Helpers.swift in Sources */ = {isa = PBXBuildFile; fileRef = B59D1EE221907C7B009D1978 /* NSAttributedString+Helpers.swift */; };
		B59D1EE5219080B4009D1978 /* Note+Woo.swift in Sources */ = {isa = PBXBuildFile; fileRef = B59D1EE4219080B4009D1978 /* Note+Woo.swift */; };
		B59D1EE821908A08009D1978 /* Noticons.ttf in Resources */ = {isa = PBXBuildFile; fileRef = B59D1EE6219089A3009D1978 /* Noticons.ttf */; };
		B59D1EEA2190AE96009D1978 /* StorageNote+Woo.swift in Sources */ = {isa = PBXBuildFile; fileRef = B59D1EE92190AE96009D1978 /* StorageNote+Woo.swift */; };
		B59D1EEC2190B08B009D1978 /* Age.swift in Sources */ = {isa = PBXBuildFile; fileRef = B59D1EEB2190B08B009D1978 /* Age.swift */; };
		B59D49CD219B587E006BF0AD /* UILabel+OrderStatus.swift in Sources */ = {isa = PBXBuildFile; fileRef = B59D49CC219B587E006BF0AD /* UILabel+OrderStatus.swift */; };
		B5A56BF0219F2CE90065A902 /* VerticalButton.swift in Sources */ = {isa = PBXBuildFile; fileRef = B5A56BEF219F2CE90065A902 /* VerticalButton.swift */; };
		B5A56BF3219F46470065A902 /* UIButton+Animations.swift in Sources */ = {isa = PBXBuildFile; fileRef = B5A56BF2219F46470065A902 /* UIButton+Animations.swift */; };
		B5A56BF5219F5AB20065A902 /* NSNotificationName+Woo.swift in Sources */ = {isa = PBXBuildFile; fileRef = B5A56BF4219F5AB20065A902 /* NSNotificationName+Woo.swift */; };
		B5A82EE221025C450053ADC8 /* FulfillViewController.swift in Sources */ = {isa = PBXBuildFile; fileRef = B5A82EE121025C450053ADC8 /* FulfillViewController.swift */; };
		B5A82EE521025E550053ADC8 /* FulfillViewController.xib in Resources */ = {isa = PBXBuildFile; fileRef = B5A82EE421025E550053ADC8 /* FulfillViewController.xib */; };
		B5A82EE7210263460053ADC8 /* UIViewController+Helpers.swift in Sources */ = {isa = PBXBuildFile; fileRef = B5A82EE6210263460053ADC8 /* UIViewController+Helpers.swift */; };
		B5A8532220BDBFAF00FAAB4D /* CircularImageView.swift in Sources */ = {isa = PBXBuildFile; fileRef = B5A8532120BDBFAE00FAAB4D /* CircularImageView.swift */; };
		B5A8F8A920B84D3F00D211DE /* ApiCredentials.swift in Sources */ = {isa = PBXBuildFile; fileRef = B5A8F8A720B84D3F00D211DE /* ApiCredentials.swift */; };
		B5A8F8AD20B88D9900D211DE /* LoginPrologueViewController.swift in Sources */ = {isa = PBXBuildFile; fileRef = B5A8F8AC20B88D9900D211DE /* LoginPrologueViewController.swift */; };
		B5A8F8AF20B88DCC00D211DE /* LoginPrologueViewController.xib in Resources */ = {isa = PBXBuildFile; fileRef = B5A8F8AE20B88DCC00D211DE /* LoginPrologueViewController.xib */; };
		B5AA7B3D20ED5D15004DA14F /* SessionManager.swift in Sources */ = {isa = PBXBuildFile; fileRef = B5AA7B3C20ED5D15004DA14F /* SessionManager.swift */; };
		B5AA7B3F20ED81C2004DA14F /* UserDefaults+Woo.swift in Sources */ = {isa = PBXBuildFile; fileRef = B5AA7B3E20ED81C2004DA14F /* UserDefaults+Woo.swift */; };
		B5BBD6DE21B1703700E3207E /* PushNotificationsManager.swift in Sources */ = {isa = PBXBuildFile; fileRef = B5BBD6DD21B1703600E3207E /* PushNotificationsManager.swift */; };
		B5BE75DB213F1D1E00909A14 /* OverlayMessageView.swift in Sources */ = {isa = PBXBuildFile; fileRef = B5BE75DA213F1D1E00909A14 /* OverlayMessageView.swift */; };
		B5BE75DD213F1D3D00909A14 /* OverlayMessageView.xib in Resources */ = {isa = PBXBuildFile; fileRef = B5BE75DC213F1D3D00909A14 /* OverlayMessageView.xib */; };
		B5C3876421C41B9F006CE970 /* UIApplication+Woo.swift in Sources */ = {isa = PBXBuildFile; fileRef = B5C3876321C41B9F006CE970 /* UIApplication+Woo.swift */; };
		B5C3B5E320D189E60072CB9D /* Networking.framework in Frameworks */ = {isa = PBXBuildFile; fileRef = B5C3B5E220D189E60072CB9D /* Networking.framework */; };
		B5C3B5E520D189EA0072CB9D /* Storage.framework in Frameworks */ = {isa = PBXBuildFile; fileRef = B5C3B5E420D189EA0072CB9D /* Storage.framework */; };
		B5C3B5E720D189ED0072CB9D /* Yosemite.framework in Frameworks */ = {isa = PBXBuildFile; fileRef = B5C3B5E620D189ED0072CB9D /* Yosemite.framework */; };
		B5C3B5E820D189F30072CB9D /* Networking.framework in Embed Frameworks */ = {isa = PBXBuildFile; fileRef = B5C3B5E220D189E60072CB9D /* Networking.framework */; settings = {ATTRIBUTES = (CodeSignOnCopy, RemoveHeadersOnCopy, ); }; };
		B5C3B5E920D189F70072CB9D /* Yosemite.framework in Embed Frameworks */ = {isa = PBXBuildFile; fileRef = B5C3B5E620D189ED0072CB9D /* Yosemite.framework */; settings = {ATTRIBUTES = (CodeSignOnCopy, RemoveHeadersOnCopy, ); }; };
		B5C3B5EA20D189FC0072CB9D /* Storage.framework in Embed Frameworks */ = {isa = PBXBuildFile; fileRef = B5C3B5E420D189EA0072CB9D /* Storage.framework */; settings = {ATTRIBUTES = (CodeSignOnCopy, RemoveHeadersOnCopy, ); }; };
		B5C6CE612190D28E00515926 /* NSAttributedStringHelperTests.swift in Sources */ = {isa = PBXBuildFile; fileRef = B5C6CE602190D28E00515926 /* NSAttributedStringHelperTests.swift */; };
		B5D1AFB420BC445A00DB0E8C /* Images.xcassets in Resources */ = {isa = PBXBuildFile; fileRef = B5D1AFB320BC445900DB0E8C /* Images.xcassets */; };
		B5D1AFB820BC510200DB0E8C /* UIImage+Woo.swift in Sources */ = {isa = PBXBuildFile; fileRef = B5D1AFB720BC510200DB0E8C /* UIImage+Woo.swift */; };
		B5D1AFBA20BC515600DB0E8C /* UIColor+Woo.swift in Sources */ = {isa = PBXBuildFile; fileRef = B5D1AFB920BC515600DB0E8C /* UIColor+Woo.swift */; };
		B5D1AFC020BC67C200DB0E8C /* WooConstants.swift in Sources */ = {isa = PBXBuildFile; fileRef = B5D1AFBF20BC67C200DB0E8C /* WooConstants.swift */; };
		B5D1AFC620BC7B7300DB0E8C /* StorePickerViewController.swift in Sources */ = {isa = PBXBuildFile; fileRef = B5D1AFC520BC7B7300DB0E8C /* StorePickerViewController.swift */; };
		B5D1AFC820BC7B9600DB0E8C /* StorePickerViewController.xib in Resources */ = {isa = PBXBuildFile; fileRef = B5D1AFC720BC7B9600DB0E8C /* StorePickerViewController.xib */; };
		B5D6DC54214802740003E48A /* SyncCoordinator.swift in Sources */ = {isa = PBXBuildFile; fileRef = B5D6DC53214802740003E48A /* SyncCoordinator.swift */; };
		B5DB01B52114AB2D00A4F797 /* CrashLogging.swift in Sources */ = {isa = PBXBuildFile; fileRef = B5DB01B42114AB2D00A4F797 /* CrashLogging.swift */; };
		B5DBF3C320E1484400B53AED /* StoresManagerTests.swift in Sources */ = {isa = PBXBuildFile; fileRef = B5DBF3C220E1484400B53AED /* StoresManagerTests.swift */; };
		B5DBF3C520E148E000B53AED /* DeauthenticatedState.swift in Sources */ = {isa = PBXBuildFile; fileRef = B5DBF3C420E148E000B53AED /* DeauthenticatedState.swift */; };
		B5DBF3CB20E149CC00B53AED /* AuthenticatedState.swift in Sources */ = {isa = PBXBuildFile; fileRef = B5DBF3CA20E149CC00B53AED /* AuthenticatedState.swift */; };
		B5F04D952194F2A300501EE1 /* NoteDetailsRow.swift in Sources */ = {isa = PBXBuildFile; fileRef = B5F04D942194F2A300501EE1 /* NoteDetailsRow.swift */; };
		B5F355EF21CD500200A7077A /* OrderSearchViewController.swift in Sources */ = {isa = PBXBuildFile; fileRef = B5F355EE21CD500200A7077A /* OrderSearchViewController.swift */; };
		B5F355F121CD504400A7077A /* OrderSearchViewController.xib in Resources */ = {isa = PBXBuildFile; fileRef = B5F355F021CD504400A7077A /* OrderSearchViewController.xib */; };
		B5F571A421BEC90D0010D1B8 /* NoteDetailsHeaderPlainTableViewCell.swift in Sources */ = {isa = PBXBuildFile; fileRef = B5F571A321BEC90D0010D1B8 /* NoteDetailsHeaderPlainTableViewCell.swift */; };
		B5F571A621BEC92A0010D1B8 /* NoteDetailsHeaderPlainTableViewCell.xib in Resources */ = {isa = PBXBuildFile; fileRef = B5F571A521BEC92A0010D1B8 /* NoteDetailsHeaderPlainTableViewCell.xib */; };
		B5F571A921BEECA50010D1B8 /* Responses in Resources */ = {isa = PBXBuildFile; fileRef = B5F571A821BEECA50010D1B8 /* Responses */; };
		B5F571AB21BEECB60010D1B8 /* NoteWooTests.swift in Sources */ = {isa = PBXBuildFile; fileRef = B5F571AA21BEECB60010D1B8 /* NoteWooTests.swift */; };
		B5F571B021BF149D0010D1B8 /* o.caf in Resources */ = {isa = PBXBuildFile; fileRef = B5F571AF21BF149D0010D1B8 /* o.caf */; };
		B5F8B7E02194759100DAB7E2 /* NotificationDetailsViewController.swift in Sources */ = {isa = PBXBuildFile; fileRef = B5F8B7DF2194759100DAB7E2 /* NotificationDetailsViewController.swift */; };
		B5F8B7E5219478FA00DAB7E2 /* NotificationDetailsViewController.xib in Resources */ = {isa = PBXBuildFile; fileRef = B5F8B7E4219478FA00DAB7E2 /* NotificationDetailsViewController.xib */; };
		B5FD110E21D3CB8500560344 /* OrderTableViewCell.xib in Resources */ = {isa = PBXBuildFile; fileRef = B5FD110D21D3CB8500560344 /* OrderTableViewCell.xib */; };
		B5FD111221D3CE7700560344 /* NewNoteViewController.xib in Resources */ = {isa = PBXBuildFile; fileRef = B5FD111121D3CE7700560344 /* NewNoteViewController.xib */; };
		B5FD111621D3F13700560344 /* BordersView.swift in Sources */ = {isa = PBXBuildFile; fileRef = B5FD111521D3F13700560344 /* BordersView.swift */; };
		B873E8F8E103966D2182EE67 /* Pods_WooCommerceTests.framework in Frameworks */ = {isa = PBXBuildFile; fileRef = 6DC4526F9A7357761197EBF0 /* Pods_WooCommerceTests.framework */; };
		CE021535215BE3AB00C19555 /* LoginNavigationController+Woo.swift in Sources */ = {isa = PBXBuildFile; fileRef = CE021534215BE3AB00C19555 /* LoginNavigationController+Woo.swift */; };
		CE0F17CF22A8105800964A63 /* ReadMoreTableViewCell.swift in Sources */ = {isa = PBXBuildFile; fileRef = CE0F17CD22A8105800964A63 /* ReadMoreTableViewCell.swift */; };
		CE0F17D022A8105800964A63 /* ReadMoreTableViewCell.xib in Resources */ = {isa = PBXBuildFile; fileRef = CE0F17CE22A8105800964A63 /* ReadMoreTableViewCell.xib */; };
		CE0F17D222A8308900964A63 /* FancyAlertController+PurchaseNote.swift in Sources */ = {isa = PBXBuildFile; fileRef = CE0F17D122A8308900964A63 /* FancyAlertController+PurchaseNote.swift */; };
		CE14452E2188C11700A991D8 /* ZendeskManager.swift in Sources */ = {isa = PBXBuildFile; fileRef = CE14452D2188C11700A991D8 /* ZendeskManager.swift */; };
		CE15524A21FFB10100EAA690 /* ApplicationLogViewController.swift in Sources */ = {isa = PBXBuildFile; fileRef = CE15524921FFB10100EAA690 /* ApplicationLogViewController.swift */; };
		CE16177A21B7192A00B82A47 /* AuthenticationConstants.swift in Sources */ = {isa = PBXBuildFile; fileRef = CE16177921B7192A00B82A47 /* AuthenticationConstants.swift */; };
		CE1AFE622200B1BD00432745 /* ApplicationLogDetailViewController.swift in Sources */ = {isa = PBXBuildFile; fileRef = CE1AFE612200B1BD00432745 /* ApplicationLogDetailViewController.swift */; };
		CE1CCB402056F21C000EE3AC /* Style.swift in Sources */ = {isa = PBXBuildFile; fileRef = CE1CCB3F2056F21C000EE3AC /* Style.swift */; };
		CE1CCB4B20570B1F000EE3AC /* OrderTableViewCell.swift in Sources */ = {isa = PBXBuildFile; fileRef = CE1CCB4A20570B1F000EE3AC /* OrderTableViewCell.swift */; };
		CE1D5A55228A0AD200DF3715 /* TwoColumnTableViewCell.swift in Sources */ = {isa = PBXBuildFile; fileRef = CE1D5A53228A0AD200DF3715 /* TwoColumnTableViewCell.swift */; };
		CE1D5A56228A0AD200DF3715 /* TwoColumnTableViewCell.xib in Resources */ = {isa = PBXBuildFile; fileRef = CE1D5A54228A0AD200DF3715 /* TwoColumnTableViewCell.xib */; };
		CE1D5A59228A1C2C00DF3715 /* ProductReviewsTableViewCell.swift in Sources */ = {isa = PBXBuildFile; fileRef = CE1D5A57228A1C2C00DF3715 /* ProductReviewsTableViewCell.swift */; };
		CE1D5A5A228A1C2C00DF3715 /* ProductReviewsTableViewCell.xib in Resources */ = {isa = PBXBuildFile; fileRef = CE1D5A58228A1C2C00DF3715 /* ProductReviewsTableViewCell.xib */; };
		CE1EC8C520B46819009762BF /* PaymentTableViewCell.swift in Sources */ = {isa = PBXBuildFile; fileRef = CE1EC8C320B46819009762BF /* PaymentTableViewCell.swift */; };
		CE1EC8C620B46819009762BF /* PaymentTableViewCell.xib in Resources */ = {isa = PBXBuildFile; fileRef = CE1EC8C420B46819009762BF /* PaymentTableViewCell.xib */; };
		CE1EC8C820B478B6009762BF /* TwoColumnLabelView.xib in Resources */ = {isa = PBXBuildFile; fileRef = CE1EC8C720B478B6009762BF /* TwoColumnLabelView.xib */; };
		CE1EC8CA20B479F1009762BF /* TwoColumnLabelView.swift in Sources */ = {isa = PBXBuildFile; fileRef = CE1EC8C920B479F1009762BF /* TwoColumnLabelView.swift */; };
		CE1EC8EC20B8A3FF009762BF /* LeftImageTableViewCell.swift in Sources */ = {isa = PBXBuildFile; fileRef = CE1EC8EA20B8A3FF009762BF /* LeftImageTableViewCell.swift */; };
		CE1EC8F020B8A408009762BF /* OrderNoteTableViewCell.xib in Resources */ = {isa = PBXBuildFile; fileRef = CE1EC8EE20B8A408009762BF /* OrderNoteTableViewCell.xib */; };
		CE1EC8F120B8A408009762BF /* OrderNoteTableViewCell.swift in Sources */ = {isa = PBXBuildFile; fileRef = CE1EC8EF20B8A408009762BF /* OrderNoteTableViewCell.swift */; };
		CE1F51252064179A00C6C810 /* UILabel+Helpers.swift in Sources */ = {isa = PBXBuildFile; fileRef = CE1F51242064179A00C6C810 /* UILabel+Helpers.swift */; };
		CE1F51272064345B00C6C810 /* UIColor+Helpers.swift in Sources */ = {isa = PBXBuildFile; fileRef = CE1F51262064345B00C6C810 /* UIColor+Helpers.swift */; };
		CE1F512920697F0100C6C810 /* UIFont+Helpers.swift in Sources */ = {isa = PBXBuildFile; fileRef = CE1F512820697F0100C6C810 /* UIFont+Helpers.swift */; };
		CE1F512B206985DF00C6C810 /* PaddedLabel.swift in Sources */ = {isa = PBXBuildFile; fileRef = CE1F512A206985DF00C6C810 /* PaddedLabel.swift */; };
		CE21B3D720FE669A00A259D5 /* BasicTableViewCell.swift in Sources */ = {isa = PBXBuildFile; fileRef = CE21B3D520FE669A00A259D5 /* BasicTableViewCell.swift */; };
		CE21B3D820FE669A00A259D5 /* BasicTableViewCell.xib in Resources */ = {isa = PBXBuildFile; fileRef = CE21B3D620FE669A00A259D5 /* BasicTableViewCell.xib */; };
		CE21B3DD20FF9BC200A259D5 /* ProductListViewController.swift in Sources */ = {isa = PBXBuildFile; fileRef = CE21B3DC20FF9BC200A259D5 /* ProductListViewController.swift */; };
		CE21B3E020FFC59700A259D5 /* ProductDetailsTableViewCell.swift in Sources */ = {isa = PBXBuildFile; fileRef = CE21B3DE20FFC59700A259D5 /* ProductDetailsTableViewCell.swift */; };
		CE21B3E120FFC59700A259D5 /* ProductDetailsTableViewCell.xib in Resources */ = {isa = PBXBuildFile; fileRef = CE21B3DF20FFC59700A259D5 /* ProductDetailsTableViewCell.xib */; };
		CE22571B20E16FBC0037F478 /* LeftImageTableViewCell.xib in Resources */ = {isa = PBXBuildFile; fileRef = CE1EC8EB20B8A3FF009762BF /* LeftImageTableViewCell.xib */; };
		CE227097228F152400C0626C /* WooBasicTableViewCell.swift in Sources */ = {isa = PBXBuildFile; fileRef = CE227096228F152400C0626C /* WooBasicTableViewCell.swift */; };
		CE227099228F180B00C0626C /* WooBasicTableViewCell.xib in Resources */ = {isa = PBXBuildFile; fileRef = CE227098228F180B00C0626C /* WooBasicTableViewCell.xib */; };
		CE22709B228F362600C0626C /* ProductDetailsViewModel.swift in Sources */ = {isa = PBXBuildFile; fileRef = CE22709A228F362600C0626C /* ProductDetailsViewModel.swift */; };
		CE22709F2293052700C0626C /* WebviewHelper.swift in Sources */ = {isa = PBXBuildFile; fileRef = CE22709E2293052700C0626C /* WebviewHelper.swift */; };
		CE22E3F72170E23C005A6BEF /* PrivacySettingsViewController.swift in Sources */ = {isa = PBXBuildFile; fileRef = CE22E3F62170E23C005A6BEF /* PrivacySettingsViewController.swift */; };
		CE22E3FB21714776005A6BEF /* TopLeftImageTableViewCell.swift in Sources */ = {isa = PBXBuildFile; fileRef = CE22E3F921714776005A6BEF /* TopLeftImageTableViewCell.swift */; };
		CE22E3FC21714776005A6BEF /* TopLeftImageTableViewCell.xib in Resources */ = {isa = PBXBuildFile; fileRef = CE22E3FA21714776005A6BEF /* TopLeftImageTableViewCell.xib */; };
		CE2409F1215D12D30091F887 /* WooNavigationController.swift in Sources */ = {isa = PBXBuildFile; fileRef = CE2409F0215D12D30091F887 /* WooNavigationController.swift */; };
		CE24BCCF212DE8A6001CD12E /* HeadlineLabelTableViewCell.swift in Sources */ = {isa = PBXBuildFile; fileRef = CE24BCCD212DE8A6001CD12E /* HeadlineLabelTableViewCell.swift */; };
		CE24BCD0212DE8A6001CD12E /* HeadlineLabelTableViewCell.xib in Resources */ = {isa = PBXBuildFile; fileRef = CE24BCCE212DE8A6001CD12E /* HeadlineLabelTableViewCell.xib */; };
		CE24BCD8212F25D4001CD12E /* StorageOrder+Woo.swift in Sources */ = {isa = PBXBuildFile; fileRef = CE24BCD7212F25D4001CD12E /* StorageOrder+Woo.swift */; };
		CE263DE6206ACD220015A693 /* NotificationsViewController.swift in Sources */ = {isa = PBXBuildFile; fileRef = CE263DE5206ACD220015A693 /* NotificationsViewController.swift */; };
		CE263DE8206ACE3E0015A693 /* MainTabBarController.swift in Sources */ = {isa = PBXBuildFile; fileRef = CE263DE7206ACE3E0015A693 /* MainTabBarController.swift */; };
		CE27257C21924A8C002B22EB /* HelpAndSupportViewController.swift in Sources */ = {isa = PBXBuildFile; fileRef = CE27257B21924A8C002B22EB /* HelpAndSupportViewController.swift */; };
		CE27257F21925AE8002B22EB /* ValueOneTableViewCell.swift in Sources */ = {isa = PBXBuildFile; fileRef = CE27257D21925AE8002B22EB /* ValueOneTableViewCell.swift */; };
		CE27258021925AE8002B22EB /* ValueOneTableViewCell.xib in Resources */ = {isa = PBXBuildFile; fileRef = CE27257E21925AE8002B22EB /* ValueOneTableViewCell.xib */; };
		CE32B10B20BEDE05006FBCF4 /* TwoColumnSectionHeaderView.xib in Resources */ = {isa = PBXBuildFile; fileRef = CE32B10A20BEDE05006FBCF4 /* TwoColumnSectionHeaderView.xib */; };
		CE32B10D20BEDE1C006FBCF4 /* TwoColumnSectionHeaderView.swift in Sources */ = {isa = PBXBuildFile; fileRef = CE32B10C20BEDE1C006FBCF4 /* TwoColumnSectionHeaderView.swift */; };
		CE32B11520BF8779006FBCF4 /* FulfillButtonTableViewCell.swift in Sources */ = {isa = PBXBuildFile; fileRef = CE32B11320BF8779006FBCF4 /* FulfillButtonTableViewCell.swift */; };
		CE32B11620BF8779006FBCF4 /* FulfillButtonTableViewCell.xib in Resources */ = {isa = PBXBuildFile; fileRef = CE32B11420BF8779006FBCF4 /* FulfillButtonTableViewCell.xib */; };
		CE32B11A20BF8E32006FBCF4 /* UIButton+Helpers.swift in Sources */ = {isa = PBXBuildFile; fileRef = CE32B11920BF8E32006FBCF4 /* UIButton+Helpers.swift */; };
		CE37C04422984E81008DCB39 /* PickListTableViewCell.swift in Sources */ = {isa = PBXBuildFile; fileRef = CE37C04222984E81008DCB39 /* PickListTableViewCell.swift */; };
		CE37C04522984E81008DCB39 /* PickListTableViewCell.xib in Resources */ = {isa = PBXBuildFile; fileRef = CE37C04322984E81008DCB39 /* PickListTableViewCell.xib */; };
		CE4296B920A5E9E400B2AFBD /* CNContact+Helpers.swift in Sources */ = {isa = PBXBuildFile; fileRef = CE4296B820A5E9E400B2AFBD /* CNContact+Helpers.swift */; };
		CE4DA5C621DD755E00074607 /* CurrencyFormatter.swift in Sources */ = {isa = PBXBuildFile; fileRef = CE4DA5C521DD755E00074607 /* CurrencyFormatter.swift */; };
		CE4DA5C821DD759400074607 /* CurrencyFormatterTests.swift in Sources */ = {isa = PBXBuildFile; fileRef = CE4DA5C721DD759400074607 /* CurrencyFormatterTests.swift */; };
		CE4DA5CA21DEA78E00074607 /* NSDecimalNumber+Helpers.swift in Sources */ = {isa = PBXBuildFile; fileRef = CE4DA5C921DEA78E00074607 /* NSDecimalNumber+Helpers.swift */; };
		CE4DDB7B20DD312400D32EC8 /* DateFormatter+Helpers.swift in Sources */ = {isa = PBXBuildFile; fileRef = CE4DDB7A20DD312400D32EC8 /* DateFormatter+Helpers.swift */; };
		CE50345A21B1F8F7007573C6 /* ZendeskManagerTests.swift in Sources */ = {isa = PBXBuildFile; fileRef = CE50345621B1F26C007573C6 /* ZendeskManagerTests.swift */; };
		CE583A0421076C0100D73C1C /* NewNoteViewController.swift in Sources */ = {isa = PBXBuildFile; fileRef = CE583A0321076C0100D73C1C /* NewNoteViewController.swift */; };
		CE583A072107849F00D73C1C /* SwitchTableViewCell.swift in Sources */ = {isa = PBXBuildFile; fileRef = CE583A052107849F00D73C1C /* SwitchTableViewCell.swift */; };
		CE583A082107849F00D73C1C /* SwitchTableViewCell.xib in Resources */ = {isa = PBXBuildFile; fileRef = CE583A062107849F00D73C1C /* SwitchTableViewCell.xib */; };
		CE583A0B2107937F00D73C1C /* TextViewTableViewCell.swift in Sources */ = {isa = PBXBuildFile; fileRef = CE583A092107937F00D73C1C /* TextViewTableViewCell.swift */; };
		CE583A0C2107937F00D73C1C /* TextViewTableViewCell.xib in Resources */ = {isa = PBXBuildFile; fileRef = CE583A0A2107937F00D73C1C /* TextViewTableViewCell.xib */; };
		CE85535D209B5BB700938BDC /* OrderDetailsViewModel.swift in Sources */ = {isa = PBXBuildFile; fileRef = CE85535C209B5BB700938BDC /* OrderDetailsViewModel.swift */; };
		CE855364209BA6A700938BDC /* ShowHideSectionFooter.swift in Sources */ = {isa = PBXBuildFile; fileRef = CE855360209BA6A700938BDC /* ShowHideSectionFooter.swift */; };
		CE855365209BA6A700938BDC /* CustomerInfoTableViewCell.xib in Resources */ = {isa = PBXBuildFile; fileRef = CE855361209BA6A700938BDC /* CustomerInfoTableViewCell.xib */; };
		CE855366209BA6A700938BDC /* CustomerInfoTableViewCell.swift in Sources */ = {isa = PBXBuildFile; fileRef = CE855362209BA6A700938BDC /* CustomerInfoTableViewCell.swift */; };
		CE855367209BA6A700938BDC /* ShowHideSectionFooter.xib in Resources */ = {isa = PBXBuildFile; fileRef = CE855363209BA6A700938BDC /* ShowHideSectionFooter.xib */; };
		CE85FD5320F677770080B73E /* Dashboard.storyboard in Resources */ = {isa = PBXBuildFile; fileRef = CE85FD5220F677770080B73E /* Dashboard.storyboard */; };
		CE85FD5A20F7A7640080B73E /* TableFooterView.swift in Sources */ = {isa = PBXBuildFile; fileRef = CE85FD5920F7A7640080B73E /* TableFooterView.swift */; };
		CE85FD5C20F7A7740080B73E /* TableFooterView.xib in Resources */ = {isa = PBXBuildFile; fileRef = CE85FD5B20F7A7740080B73E /* TableFooterView.xib */; };
		CEA16F3A20FD0C8C0061B4E1 /* WooAnalytics.swift in Sources */ = {isa = PBXBuildFile; fileRef = CEA16F3920FD0C8C0061B4E1 /* WooAnalytics.swift */; };
		CEE005F62076C4040079161F /* Orders.storyboard in Resources */ = {isa = PBXBuildFile; fileRef = CEE005F52076C4040079161F /* Orders.storyboard */; };
		CEE006052077D1280079161F /* SummaryTableViewCell.swift in Sources */ = {isa = PBXBuildFile; fileRef = CEE006032077D1280079161F /* SummaryTableViewCell.swift */; };
		CEE006062077D1280079161F /* SummaryTableViewCell.xib in Resources */ = {isa = PBXBuildFile; fileRef = CEE006042077D1280079161F /* SummaryTableViewCell.xib */; };
		CEE006082077D14C0079161F /* OrderDetailsViewController.swift in Sources */ = {isa = PBXBuildFile; fileRef = CEE006072077D14C0079161F /* OrderDetailsViewController.swift */; };
		CEEC9B5C21E79B3E0055EEF0 /* FeatureFlag.swift in Sources */ = {isa = PBXBuildFile; fileRef = CEEC9B5B21E79B3E0055EEF0 /* FeatureFlag.swift */; };
		CEEC9B5E21E79C330055EEF0 /* BuildConfiguration.swift in Sources */ = {isa = PBXBuildFile; fileRef = CEEC9B5D21E79C330055EEF0 /* BuildConfiguration.swift */; };
		CEEC9B6021E79CAA0055EEF0 /* FeatureFlagTests.swift in Sources */ = {isa = PBXBuildFile; fileRef = CEEC9B5F21E79CAA0055EEF0 /* FeatureFlagTests.swift */; };
		CEEC9B6421E7AB850055EEF0 /* AppRatingManager.swift in Sources */ = {isa = PBXBuildFile; fileRef = CEEC9B6221E79EE00055EEF0 /* AppRatingManager.swift */; };
		CEEC9B6621E7C5200055EEF0 /* AppRatingManagerTests.swift in Sources */ = {isa = PBXBuildFile; fileRef = CEEC9B6521E7C5200055EEF0 /* AppRatingManagerTests.swift */; };
		D8149F532251CFE60006A245 /* EditableOrderTrackingTableViewCell.swift in Sources */ = {isa = PBXBuildFile; fileRef = D8149F512251CFE50006A245 /* EditableOrderTrackingTableViewCell.swift */; };
		D8149F542251CFE60006A245 /* EditableOrderTrackingTableViewCell.xib in Resources */ = {isa = PBXBuildFile; fileRef = D8149F522251CFE50006A245 /* EditableOrderTrackingTableViewCell.xib */; };
		D8149F562251EE300006A245 /* UITextField+Helpers.swift in Sources */ = {isa = PBXBuildFile; fileRef = D8149F552251EE300006A245 /* UITextField+Helpers.swift */; };
		D816DDBC22265DA300903E59 /* OrderTrackingTableViewCellTests.swift in Sources */ = {isa = PBXBuildFile; fileRef = D816DDBB22265DA300903E59 /* OrderTrackingTableViewCellTests.swift */; };
		D81D9228222E7F0800FFA585 /* OrderStatusListViewController.swift in Sources */ = {isa = PBXBuildFile; fileRef = D81D9226222E7F0800FFA585 /* OrderStatusListViewController.swift */; };
		D81D9229222E7F0800FFA585 /* OrderStatusListViewController.xib in Resources */ = {isa = PBXBuildFile; fileRef = D81D9227222E7F0800FFA585 /* OrderStatusListViewController.xib */; };
		D81F2D35225F0CF70084BF9C /* EmptyListMessageWithActionView.xib in Resources */ = {isa = PBXBuildFile; fileRef = D81F2D34225F0CF70084BF9C /* EmptyListMessageWithActionView.xib */; };
		D81F2D37225F0D160084BF9C /* EmptyListMessageWithActionView.swift in Sources */ = {isa = PBXBuildFile; fileRef = D81F2D36225F0D160084BF9C /* EmptyListMessageWithActionView.swift */; };
		D82DFB4A225F22D400EFE2CB /* UISearchBar+Appearance.swift in Sources */ = {isa = PBXBuildFile; fileRef = D82DFB49225F22D400EFE2CB /* UISearchBar+Appearance.swift */; };
		D82DFB4C225F303200EFE2CB /* EmptyListMessageWithActionTests.swift in Sources */ = {isa = PBXBuildFile; fileRef = D82DFB4B225F303200EFE2CB /* EmptyListMessageWithActionTests.swift */; };
		D83C129F22250BF0004CA04C /* OrderTrackingTableViewCell.xib in Resources */ = {isa = PBXBuildFile; fileRef = D83C129D22250BEF004CA04C /* OrderTrackingTableViewCell.xib */; };
		D83C12A022250BF0004CA04C /* OrderTrackingTableViewCell.swift in Sources */ = {isa = PBXBuildFile; fileRef = D83C129E22250BEF004CA04C /* OrderTrackingTableViewCell.swift */; };
		D83F5930225B269C00626E75 /* DatePickerTableViewCell.swift in Sources */ = {isa = PBXBuildFile; fileRef = D83F592E225B269C00626E75 /* DatePickerTableViewCell.swift */; };
		D83F5931225B269C00626E75 /* DatePickerTableViewCell.xib in Resources */ = {isa = PBXBuildFile; fileRef = D83F592F225B269C00626E75 /* DatePickerTableViewCell.xib */; };
		D83F5933225B2EB900626E75 /* ManualTrackingViewController.swift in Sources */ = {isa = PBXBuildFile; fileRef = D83F5932225B2EB800626E75 /* ManualTrackingViewController.swift */; };
		D83F5935225B3CDD00626E75 /* DatePickerTableViewCellTests.swift in Sources */ = {isa = PBXBuildFile; fileRef = D83F5934225B3CDD00626E75 /* DatePickerTableViewCellTests.swift */; };
		D83F5937225B402E00626E75 /* EditableValueOneTableViewCellTests.swift in Sources */ = {isa = PBXBuildFile; fileRef = D83F5936225B402E00626E75 /* EditableValueOneTableViewCellTests.swift */; };
		D83F5939225B424B00626E75 /* AddManualTrackingViewModelTests.swift in Sources */ = {isa = PBXBuildFile; fileRef = D83F5938225B424B00626E75 /* AddManualTrackingViewModelTests.swift */; };
		D83F593D225B4B5000626E75 /* ManualTrackingViewControllerTests.swift in Sources */ = {isa = PBXBuildFile; fileRef = D83F593C225B4B5000626E75 /* ManualTrackingViewControllerTests.swift */; };
		D843D5C822434A08001BFA55 /* ManualTrackingViewController.xib in Resources */ = {isa = PBXBuildFile; fileRef = D843D5C622434A08001BFA55 /* ManualTrackingViewController.xib */; };
		D843D5CB22437E59001BFA55 /* TitleAndEditableValueTableViewCell.swift in Sources */ = {isa = PBXBuildFile; fileRef = D843D5C922437E59001BFA55 /* TitleAndEditableValueTableViewCell.swift */; };
		D843D5CC22437E59001BFA55 /* TitleAndEditableValueTableViewCell.xib in Resources */ = {isa = PBXBuildFile; fileRef = D843D5CA22437E59001BFA55 /* TitleAndEditableValueTableViewCell.xib */; };
		D843D5D322485009001BFA55 /* ShipmentProvidersViewController.swift in Sources */ = {isa = PBXBuildFile; fileRef = D843D5D122485009001BFA55 /* ShipmentProvidersViewController.swift */; };
		D843D5D422485009001BFA55 /* ShipmentProvidersViewController.xib in Resources */ = {isa = PBXBuildFile; fileRef = D843D5D222485009001BFA55 /* ShipmentProvidersViewController.xib */; };
		D843D5D722485B19001BFA55 /* ShippingProvidersViewModel.swift in Sources */ = {isa = PBXBuildFile; fileRef = D843D5D622485B19001BFA55 /* ShippingProvidersViewModel.swift */; };
		D843D5D92248EE91001BFA55 /* ManualTrackingViewModel.swift in Sources */ = {isa = PBXBuildFile; fileRef = D843D5D82248EE90001BFA55 /* ManualTrackingViewModel.swift */; };
		D85B8333222FABD1002168F3 /* StatusListTableViewCell.swift in Sources */ = {isa = PBXBuildFile; fileRef = D85B8331222FABD1002168F3 /* StatusListTableViewCell.swift */; };
		D85B8334222FABD1002168F3 /* StatusListTableViewCell.xib in Resources */ = {isa = PBXBuildFile; fileRef = D85B8332222FABD1002168F3 /* StatusListTableViewCell.xib */; };
		D85B8336222FCDA1002168F3 /* StatusListTableViewCellTests.swift in Sources */ = {isa = PBXBuildFile; fileRef = D85B8335222FCDA1002168F3 /* StatusListTableViewCellTests.swift */; };
		D85B833D2230DC9D002168F3 /* StringWooTests.swift in Sources */ = {isa = PBXBuildFile; fileRef = D85B833C2230DC9D002168F3 /* StringWooTests.swift */; };
		D85B833F2230F268002168F3 /* SummaryTableViewCellTests.swift in Sources */ = {isa = PBXBuildFile; fileRef = D85B833E2230F268002168F3 /* SummaryTableViewCellTests.swift */; };
		D89E0C31226EFB0900DF9DE6 /* EditableOrderTrackingTableViewCellTests.swift in Sources */ = {isa = PBXBuildFile; fileRef = D89E0C30226EFB0900DF9DE6 /* EditableOrderTrackingTableViewCellTests.swift */; };
		D8A8C4F32268288F001C72BF /* AddManualCustomTrackingViewModelTests.swift in Sources */ = {isa = PBXBuildFile; fileRef = D8A8C4F22268288F001C72BF /* AddManualCustomTrackingViewModelTests.swift */; };
		D8AB131E225DC25F002BB5D1 /* MockOrders.swift in Sources */ = {isa = PBXBuildFile; fileRef = D8AB131D225DC25F002BB5D1 /* MockOrders.swift */; };
		D8C62471227AE0030011A7D6 /* SiteCountry.swift in Sources */ = {isa = PBXBuildFile; fileRef = D8C62470227AE0030011A7D6 /* SiteCountry.swift */; };
		D8F82AC522AF903700B67E4B /* IconsTests.swift in Sources */ = {isa = PBXBuildFile; fileRef = D8F82AC422AF903700B67E4B /* IconsTests.swift */; };
/* End PBXBuildFile section */

/* Begin PBXContainerItemProxy section */
		B55D4C1420B6131400D7A50F /* PBXContainerItemProxy */ = {
			isa = PBXContainerItemProxy;
			containerPortal = B56DB3BE2049BFAA00D4AA8E /* Project object */;
			proxyType = 1;
			remoteGlobalIDString = B55D4C0F20B612F300D7A50F;
			remoteInfo = GenerateInfoPlist;
		};
		B56DB3DE2049BFAA00D4AA8E /* PBXContainerItemProxy */ = {
			isa = PBXContainerItemProxy;
			containerPortal = B56DB3BE2049BFAA00D4AA8E /* Project object */;
			proxyType = 1;
			remoteGlobalIDString = B56DB3C52049BFAA00D4AA8E;
			remoteInfo = WooCommerce;
		};
/* End PBXContainerItemProxy section */

/* Begin PBXCopyFilesBuildPhase section */
		B5650B1020A4CD7F009702D0 /* Embed Frameworks */ = {
			isa = PBXCopyFilesBuildPhase;
			buildActionMask = 2147483647;
			dstPath = "";
			dstSubfolderSpec = 10;
			files = (
				B5C3B5EA20D189FC0072CB9D /* Storage.framework in Embed Frameworks */,
				B5C3B5E920D189F70072CB9D /* Yosemite.framework in Embed Frameworks */,
				B5C3B5E820D189F30072CB9D /* Networking.framework in Embed Frameworks */,
			);
			name = "Embed Frameworks";
			runOnlyForDeploymentPostprocessing = 0;
		};
/* End PBXCopyFilesBuildPhase section */

/* Begin PBXFileReference section */
<<<<<<< HEAD
		02820F3322C257B700DE0D37 /* UIViewController+TableViewHelpers.swift */ = {isa = PBXFileReference; lastKnownFileType = sourcecode.swift; path = "UIViewController+TableViewHelpers.swift"; sourceTree = "<group>"; };
=======
		024A543322BA6F8F00F4F38E /* DeveloperEmailChecker.swift */ = {isa = PBXFileReference; lastKnownFileType = sourcecode.swift; path = DeveloperEmailChecker.swift; sourceTree = "<group>"; };
		024A543522BA84DB00F4F38E /* DeveloperEmailCheckerTests.swift */ = {isa = PBXFileReference; lastKnownFileType = sourcecode.swift; path = DeveloperEmailCheckerTests.swift; sourceTree = "<group>"; };
>>>>>>> e5db697e
		33035144757869DE5E4DC88A /* Pods-WooCommerce.release.xcconfig */ = {isa = PBXFileReference; includeInIndex = 1; lastKnownFileType = text.xcconfig; name = "Pods-WooCommerce.release.xcconfig"; path = "../Pods/Target Support Files/Pods-WooCommerce/Pods-WooCommerce.release.xcconfig"; sourceTree = "<group>"; };
		6DC4526F9A7357761197EBF0 /* Pods_WooCommerceTests.framework */ = {isa = PBXFileReference; explicitFileType = wrapper.framework; includeInIndex = 0; path = Pods_WooCommerceTests.framework; sourceTree = BUILT_PRODUCTS_DIR; };
		74036CBF211B882100E462C2 /* PeriodDataViewController.swift */ = {isa = PBXFileReference; lastKnownFileType = sourcecode.swift; path = PeriodDataViewController.swift; sourceTree = "<group>"; };
		740382D92267D94100A627F4 /* LargeImageTableViewCell.swift */ = {isa = PBXFileReference; lastKnownFileType = sourcecode.swift; path = LargeImageTableViewCell.swift; sourceTree = "<group>"; };
		740382DA2267D94100A627F4 /* LargeImageTableViewCell.xib */ = {isa = PBXFileReference; lastKnownFileType = file.xib; path = LargeImageTableViewCell.xib; sourceTree = "<group>"; };
		740987B221B87760000E4C80 /* FancyAnimatedButton+Woo.swift */ = {isa = PBXFileReference; lastKnownFileType = sourcecode.swift; path = "FancyAnimatedButton+Woo.swift"; sourceTree = "<group>"; };
		740ADFE421C33688009EE5A9 /* licenses.html */ = {isa = PBXFileReference; lastKnownFileType = text.html; path = licenses.html; sourceTree = "<group>"; };
		74213449210A323C00C13890 /* WooAnalyticsStat.swift */ = {isa = PBXFileReference; lastKnownFileType = sourcecode.swift; path = WooAnalyticsStat.swift; sourceTree = "<group>"; };
		74334F34214AB12F006D6AC5 /* ProductTableViewCell.swift */ = {isa = PBXFileReference; fileEncoding = 4; lastKnownFileType = sourcecode.swift; path = ProductTableViewCell.swift; sourceTree = "<group>"; };
		74334F35214AB12F006D6AC5 /* ProductTableViewCell.xib */ = {isa = PBXFileReference; fileEncoding = 4; lastKnownFileType = file.xib; path = ProductTableViewCell.xib; sourceTree = "<group>"; };
		7435E58D21C0151B00216F0F /* OrderNote+Woo.swift */ = {isa = PBXFileReference; lastKnownFileType = sourcecode.swift; path = "OrderNote+Woo.swift"; sourceTree = "<group>"; };
		7435E58F21C0162C00216F0F /* OrderNoteWooTests.swift */ = {isa = PBXFileReference; fileEncoding = 4; lastKnownFileType = sourcecode.swift; path = OrderNoteWooTests.swift; sourceTree = "<group>"; };
		743E271F21AEF20100D6DC82 /* FancyAlertViewController+Upgrade.swift */ = {isa = PBXFileReference; lastKnownFileType = sourcecode.swift; path = "FancyAlertViewController+Upgrade.swift"; sourceTree = "<group>"; };
		743EDD9E214B05350039071B /* TopEarnerStatsItem+Woo.swift */ = {isa = PBXFileReference; fileEncoding = 4; lastKnownFileType = sourcecode.swift; path = "TopEarnerStatsItem+Woo.swift"; sourceTree = "<group>"; };
		7441E1D121503F77004E6ECE /* IntrinsicTableView.swift */ = {isa = PBXFileReference; lastKnownFileType = sourcecode.swift; path = IntrinsicTableView.swift; sourceTree = "<group>"; };
		7441EBC7226A71AA008BF83D /* TitleBodyTableViewCell.swift */ = {isa = PBXFileReference; lastKnownFileType = sourcecode.swift; path = TitleBodyTableViewCell.swift; sourceTree = "<group>"; };
		7441EBC8226A71AA008BF83D /* TitleBodyTableViewCell.xib */ = {isa = PBXFileReference; lastKnownFileType = file.xib; path = TitleBodyTableViewCell.xib; sourceTree = "<group>"; };
		74460D3F22289B7600D7316A /* Coordinator.swift */ = {isa = PBXFileReference; lastKnownFileType = sourcecode.swift; path = Coordinator.swift; sourceTree = "<group>"; };
		74460D4122289C7A00D7316A /* StorePickerCoordinator.swift */ = {isa = PBXFileReference; lastKnownFileType = sourcecode.swift; path = StorePickerCoordinator.swift; sourceTree = "<group>"; };
		744F00D121B582A9007EFA93 /* StarRatingView.swift */ = {isa = PBXFileReference; lastKnownFileType = sourcecode.swift; path = StarRatingView.swift; sourceTree = "<group>"; };
		7459A6C521B0680300F83A78 /* RequirementsChecker.swift */ = {isa = PBXFileReference; fileEncoding = 4; lastKnownFileType = sourcecode.swift; path = RequirementsChecker.swift; sourceTree = "<group>"; };
		746791622108D7C0007CF1DC /* WooAnalyticsTests.swift */ = {isa = PBXFileReference; lastKnownFileType = sourcecode.swift; path = WooAnalyticsTests.swift; sourceTree = "<group>"; };
		746791652108D87B007CF1DC /* MockupAnalyticsProvider.swift */ = {isa = PBXFileReference; lastKnownFileType = sourcecode.swift; path = MockupAnalyticsProvider.swift; sourceTree = "<group>"; };
		746FC23C2200A62B00C3096C /* DateWooTests.swift */ = {isa = PBXFileReference; fileEncoding = 4; lastKnownFileType = sourcecode.swift; path = DateWooTests.swift; sourceTree = "<group>"; };
		747AA0882107CEC60047A89B /* AnalyticsProvider.swift */ = {isa = PBXFileReference; lastKnownFileType = sourcecode.swift; path = AnalyticsProvider.swift; sourceTree = "<group>"; };
		747AA08A2107CF8D0047A89B /* TracksProvider.swift */ = {isa = PBXFileReference; lastKnownFileType = sourcecode.swift; path = TracksProvider.swift; sourceTree = "<group>"; };
		748AD086219F481B00023535 /* UIView+Animation.swift */ = {isa = PBXFileReference; fileEncoding = 4; lastKnownFileType = sourcecode.swift; path = "UIView+Animation.swift"; sourceTree = "<group>"; };
		748C777F211E18A600814F2C /* OrderStats+Woo.swift */ = {isa = PBXFileReference; fileEncoding = 4; lastKnownFileType = sourcecode.swift; path = "OrderStats+Woo.swift"; sourceTree = "<group>"; };
		748C7781211E294000814F2C /* Double+Woo.swift */ = {isa = PBXFileReference; lastKnownFileType = sourcecode.swift; path = "Double+Woo.swift"; sourceTree = "<group>"; };
		748C7783211E2D8400814F2C /* DoubleWooTests.swift */ = {isa = PBXFileReference; fileEncoding = 4; lastKnownFileType = sourcecode.swift; path = DoubleWooTests.swift; sourceTree = "<group>"; };
		748D34DC214828DC00E21A2F /* TopPerformerDataViewController.xib */ = {isa = PBXFileReference; fileEncoding = 4; lastKnownFileType = file.xib; path = TopPerformerDataViewController.xib; sourceTree = "<group>"; };
		748D34DD214828DC00E21A2F /* TopPerformersViewController.swift */ = {isa = PBXFileReference; fileEncoding = 4; lastKnownFileType = sourcecode.swift; path = TopPerformersViewController.swift; sourceTree = "<group>"; };
		748D34E02148291E00E21A2F /* TopPerformerDataViewController.swift */ = {isa = PBXFileReference; fileEncoding = 4; lastKnownFileType = sourcecode.swift; path = TopPerformerDataViewController.swift; sourceTree = "<group>"; };
		7493BB8C2149852A003071A9 /* TopPerformersHeaderView.swift */ = {isa = PBXFileReference; fileEncoding = 4; lastKnownFileType = sourcecode.swift; path = TopPerformersHeaderView.swift; sourceTree = "<group>"; };
		7493BB8D2149852A003071A9 /* TopPerformersHeaderView.xib */ = {isa = PBXFileReference; fileEncoding = 4; lastKnownFileType = file.xib; path = TopPerformersHeaderView.xib; sourceTree = "<group>"; };
		74A33D7F21C3F233009E25DE /* LicensesViewController.swift */ = {isa = PBXFileReference; fileEncoding = 4; lastKnownFileType = sourcecode.swift; path = LicensesViewController.swift; sourceTree = "<group>"; };
		74A93A3F212DC60B00C13E04 /* NewOrdersViewController.swift */ = {isa = PBXFileReference; lastKnownFileType = sourcecode.swift; path = NewOrdersViewController.swift; sourceTree = "<group>"; };
		74A95B5721C403EA00FEE953 /* pure-min.css */ = {isa = PBXFileReference; fileEncoding = 4; lastKnownFileType = text.css; path = "pure-min.css"; sourceTree = "<group>"; };
		74AAF6A4212A04A900C612B0 /* ChartMarker.swift */ = {isa = PBXFileReference; lastKnownFileType = sourcecode.swift; path = ChartMarker.swift; sourceTree = "<group>"; };
		74AFF2E9211B9B1B0038153A /* StoreStatsViewController.swift */ = {isa = PBXFileReference; lastKnownFileType = sourcecode.swift; path = StoreStatsViewController.swift; sourceTree = "<group>"; };
		74B5713521CD7604008F9B8E /* SharingHelper.swift */ = {isa = PBXFileReference; lastKnownFileType = sourcecode.swift; path = SharingHelper.swift; sourceTree = "<group>"; };
		74C6FEA421C2F1FA009286B6 /* AboutViewController.swift */ = {isa = PBXFileReference; lastKnownFileType = sourcecode.swift; path = AboutViewController.swift; sourceTree = "<group>"; };
		74D0A52F2139CF1300E2919F /* String+Helpers.swift */ = {isa = PBXFileReference; lastKnownFileType = sourcecode.swift; path = "String+Helpers.swift"; sourceTree = "<group>"; };
		74E0F440211C9AE600A79CCE /* PeriodDataViewController.xib */ = {isa = PBXFileReference; lastKnownFileType = file.xib; path = PeriodDataViewController.xib; sourceTree = "<group>"; };
		74EC34A4225FE21F004BBC2E /* ProductLoaderViewController.swift */ = {isa = PBXFileReference; lastKnownFileType = sourcecode.swift; path = ProductLoaderViewController.swift; sourceTree = "<group>"; };
		74EC34A6225FE69C004BBC2E /* ProductDetailsViewController.swift */ = {isa = PBXFileReference; lastKnownFileType = sourcecode.swift; path = ProductDetailsViewController.swift; sourceTree = "<group>"; };
		74EC34A7225FE69C004BBC2E /* ProductDetailsViewController.xib */ = {isa = PBXFileReference; lastKnownFileType = file.xib; path = ProductDetailsViewController.xib; sourceTree = "<group>"; };
		74F301592200EC0800931B9E /* NSDecimalNumberWooTests.swift */ = {isa = PBXFileReference; fileEncoding = 4; lastKnownFileType = sourcecode.swift; path = NSDecimalNumberWooTests.swift; sourceTree = "<group>"; };
		74F9E9CB214C036400A3F2D2 /* NoPeriodDataTableViewCell.xib */ = {isa = PBXFileReference; fileEncoding = 4; lastKnownFileType = file.xib; path = NoPeriodDataTableViewCell.xib; sourceTree = "<group>"; };
		74F9E9CC214C036400A3F2D2 /* NoPeriodDataTableViewCell.swift */ = {isa = PBXFileReference; fileEncoding = 4; lastKnownFileType = sourcecode.swift; path = NoPeriodDataTableViewCell.swift; sourceTree = "<group>"; };
		8A659E65308A3D9DD79A95F9 /* Pods-WooCommerceTests.release.xcconfig */ = {isa = PBXFileReference; includeInIndex = 1; lastKnownFileType = text.xcconfig; name = "Pods-WooCommerceTests.release.xcconfig"; path = "../Pods/Target Support Files/Pods-WooCommerceTests/Pods-WooCommerceTests.release.xcconfig"; sourceTree = "<group>"; };
		8CA4F6DD220B257000A47B5D /* WooCommerce.debug.xcconfig */ = {isa = PBXFileReference; fileEncoding = 4; lastKnownFileType = text.xcconfig; name = WooCommerce.debug.xcconfig; path = ../config/WooCommerce.debug.xcconfig; sourceTree = "<group>"; };
		8CA4F6DE220B257000A47B5D /* WooCommerce.release.xcconfig */ = {isa = PBXFileReference; fileEncoding = 4; lastKnownFileType = text.xcconfig; name = WooCommerce.release.xcconfig; path = ../config/WooCommerce.release.xcconfig; sourceTree = "<group>"; };
		8CA4F6E1220B259100A47B5D /* Version.Public.xcconfig */ = {isa = PBXFileReference; lastKnownFileType = text.xcconfig; name = Version.Public.xcconfig; path = ../config/Version.Public.xcconfig; sourceTree = "<group>"; };
		8CD41D4921F8A7E300CF3C2B /* RELEASE-NOTES.txt */ = {isa = PBXFileReference; fileEncoding = 4; lastKnownFileType = text; name = "RELEASE-NOTES.txt"; path = "../RELEASE-NOTES.txt"; sourceTree = "<group>"; };
		90AC1C0B391E04A837BDC64E /* Pods-WooCommerce.debug.xcconfig */ = {isa = PBXFileReference; includeInIndex = 1; lastKnownFileType = text.xcconfig; name = "Pods-WooCommerce.debug.xcconfig"; path = "../Pods/Target Support Files/Pods-WooCommerce/Pods-WooCommerce.debug.xcconfig"; sourceTree = "<group>"; };
		933A27362222354600C2143A /* Logging.swift */ = {isa = PBXFileReference; lastKnownFileType = sourcecode.swift; path = Logging.swift; sourceTree = "<group>"; };
		934CB122224EAB150005CCB9 /* main.swift */ = {isa = PBXFileReference; lastKnownFileType = sourcecode.swift; path = main.swift; sourceTree = "<group>"; };
		934CB124224EAB540005CCB9 /* TestingAppDelegate.swift */ = {isa = PBXFileReference; lastKnownFileType = sourcecode.swift; path = TestingAppDelegate.swift; sourceTree = "<group>"; };
		9379E1A22255365F006A6BE4 /* TestingMode.storyboard */ = {isa = PBXFileReference; fileEncoding = 4; lastKnownFileType = file.storyboard; path = TestingMode.storyboard; sourceTree = "<group>"; };
		9379E1A4225536AD006A6BE4 /* TestAssets.xcassets */ = {isa = PBXFileReference; lastKnownFileType = folder.assetcatalog; path = TestAssets.xcassets; sourceTree = "<group>"; };
		93BCF01E20DC2CE200EBF7A1 /* bash_secrets.tpl */ = {isa = PBXFileReference; fileEncoding = 4; lastKnownFileType = text; path = bash_secrets.tpl; sourceTree = "<group>"; };
		93FA787121CD2A1A00B663E5 /* CurrencySettingsTests.swift */ = {isa = PBXFileReference; lastKnownFileType = sourcecode.swift; path = CurrencySettingsTests.swift; sourceTree = "<group>"; };
		93FA787321CD7E9E00B663E5 /* CurrencySettings.swift */ = {isa = PBXFileReference; lastKnownFileType = sourcecode.swift; path = CurrencySettings.swift; sourceTree = "<group>"; };
		9D2992FEF3D1246B8CCC2EBB /* Pods-WooCommerceTests.debug.xcconfig */ = {isa = PBXFileReference; includeInIndex = 1; lastKnownFileType = text.xcconfig; name = "Pods-WooCommerceTests.debug.xcconfig"; path = "../Pods/Target Support Files/Pods-WooCommerceTests/Pods-WooCommerceTests.debug.xcconfig"; sourceTree = "<group>"; };
		B509112D2049E27A007D25DC /* DashboardViewController.swift */ = {isa = PBXFileReference; fileEncoding = 4; lastKnownFileType = sourcecode.swift; path = DashboardViewController.swift; sourceTree = "<group>"; };
		B509112E2049E27A007D25DC /* OrdersViewController.swift */ = {isa = PBXFileReference; fileEncoding = 4; lastKnownFileType = sourcecode.swift; path = OrdersViewController.swift; sourceTree = "<group>"; };
		B509112F2049E27A007D25DC /* SettingsViewController.swift */ = {isa = PBXFileReference; fileEncoding = 4; lastKnownFileType = sourcecode.swift; path = SettingsViewController.swift; sourceTree = "<group>"; };
		B509FED021C041DF000076A9 /* Locale+Woo.swift */ = {isa = PBXFileReference; lastKnownFileType = sourcecode.swift; path = "Locale+Woo.swift"; sourceTree = "<group>"; };
		B509FED221C05121000076A9 /* SupportManagerAdapter.swift */ = {isa = PBXFileReference; lastKnownFileType = sourcecode.swift; path = SupportManagerAdapter.swift; sourceTree = "<group>"; };
		B509FED421C052D1000076A9 /* MockupSupportManager.swift */ = {isa = PBXFileReference; lastKnownFileType = sourcecode.swift; path = MockupSupportManager.swift; sourceTree = "<group>"; };
		B50BB4152141828F00AF0F3C /* FooterSpinnerView.swift */ = {isa = PBXFileReference; lastKnownFileType = sourcecode.swift; path = FooterSpinnerView.swift; sourceTree = "<group>"; };
		B511ED26218A660E005787DC /* StringDescriptor.swift */ = {isa = PBXFileReference; lastKnownFileType = sourcecode.swift; path = StringDescriptor.swift; sourceTree = "<group>"; };
		B517EA17218B232700730EC4 /* StringFormatter+Notes.swift */ = {isa = PBXFileReference; lastKnownFileType = sourcecode.swift; path = "StringFormatter+Notes.swift"; sourceTree = "<group>"; };
		B517EA19218B2D2600730EC4 /* StringFormatterTests.swift */ = {isa = PBXFileReference; lastKnownFileType = sourcecode.swift; path = StringFormatterTests.swift; sourceTree = "<group>"; };
		B517EA1C218B41F200730EC4 /* String+Woo.swift */ = {isa = PBXFileReference; lastKnownFileType = sourcecode.swift; path = "String+Woo.swift"; sourceTree = "<group>"; };
		B5290ED8219B3FA900A6AF7F /* Date+Woo.swift */ = {isa = PBXFileReference; lastKnownFileType = sourcecode.swift; path = "Date+Woo.swift"; sourceTree = "<group>"; };
		B53A569621123D3B000776C9 /* ResultsControllerUIKitTests.swift */ = {isa = PBXFileReference; lastKnownFileType = sourcecode.swift; path = ResultsControllerUIKitTests.swift; sourceTree = "<group>"; };
		B53A569A21123E8E000776C9 /* MockupTableView.swift */ = {isa = PBXFileReference; lastKnownFileType = sourcecode.swift; path = MockupTableView.swift; sourceTree = "<group>"; };
		B53A569C21123EEB000776C9 /* MockupStorage.swift */ = {isa = PBXFileReference; fileEncoding = 4; lastKnownFileType = sourcecode.swift; name = MockupStorage.swift; path = ../../../Yosemite/YosemiteTests/Mockups/MockupStorage.swift; sourceTree = "<group>"; };
		B53A56A12112470C000776C9 /* MockupStorage+Sample.swift */ = {isa = PBXFileReference; fileEncoding = 4; lastKnownFileType = sourcecode.swift; name = "MockupStorage+Sample.swift"; path = "../../../Yosemite/YosemiteTests/Mockups/MockupStorage+Sample.swift"; sourceTree = "<group>"; };
		B53A56A32112483D000776C9 /* Constants.swift */ = {isa = PBXFileReference; fileEncoding = 4; lastKnownFileType = sourcecode.swift; name = Constants.swift; path = ../../Yosemite/YosemiteTests/Settings/Constants.swift; sourceTree = "<group>"; };
		B53B3F36219C75AC00DF1EB6 /* OrderLoaderViewController.swift */ = {isa = PBXFileReference; lastKnownFileType = sourcecode.swift; path = OrderLoaderViewController.swift; sourceTree = "<group>"; };
		B53B3F38219C817800DF1EB6 /* UIStoryboard+Woo.swift */ = {isa = PBXFileReference; lastKnownFileType = sourcecode.swift; path = "UIStoryboard+Woo.swift"; sourceTree = "<group>"; };
		B53B898820D450AF00EDB467 /* SessionManagerTests.swift */ = {isa = PBXFileReference; lastKnownFileType = sourcecode.swift; path = SessionManagerTests.swift; sourceTree = "<group>"; };
		B53B898C20D462A000EDB467 /* StoresManager.swift */ = {isa = PBXFileReference; fileEncoding = 4; lastKnownFileType = sourcecode.swift; path = StoresManager.swift; sourceTree = "<group>"; };
		B541B2122189E7FD008FE7C1 /* ScannerWooTests.swift */ = {isa = PBXFileReference; lastKnownFileType = sourcecode.swift; path = ScannerWooTests.swift; sourceTree = "<group>"; };
		B541B2142189EEA1008FE7C1 /* Scanner+Helpers.swift */ = {isa = PBXFileReference; lastKnownFileType = sourcecode.swift; path = "Scanner+Helpers.swift"; sourceTree = "<group>"; };
		B541B2162189EED4008FE7C1 /* NSMutableAttributedString+Helpers.swift */ = {isa = PBXFileReference; lastKnownFileType = sourcecode.swift; path = "NSMutableAttributedString+Helpers.swift"; sourceTree = "<group>"; };
		B541B2192189F3A2008FE7C1 /* StringFormatter.swift */ = {isa = PBXFileReference; lastKnownFileType = sourcecode.swift; path = StringFormatter.swift; sourceTree = "<group>"; };
		B541B21B2189F3D8008FE7C1 /* StringStyles.swift */ = {isa = PBXFileReference; lastKnownFileType = sourcecode.swift; path = StringStyles.swift; sourceTree = "<group>"; };
		B541B21F218A007C008FE7C1 /* NSMutableParagraphStyle+Helpers.swift */ = {isa = PBXFileReference; lastKnownFileType = sourcecode.swift; path = "NSMutableParagraphStyle+Helpers.swift"; sourceTree = "<group>"; };
		B541B222218A29A6008FE7C1 /* NSParagraphStyle+Woo.swift */ = {isa = PBXFileReference; lastKnownFileType = sourcecode.swift; path = "NSParagraphStyle+Woo.swift"; sourceTree = "<group>"; };
		B541B225218A412C008FE7C1 /* UIFont+Woo.swift */ = {isa = PBXFileReference; lastKnownFileType = sourcecode.swift; path = "UIFont+Woo.swift"; sourceTree = "<group>"; };
		B54FBE542111F70700390F57 /* ResultsController+UIKit.swift */ = {isa = PBXFileReference; lastKnownFileType = sourcecode.swift; path = "ResultsController+UIKit.swift"; sourceTree = "<group>"; };
		B55401682170D5E10067DC90 /* ChartPlaceholderView.swift */ = {isa = PBXFileReference; lastKnownFileType = sourcecode.swift; path = ChartPlaceholderView.swift; sourceTree = "<group>"; };
		B554016A2170D6010067DC90 /* ChartPlaceholderView.xib */ = {isa = PBXFileReference; lastKnownFileType = file.xib; path = ChartPlaceholderView.xib; sourceTree = "<group>"; };
		B554E1782152F20000F31188 /* UINavigationBar+Appearance.swift */ = {isa = PBXFileReference; lastKnownFileType = sourcecode.swift; path = "UINavigationBar+Appearance.swift"; sourceTree = "<group>"; };
		B554E17A2152F27200F31188 /* UILabel+Appearance.swift */ = {isa = PBXFileReference; lastKnownFileType = sourcecode.swift; path = "UILabel+Appearance.swift"; sourceTree = "<group>"; };
		B555530C21B57DC300449E71 /* UserNotificationsCenterAdapter.swift */ = {isa = PBXFileReference; lastKnownFileType = sourcecode.swift; path = UserNotificationsCenterAdapter.swift; sourceTree = "<group>"; };
		B555530E21B57DE700449E71 /* ApplicationAdapter.swift */ = {isa = PBXFileReference; lastKnownFileType = sourcecode.swift; path = ApplicationAdapter.swift; sourceTree = "<group>"; };
		B555531021B57E6F00449E71 /* MockupApplicationAdapter.swift */ = {isa = PBXFileReference; lastKnownFileType = sourcecode.swift; path = MockupApplicationAdapter.swift; sourceTree = "<group>"; };
		B555531221B57E8800449E71 /* MockupUserNotificationsCenterAdapter.swift */ = {isa = PBXFileReference; lastKnownFileType = sourcecode.swift; path = MockupUserNotificationsCenterAdapter.swift; sourceTree = "<group>"; };
		B557652A20F681E800185843 /* StoreTableViewCell.swift */ = {isa = PBXFileReference; lastKnownFileType = sourcecode.swift; path = StoreTableViewCell.swift; sourceTree = "<group>"; };
		B557652C20F6827900185843 /* StoreTableViewCell.xib */ = {isa = PBXFileReference; lastKnownFileType = file.xib; path = StoreTableViewCell.xib; sourceTree = "<group>"; };
		B557DA1320979904005962F4 /* CustomerNoteTableViewCell.swift */ = {isa = PBXFileReference; fileEncoding = 4; lastKnownFileType = sourcecode.swift; path = CustomerNoteTableViewCell.swift; sourceTree = "<group>"; };
		B557DA1420979904005962F4 /* CustomerNoteTableViewCell.xib */ = {isa = PBXFileReference; fileEncoding = 4; lastKnownFileType = file.xib; path = CustomerNoteTableViewCell.xib; sourceTree = "<group>"; };
		B559EBAD20A0BF8E00836CD4 /* README.md */ = {isa = PBXFileReference; fileEncoding = 4; lastKnownFileType = net.daringfireball.markdown; name = README.md; path = ../README.md; sourceTree = "<group>"; };
		B559EBAE20A0BF8F00836CD4 /* LICENSE */ = {isa = PBXFileReference; fileEncoding = 4; lastKnownFileType = text; name = LICENSE; path = ../LICENSE; sourceTree = "<group>"; };
		B55BC1F021A878A30011A0C0 /* String+HTML.swift */ = {isa = PBXFileReference; lastKnownFileType = sourcecode.swift; path = "String+HTML.swift"; sourceTree = "<group>"; };
		B55BC1F221A8790F0011A0C0 /* StringHTMLTests.swift */ = {isa = PBXFileReference; lastKnownFileType = sourcecode.swift; path = StringHTMLTests.swift; sourceTree = "<group>"; };
		B55D4BFA20B5CDE600D7A50F /* ApiCredentials.tpl */ = {isa = PBXFileReference; explicitFileType = sourcecode.swift; fileEncoding = 4; path = ApiCredentials.tpl; sourceTree = "<group>"; };
		B55D4BFB20B5CDE600D7A50F /* replace_secrets.rb */ = {isa = PBXFileReference; fileEncoding = 4; lastKnownFileType = text.script.ruby; path = replace_secrets.rb; sourceTree = "<group>"; };
		B55D4C0520B6027100D7A50F /* AuthenticationManager.swift */ = {isa = PBXFileReference; fileEncoding = 4; lastKnownFileType = sourcecode.swift; path = AuthenticationManager.swift; sourceTree = "<group>"; };
		B55D4C1920B6193000D7A50F /* InfoPlist.tpl */ = {isa = PBXFileReference; explicitFileType = sourcecode.c.h; fileEncoding = 4; path = InfoPlist.tpl; sourceTree = "<group>"; };
		B55D4C2620B717C000D7A50F /* UserAgent.swift */ = {isa = PBXFileReference; lastKnownFileType = sourcecode.swift; path = UserAgent.swift; sourceTree = "<group>"; };
		B560D6852195BCA90027BB7E /* NoteDetailsHeaderTableViewCell.swift */ = {isa = PBXFileReference; lastKnownFileType = sourcecode.swift; path = NoteDetailsHeaderTableViewCell.swift; sourceTree = "<group>"; };
		B560D6872195BCC70027BB7E /* NoteDetailsHeaderTableViewCell.xib */ = {isa = PBXFileReference; lastKnownFileType = file.xib; path = NoteDetailsHeaderTableViewCell.xib; sourceTree = "<group>"; };
		B560D6892195BD100027BB7E /* NoteDetailsCommentTableViewCell.xib */ = {isa = PBXFileReference; lastKnownFileType = file.xib; path = NoteDetailsCommentTableViewCell.xib; sourceTree = "<group>"; };
		B560D68B2195BD1D0027BB7E /* NoteDetailsCommentTableViewCell.swift */ = {isa = PBXFileReference; lastKnownFileType = sourcecode.swift; path = NoteDetailsCommentTableViewCell.swift; sourceTree = "<group>"; };
		B56BBD15214820A70053A32D /* SyncCoordinatorTests.swift */ = {isa = PBXFileReference; lastKnownFileType = sourcecode.swift; path = SyncCoordinatorTests.swift; sourceTree = "<group>"; };
		B56C721121B5B44000E5E85B /* PushNotificationsConfiguration.swift */ = {isa = PBXFileReference; lastKnownFileType = sourcecode.swift; path = PushNotificationsConfiguration.swift; sourceTree = "<group>"; };
		B56C721321B5BBC000E5E85B /* MockupStoresManager.swift */ = {isa = PBXFileReference; lastKnownFileType = sourcecode.swift; path = MockupStoresManager.swift; sourceTree = "<group>"; };
		B56C721921B5F65E00E5E85B /* Woo-Debug.entitlements */ = {isa = PBXFileReference; lastKnownFileType = text.plist.entitlements; path = "Woo-Debug.entitlements"; sourceTree = "<group>"; };
		B56C721A21B5F65E00E5E85B /* Woo-Release.entitlements */ = {isa = PBXFileReference; lastKnownFileType = text.plist.entitlements; path = "Woo-Release.entitlements"; sourceTree = "<group>"; };
		B56DB3C62049BFAA00D4AA8E /* WooCommerce.app */ = {isa = PBXFileReference; explicitFileType = wrapper.application; includeInIndex = 0; path = WooCommerce.app; sourceTree = BUILT_PRODUCTS_DIR; };
		B56DB3C92049BFAA00D4AA8E /* AppDelegate.swift */ = {isa = PBXFileReference; lastKnownFileType = sourcecode.swift; path = AppDelegate.swift; sourceTree = "<group>"; };
		B56DB3CE2049BFAA00D4AA8E /* Base */ = {isa = PBXFileReference; lastKnownFileType = file.storyboard; name = Base; path = Base.lproj/Main.storyboard; sourceTree = "<group>"; };
		B56DB3D32049BFAA00D4AA8E /* Assets.xcassets */ = {isa = PBXFileReference; lastKnownFileType = folder.assetcatalog; path = Assets.xcassets; sourceTree = "<group>"; };
		B56DB3D62049BFAA00D4AA8E /* Base */ = {isa = PBXFileReference; lastKnownFileType = file.storyboard; name = Base; path = Base.lproj/LaunchScreen.storyboard; sourceTree = "<group>"; };
		B56DB3D82049BFAA00D4AA8E /* Info.plist */ = {isa = PBXFileReference; lastKnownFileType = text.plist.xml; path = Info.plist; sourceTree = "<group>"; };
		B56DB3DD2049BFAA00D4AA8E /* WooCommerceTests.xctest */ = {isa = PBXFileReference; explicitFileType = wrapper.cfbundle; includeInIndex = 0; path = WooCommerceTests.xctest; sourceTree = BUILT_PRODUCTS_DIR; };
		B56DB3E32049BFAA00D4AA8E /* Info.plist */ = {isa = PBXFileReference; lastKnownFileType = text.plist.xml; path = Info.plist; sourceTree = "<group>"; };
		B5718D6421B56B3F0026C9F0 /* PushNotificationsManagerTests.swift */ = {isa = PBXFileReference; fileEncoding = 4; lastKnownFileType = sourcecode.swift; path = PushNotificationsManagerTests.swift; sourceTree = "<group>"; };
		B573B19E219DC2690081C78C /* en */ = {isa = PBXFileReference; lastKnownFileType = text.plist.strings; name = en; path = en.lproj/Localizable.strings; sourceTree = "<group>"; };
		B573B19F219DC2690081C78C /* es */ = {isa = PBXFileReference; lastKnownFileType = text.plist.strings; name = es; path = es.lproj/Localizable.strings; sourceTree = "<group>"; };
		B573B1A1219DC28E0081C78C /* de */ = {isa = PBXFileReference; lastKnownFileType = text.plist.strings; name = de; path = de.lproj/Localizable.strings; sourceTree = "<group>"; };
		B573B1A2219DC2950081C78C /* ar */ = {isa = PBXFileReference; lastKnownFileType = text.plist.strings; name = ar; path = ar.lproj/Localizable.strings; sourceTree = "<group>"; };
		B573B1A3219DC2A20081C78C /* fr */ = {isa = PBXFileReference; lastKnownFileType = text.plist.strings; name = fr; path = fr.lproj/Localizable.strings; sourceTree = "<group>"; };
		B573B1A4219DC2A20081C78C /* he */ = {isa = PBXFileReference; lastKnownFileType = text.plist.strings; name = he; path = he.lproj/Localizable.strings; sourceTree = "<group>"; };
		B573B1A5219DC2A20081C78C /* id */ = {isa = PBXFileReference; lastKnownFileType = text.plist.strings; name = id; path = id.lproj/Localizable.strings; sourceTree = "<group>"; };
		B573B1A6219DC2B20081C78C /* nl */ = {isa = PBXFileReference; lastKnownFileType = text.plist.strings; name = nl; path = nl.lproj/Localizable.strings; sourceTree = "<group>"; };
		B573B1A7219DC2B30081C78C /* sv */ = {isa = PBXFileReference; lastKnownFileType = text.plist.strings; name = sv; path = sv.lproj/Localizable.strings; sourceTree = "<group>"; };
		B573B1A8219DC2B30081C78C /* ja */ = {isa = PBXFileReference; lastKnownFileType = text.plist.strings; name = ja; path = ja.lproj/Localizable.strings; sourceTree = "<group>"; };
		B573B1A9219DC2B30081C78C /* pt-BR */ = {isa = PBXFileReference; lastKnownFileType = text.plist.strings; name = "pt-BR"; path = "pt-BR.lproj/Localizable.strings"; sourceTree = "<group>"; };
		B573B1AA219DC2B30081C78C /* ko */ = {isa = PBXFileReference; lastKnownFileType = text.plist.strings; name = ko; path = ko.lproj/Localizable.strings; sourceTree = "<group>"; };
		B573B1AB219DC2B40081C78C /* ru */ = {isa = PBXFileReference; lastKnownFileType = text.plist.strings; name = ru; path = ru.lproj/Localizable.strings; sourceTree = "<group>"; };
		B573B1AC219DC2B40081C78C /* tr */ = {isa = PBXFileReference; lastKnownFileType = text.plist.strings; name = tr; path = tr.lproj/Localizable.strings; sourceTree = "<group>"; };
		B573B1AD219DC2B40081C78C /* it */ = {isa = PBXFileReference; lastKnownFileType = text.plist.strings; name = it; path = it.lproj/Localizable.strings; sourceTree = "<group>"; };
		B573B1AE219DC2BC0081C78C /* zh-Hans */ = {isa = PBXFileReference; lastKnownFileType = text.plist.strings; name = "zh-Hans"; path = "zh-Hans.lproj/Localizable.strings"; sourceTree = "<group>"; };
		B573B1AF219DC2BD0081C78C /* zh-Hant */ = {isa = PBXFileReference; lastKnownFileType = text.plist.strings; name = "zh-Hant"; path = "zh-Hant.lproj/Localizable.strings"; sourceTree = "<group>"; };
		B57B67892107546E00AF8905 /* Address+Woo.swift */ = {isa = PBXFileReference; lastKnownFileType = sourcecode.swift; path = "Address+Woo.swift"; sourceTree = "<group>"; };
		B57B678D21078C5400AF8905 /* OrderItemViewModel.swift */ = {isa = PBXFileReference; lastKnownFileType = sourcecode.swift; path = OrderItemViewModel.swift; sourceTree = "<group>"; };
		B57C5C9121B80E3B00FF82B2 /* APNSDevice+Woo.swift */ = {isa = PBXFileReference; fileEncoding = 4; lastKnownFileType = sourcecode.swift; path = "APNSDevice+Woo.swift"; sourceTree = "<group>"; };
		B57C5C9321B80E4700FF82B2 /* Data+Woo.swift */ = {isa = PBXFileReference; fileEncoding = 4; lastKnownFileType = sourcecode.swift; path = "Data+Woo.swift"; sourceTree = "<group>"; };
		B57C5C9521B80E5400FF82B2 /* Dictionary+Woo.swift */ = {isa = PBXFileReference; fileEncoding = 4; lastKnownFileType = sourcecode.swift; path = "Dictionary+Woo.swift"; sourceTree = "<group>"; };
		B57C5C9721B80E7100FF82B2 /* DictionaryWooTests.swift */ = {isa = PBXFileReference; fileEncoding = 4; lastKnownFileType = sourcecode.swift; path = DictionaryWooTests.swift; sourceTree = "<group>"; };
		B57C5C9821B80E7100FF82B2 /* DataWooTests.swift */ = {isa = PBXFileReference; fileEncoding = 4; lastKnownFileType = sourcecode.swift; path = DataWooTests.swift; sourceTree = "<group>"; };
		B57C5C9C21B80E8200FF82B2 /* SessionManager+Internal.swift */ = {isa = PBXFileReference; fileEncoding = 4; lastKnownFileType = sourcecode.swift; path = "SessionManager+Internal.swift"; sourceTree = "<group>"; };
		B57C5C9D21B80E8200FF82B2 /* SampleError.swift */ = {isa = PBXFileReference; fileEncoding = 4; lastKnownFileType = sourcecode.swift; path = SampleError.swift; sourceTree = "<group>"; };
		B57C743C20F5493300EEFC87 /* AccountHeaderView.swift */ = {isa = PBXFileReference; lastKnownFileType = sourcecode.swift; path = AccountHeaderView.swift; sourceTree = "<group>"; };
		B57C744220F54F1C00EEFC87 /* AccountHeaderView.xib */ = {isa = PBXFileReference; lastKnownFileType = file.xib; path = AccountHeaderView.xib; sourceTree = "<group>"; };
		B57C744420F55BA600EEFC87 /* NSObject+Helpers.swift */ = {isa = PBXFileReference; lastKnownFileType = sourcecode.swift; path = "NSObject+Helpers.swift"; sourceTree = "<group>"; };
		B57C744620F55BC800EEFC87 /* UIView+Helpers.swift */ = {isa = PBXFileReference; lastKnownFileType = sourcecode.swift; path = "UIView+Helpers.swift"; sourceTree = "<group>"; };
		B57C744920F5649300EEFC87 /* EmptyStoresTableViewCell.swift */ = {isa = PBXFileReference; lastKnownFileType = sourcecode.swift; path = EmptyStoresTableViewCell.swift; sourceTree = "<group>"; };
		B57C744B20F564B400EEFC87 /* EmptyStoresTableViewCell.xib */ = {isa = PBXFileReference; lastKnownFileType = file.xib; path = EmptyStoresTableViewCell.xib; sourceTree = "<group>"; };
		B57C744D20F56E3800EEFC87 /* UITableViewCell+Helpers.swift */ = {isa = PBXFileReference; lastKnownFileType = sourcecode.swift; path = "UITableViewCell+Helpers.swift"; sourceTree = "<group>"; };
		B57C745020F56EE900EEFC87 /* UITableViewCellHelpersTests.swift */ = {isa = PBXFileReference; lastKnownFileType = sourcecode.swift; path = UITableViewCellHelpersTests.swift; sourceTree = "<group>"; };
		B582F95820FFCEAA0060934A /* UITableViewHeaderFooterView+Helpers.swift */ = {isa = PBXFileReference; lastKnownFileType = sourcecode.swift; path = "UITableViewHeaderFooterView+Helpers.swift"; sourceTree = "<group>"; };
		B586906521A5F4B1001F1EFC /* UINavigationController+Woo.swift */ = {isa = PBXFileReference; lastKnownFileType = sourcecode.swift; path = "UINavigationController+Woo.swift"; sourceTree = "<group>"; };
		B58B4AAF2108F01400076FDD /* NoticeView.swift */ = {isa = PBXFileReference; fileEncoding = 4; lastKnownFileType = sourcecode.swift; path = NoticeView.swift; sourceTree = "<group>"; };
		B58B4AB02108F01600076FDD /* NoticePresenter.swift */ = {isa = PBXFileReference; fileEncoding = 4; lastKnownFileType = sourcecode.swift; path = NoticePresenter.swift; sourceTree = "<group>"; };
		B58B4AB52108F11C00076FDD /* Notice.swift */ = {isa = PBXFileReference; lastKnownFileType = sourcecode.swift; path = Notice.swift; sourceTree = "<group>"; };
		B58B4AB72108F14700076FDD /* NoticeNotificationInfo.swift */ = {isa = PBXFileReference; lastKnownFileType = sourcecode.swift; path = NoticeNotificationInfo.swift; sourceTree = "<group>"; };
		B58B4ABF2108FF6100076FDD /* Array+Helpers.swift */ = {isa = PBXFileReference; lastKnownFileType = sourcecode.swift; path = "Array+Helpers.swift"; sourceTree = "<group>"; };
		B597D0BE212476E100577E35 /* ARCHITECTURE.md */ = {isa = PBXFileReference; lastKnownFileType = net.daringfireball.markdown; name = ARCHITECTURE.md; path = ../ARCHITECTURE.md; sourceTree = "<group>"; };
		B5980A6021AC878900EBF596 /* UIDevice+Woo.swift */ = {isa = PBXFileReference; fileEncoding = 4; lastKnownFileType = sourcecode.swift; path = "UIDevice+Woo.swift"; sourceTree = "<group>"; };
		B5980A6221AC879F00EBF596 /* Bundle+Woo.swift */ = {isa = PBXFileReference; fileEncoding = 4; lastKnownFileType = sourcecode.swift; path = "Bundle+Woo.swift"; sourceTree = "<group>"; };
		B5980A6421AC905C00EBF596 /* UIDeviceWooTests.swift */ = {isa = PBXFileReference; lastKnownFileType = sourcecode.swift; path = UIDeviceWooTests.swift; sourceTree = "<group>"; };
		B5980A6621AC91AA00EBF596 /* BundleWooTests.swift */ = {isa = PBXFileReference; lastKnownFileType = sourcecode.swift; path = BundleWooTests.swift; sourceTree = "<group>"; };
		B59C09D82188CBB100AB41D6 /* Array+Notes.swift */ = {isa = PBXFileReference; lastKnownFileType = sourcecode.swift; path = "Array+Notes.swift"; sourceTree = "<group>"; };
		B59C09DB2188D70200AB41D6 /* Notifications.storyboard */ = {isa = PBXFileReference; lastKnownFileType = file.storyboard; path = Notifications.storyboard; sourceTree = "<group>"; };
		B59D1EDE219072CC009D1978 /* NoteTableViewCell.swift */ = {isa = PBXFileReference; lastKnownFileType = sourcecode.swift; path = NoteTableViewCell.swift; sourceTree = "<group>"; };
		B59D1EE021907304009D1978 /* NoteTableViewCell.xib */ = {isa = PBXFileReference; lastKnownFileType = file.xib; path = NoteTableViewCell.xib; sourceTree = "<group>"; };
		B59D1EE221907C7B009D1978 /* NSAttributedString+Helpers.swift */ = {isa = PBXFileReference; lastKnownFileType = sourcecode.swift; path = "NSAttributedString+Helpers.swift"; sourceTree = "<group>"; };
		B59D1EE4219080B4009D1978 /* Note+Woo.swift */ = {isa = PBXFileReference; lastKnownFileType = sourcecode.swift; path = "Note+Woo.swift"; sourceTree = "<group>"; };
		B59D1EE6219089A3009D1978 /* Noticons.ttf */ = {isa = PBXFileReference; lastKnownFileType = file; path = Noticons.ttf; sourceTree = "<group>"; };
		B59D1EE92190AE96009D1978 /* StorageNote+Woo.swift */ = {isa = PBXFileReference; fileEncoding = 4; lastKnownFileType = sourcecode.swift; path = "StorageNote+Woo.swift"; sourceTree = "<group>"; };
		B59D1EEB2190B08B009D1978 /* Age.swift */ = {isa = PBXFileReference; lastKnownFileType = sourcecode.swift; path = Age.swift; sourceTree = "<group>"; };
		B59D49CC219B587E006BF0AD /* UILabel+OrderStatus.swift */ = {isa = PBXFileReference; lastKnownFileType = sourcecode.swift; path = "UILabel+OrderStatus.swift"; sourceTree = "<group>"; };
		B5A56BEF219F2CE90065A902 /* VerticalButton.swift */ = {isa = PBXFileReference; lastKnownFileType = sourcecode.swift; path = VerticalButton.swift; sourceTree = "<group>"; };
		B5A56BF2219F46470065A902 /* UIButton+Animations.swift */ = {isa = PBXFileReference; lastKnownFileType = sourcecode.swift; path = "UIButton+Animations.swift"; sourceTree = "<group>"; };
		B5A56BF4219F5AB20065A902 /* NSNotificationName+Woo.swift */ = {isa = PBXFileReference; lastKnownFileType = sourcecode.swift; path = "NSNotificationName+Woo.swift"; sourceTree = "<group>"; };
		B5A82EE121025C450053ADC8 /* FulfillViewController.swift */ = {isa = PBXFileReference; lastKnownFileType = sourcecode.swift; path = FulfillViewController.swift; sourceTree = "<group>"; };
		B5A82EE421025E550053ADC8 /* FulfillViewController.xib */ = {isa = PBXFileReference; lastKnownFileType = file.xib; path = FulfillViewController.xib; sourceTree = "<group>"; };
		B5A82EE6210263460053ADC8 /* UIViewController+Helpers.swift */ = {isa = PBXFileReference; lastKnownFileType = sourcecode.swift; path = "UIViewController+Helpers.swift"; sourceTree = "<group>"; };
		B5A8532120BDBFAE00FAAB4D /* CircularImageView.swift */ = {isa = PBXFileReference; fileEncoding = 4; lastKnownFileType = sourcecode.swift; path = CircularImageView.swift; sourceTree = "<group>"; };
		B5A8F8A720B84D3F00D211DE /* ApiCredentials.swift */ = {isa = PBXFileReference; lastKnownFileType = sourcecode.swift; name = ApiCredentials.swift; path = DerivedSources/ApiCredentials.swift; sourceTree = SOURCE_ROOT; };
		B5A8F8A820B84D3F00D211DE /* InfoPlist.h */ = {isa = PBXFileReference; lastKnownFileType = sourcecode.c.h; name = InfoPlist.h; path = DerivedSources/InfoPlist.h; sourceTree = SOURCE_ROOT; };
		B5A8F8AC20B88D9900D211DE /* LoginPrologueViewController.swift */ = {isa = PBXFileReference; lastKnownFileType = sourcecode.swift; path = LoginPrologueViewController.swift; sourceTree = "<group>"; };
		B5A8F8AE20B88DCC00D211DE /* LoginPrologueViewController.xib */ = {isa = PBXFileReference; lastKnownFileType = file.xib; path = LoginPrologueViewController.xib; sourceTree = "<group>"; };
		B5AA7B3C20ED5D15004DA14F /* SessionManager.swift */ = {isa = PBXFileReference; lastKnownFileType = sourcecode.swift; path = SessionManager.swift; sourceTree = "<group>"; };
		B5AA7B3E20ED81C2004DA14F /* UserDefaults+Woo.swift */ = {isa = PBXFileReference; lastKnownFileType = sourcecode.swift; path = "UserDefaults+Woo.swift"; sourceTree = "<group>"; };
		B5BBD6DD21B1703600E3207E /* PushNotificationsManager.swift */ = {isa = PBXFileReference; fileEncoding = 4; lastKnownFileType = sourcecode.swift; path = PushNotificationsManager.swift; sourceTree = "<group>"; };
		B5BE75DA213F1D1E00909A14 /* OverlayMessageView.swift */ = {isa = PBXFileReference; lastKnownFileType = sourcecode.swift; path = OverlayMessageView.swift; sourceTree = "<group>"; };
		B5BE75DC213F1D3D00909A14 /* OverlayMessageView.xib */ = {isa = PBXFileReference; lastKnownFileType = file.xib; path = OverlayMessageView.xib; sourceTree = "<group>"; };
		B5C3876321C41B9F006CE970 /* UIApplication+Woo.swift */ = {isa = PBXFileReference; lastKnownFileType = sourcecode.swift; path = "UIApplication+Woo.swift"; sourceTree = "<group>"; };
		B5C3B5E220D189E60072CB9D /* Networking.framework */ = {isa = PBXFileReference; explicitFileType = wrapper.framework; path = Networking.framework; sourceTree = BUILT_PRODUCTS_DIR; };
		B5C3B5E420D189EA0072CB9D /* Storage.framework */ = {isa = PBXFileReference; explicitFileType = wrapper.framework; path = Storage.framework; sourceTree = BUILT_PRODUCTS_DIR; };
		B5C3B5E620D189ED0072CB9D /* Yosemite.framework */ = {isa = PBXFileReference; explicitFileType = wrapper.framework; path = Yosemite.framework; sourceTree = BUILT_PRODUCTS_DIR; };
		B5C6CE602190D28E00515926 /* NSAttributedStringHelperTests.swift */ = {isa = PBXFileReference; lastKnownFileType = sourcecode.swift; path = NSAttributedStringHelperTests.swift; sourceTree = "<group>"; };
		B5D1AFB320BC445900DB0E8C /* Images.xcassets */ = {isa = PBXFileReference; lastKnownFileType = folder.assetcatalog; path = Images.xcassets; sourceTree = "<group>"; };
		B5D1AFB720BC510200DB0E8C /* UIImage+Woo.swift */ = {isa = PBXFileReference; lastKnownFileType = sourcecode.swift; path = "UIImage+Woo.swift"; sourceTree = "<group>"; };
		B5D1AFB920BC515600DB0E8C /* UIColor+Woo.swift */ = {isa = PBXFileReference; lastKnownFileType = sourcecode.swift; path = "UIColor+Woo.swift"; sourceTree = "<group>"; };
		B5D1AFBF20BC67C200DB0E8C /* WooConstants.swift */ = {isa = PBXFileReference; lastKnownFileType = sourcecode.swift; path = WooConstants.swift; sourceTree = "<group>"; };
		B5D1AFC520BC7B7300DB0E8C /* StorePickerViewController.swift */ = {isa = PBXFileReference; lastKnownFileType = sourcecode.swift; path = StorePickerViewController.swift; sourceTree = "<group>"; };
		B5D1AFC720BC7B9600DB0E8C /* StorePickerViewController.xib */ = {isa = PBXFileReference; lastKnownFileType = file.xib; path = StorePickerViewController.xib; sourceTree = "<group>"; };
		B5D6DC53214802740003E48A /* SyncCoordinator.swift */ = {isa = PBXFileReference; lastKnownFileType = sourcecode.swift; path = SyncCoordinator.swift; sourceTree = "<group>"; };
		B5DB01B42114AB2D00A4F797 /* CrashLogging.swift */ = {isa = PBXFileReference; fileEncoding = 4; lastKnownFileType = sourcecode.swift; path = CrashLogging.swift; sourceTree = "<group>"; };
		B5DBF3C220E1484400B53AED /* StoresManagerTests.swift */ = {isa = PBXFileReference; lastKnownFileType = sourcecode.swift; path = StoresManagerTests.swift; sourceTree = "<group>"; };
		B5DBF3C420E148E000B53AED /* DeauthenticatedState.swift */ = {isa = PBXFileReference; lastKnownFileType = sourcecode.swift; path = DeauthenticatedState.swift; sourceTree = "<group>"; };
		B5DBF3CA20E149CC00B53AED /* AuthenticatedState.swift */ = {isa = PBXFileReference; fileEncoding = 4; lastKnownFileType = sourcecode.swift; path = AuthenticatedState.swift; sourceTree = "<group>"; };
		B5F04D942194F2A300501EE1 /* NoteDetailsRow.swift */ = {isa = PBXFileReference; lastKnownFileType = sourcecode.swift; path = NoteDetailsRow.swift; sourceTree = "<group>"; };
		B5F355EE21CD500200A7077A /* OrderSearchViewController.swift */ = {isa = PBXFileReference; lastKnownFileType = sourcecode.swift; path = OrderSearchViewController.swift; sourceTree = "<group>"; };
		B5F355F021CD504400A7077A /* OrderSearchViewController.xib */ = {isa = PBXFileReference; lastKnownFileType = file.xib; path = OrderSearchViewController.xib; sourceTree = "<group>"; };
		B5F571A321BEC90D0010D1B8 /* NoteDetailsHeaderPlainTableViewCell.swift */ = {isa = PBXFileReference; lastKnownFileType = sourcecode.swift; path = NoteDetailsHeaderPlainTableViewCell.swift; sourceTree = "<group>"; };
		B5F571A521BEC92A0010D1B8 /* NoteDetailsHeaderPlainTableViewCell.xib */ = {isa = PBXFileReference; fileEncoding = 4; lastKnownFileType = file.xib; path = NoteDetailsHeaderPlainTableViewCell.xib; sourceTree = "<group>"; };
		B5F571A821BEECA50010D1B8 /* Responses */ = {isa = PBXFileReference; lastKnownFileType = folder; name = Responses; path = ../../Networking/NetworkingTests/Responses; sourceTree = "<group>"; };
		B5F571AA21BEECB60010D1B8 /* NoteWooTests.swift */ = {isa = PBXFileReference; lastKnownFileType = sourcecode.swift; path = NoteWooTests.swift; sourceTree = "<group>"; };
		B5F571AF21BF149D0010D1B8 /* o.caf */ = {isa = PBXFileReference; lastKnownFileType = file; path = o.caf; sourceTree = "<group>"; };
		B5F8B7DF2194759100DAB7E2 /* NotificationDetailsViewController.swift */ = {isa = PBXFileReference; lastKnownFileType = sourcecode.swift; path = NotificationDetailsViewController.swift; sourceTree = "<group>"; };
		B5F8B7E4219478FA00DAB7E2 /* NotificationDetailsViewController.xib */ = {isa = PBXFileReference; lastKnownFileType = file.xib; path = NotificationDetailsViewController.xib; sourceTree = "<group>"; };
		B5FD110D21D3CB8500560344 /* OrderTableViewCell.xib */ = {isa = PBXFileReference; lastKnownFileType = file.xib; path = OrderTableViewCell.xib; sourceTree = "<group>"; };
		B5FD111121D3CE7700560344 /* NewNoteViewController.xib */ = {isa = PBXFileReference; lastKnownFileType = file.xib; path = NewNoteViewController.xib; sourceTree = "<group>"; };
		B5FD111521D3F13700560344 /* BordersView.swift */ = {isa = PBXFileReference; fileEncoding = 4; lastKnownFileType = sourcecode.swift; path = BordersView.swift; sourceTree = "<group>"; };
		BABE5E07DD787ECA6D2A76DE /* Pods_WooCommerce.framework */ = {isa = PBXFileReference; explicitFileType = wrapper.framework; includeInIndex = 0; path = Pods_WooCommerce.framework; sourceTree = BUILT_PRODUCTS_DIR; };
		CE021534215BE3AB00C19555 /* LoginNavigationController+Woo.swift */ = {isa = PBXFileReference; lastKnownFileType = sourcecode.swift; path = "LoginNavigationController+Woo.swift"; sourceTree = "<group>"; };
		CE0F17CD22A8105800964A63 /* ReadMoreTableViewCell.swift */ = {isa = PBXFileReference; lastKnownFileType = sourcecode.swift; path = ReadMoreTableViewCell.swift; sourceTree = "<group>"; };
		CE0F17CE22A8105800964A63 /* ReadMoreTableViewCell.xib */ = {isa = PBXFileReference; lastKnownFileType = file.xib; path = ReadMoreTableViewCell.xib; sourceTree = "<group>"; };
		CE0F17D122A8308900964A63 /* FancyAlertController+PurchaseNote.swift */ = {isa = PBXFileReference; lastKnownFileType = sourcecode.swift; path = "FancyAlertController+PurchaseNote.swift"; sourceTree = "<group>"; };
		CE14452D2188C11700A991D8 /* ZendeskManager.swift */ = {isa = PBXFileReference; lastKnownFileType = sourcecode.swift; path = ZendeskManager.swift; sourceTree = "<group>"; };
		CE15524921FFB10100EAA690 /* ApplicationLogViewController.swift */ = {isa = PBXFileReference; lastKnownFileType = sourcecode.swift; path = ApplicationLogViewController.swift; sourceTree = "<group>"; };
		CE16177921B7192A00B82A47 /* AuthenticationConstants.swift */ = {isa = PBXFileReference; lastKnownFileType = sourcecode.swift; path = AuthenticationConstants.swift; sourceTree = "<group>"; };
		CE1AFE612200B1BD00432745 /* ApplicationLogDetailViewController.swift */ = {isa = PBXFileReference; lastKnownFileType = sourcecode.swift; path = ApplicationLogDetailViewController.swift; sourceTree = "<group>"; };
		CE1CCB3F2056F21C000EE3AC /* Style.swift */ = {isa = PBXFileReference; lastKnownFileType = sourcecode.swift; path = Style.swift; sourceTree = "<group>"; };
		CE1CCB4A20570B1F000EE3AC /* OrderTableViewCell.swift */ = {isa = PBXFileReference; lastKnownFileType = sourcecode.swift; path = OrderTableViewCell.swift; sourceTree = "<group>"; };
		CE1D5A53228A0AD200DF3715 /* TwoColumnTableViewCell.swift */ = {isa = PBXFileReference; lastKnownFileType = sourcecode.swift; path = TwoColumnTableViewCell.swift; sourceTree = "<group>"; };
		CE1D5A54228A0AD200DF3715 /* TwoColumnTableViewCell.xib */ = {isa = PBXFileReference; lastKnownFileType = file.xib; path = TwoColumnTableViewCell.xib; sourceTree = "<group>"; };
		CE1D5A57228A1C2C00DF3715 /* ProductReviewsTableViewCell.swift */ = {isa = PBXFileReference; lastKnownFileType = sourcecode.swift; path = ProductReviewsTableViewCell.swift; sourceTree = "<group>"; };
		CE1D5A58228A1C2C00DF3715 /* ProductReviewsTableViewCell.xib */ = {isa = PBXFileReference; lastKnownFileType = file.xib; path = ProductReviewsTableViewCell.xib; sourceTree = "<group>"; };
		CE1EC8C320B46819009762BF /* PaymentTableViewCell.swift */ = {isa = PBXFileReference; lastKnownFileType = sourcecode.swift; path = PaymentTableViewCell.swift; sourceTree = "<group>"; };
		CE1EC8C420B46819009762BF /* PaymentTableViewCell.xib */ = {isa = PBXFileReference; lastKnownFileType = file.xib; path = PaymentTableViewCell.xib; sourceTree = "<group>"; };
		CE1EC8C720B478B6009762BF /* TwoColumnLabelView.xib */ = {isa = PBXFileReference; lastKnownFileType = file.xib; path = TwoColumnLabelView.xib; sourceTree = "<group>"; };
		CE1EC8C920B479F1009762BF /* TwoColumnLabelView.swift */ = {isa = PBXFileReference; lastKnownFileType = sourcecode.swift; path = TwoColumnLabelView.swift; sourceTree = "<group>"; };
		CE1EC8EA20B8A3FF009762BF /* LeftImageTableViewCell.swift */ = {isa = PBXFileReference; fileEncoding = 4; lastKnownFileType = sourcecode.swift; path = LeftImageTableViewCell.swift; sourceTree = "<group>"; };
		CE1EC8EB20B8A3FF009762BF /* LeftImageTableViewCell.xib */ = {isa = PBXFileReference; fileEncoding = 4; lastKnownFileType = file.xib; path = LeftImageTableViewCell.xib; sourceTree = "<group>"; };
		CE1EC8EE20B8A408009762BF /* OrderNoteTableViewCell.xib */ = {isa = PBXFileReference; fileEncoding = 4; lastKnownFileType = file.xib; path = OrderNoteTableViewCell.xib; sourceTree = "<group>"; };
		CE1EC8EF20B8A408009762BF /* OrderNoteTableViewCell.swift */ = {isa = PBXFileReference; fileEncoding = 4; lastKnownFileType = sourcecode.swift; path = OrderNoteTableViewCell.swift; sourceTree = "<group>"; };
		CE1F51242064179A00C6C810 /* UILabel+Helpers.swift */ = {isa = PBXFileReference; lastKnownFileType = sourcecode.swift; path = "UILabel+Helpers.swift"; sourceTree = "<group>"; };
		CE1F51262064345B00C6C810 /* UIColor+Helpers.swift */ = {isa = PBXFileReference; lastKnownFileType = sourcecode.swift; path = "UIColor+Helpers.swift"; sourceTree = "<group>"; };
		CE1F512820697F0100C6C810 /* UIFont+Helpers.swift */ = {isa = PBXFileReference; lastKnownFileType = sourcecode.swift; path = "UIFont+Helpers.swift"; sourceTree = "<group>"; };
		CE1F512A206985DF00C6C810 /* PaddedLabel.swift */ = {isa = PBXFileReference; lastKnownFileType = sourcecode.swift; path = PaddedLabel.swift; sourceTree = "<group>"; };
		CE21B3D520FE669A00A259D5 /* BasicTableViewCell.swift */ = {isa = PBXFileReference; lastKnownFileType = sourcecode.swift; path = BasicTableViewCell.swift; sourceTree = "<group>"; };
		CE21B3D620FE669A00A259D5 /* BasicTableViewCell.xib */ = {isa = PBXFileReference; lastKnownFileType = file.xib; path = BasicTableViewCell.xib; sourceTree = "<group>"; };
		CE21B3DC20FF9BC200A259D5 /* ProductListViewController.swift */ = {isa = PBXFileReference; lastKnownFileType = sourcecode.swift; path = ProductListViewController.swift; sourceTree = "<group>"; };
		CE21B3DE20FFC59700A259D5 /* ProductDetailsTableViewCell.swift */ = {isa = PBXFileReference; lastKnownFileType = sourcecode.swift; path = ProductDetailsTableViewCell.swift; sourceTree = "<group>"; };
		CE21B3DF20FFC59700A259D5 /* ProductDetailsTableViewCell.xib */ = {isa = PBXFileReference; lastKnownFileType = file.xib; path = ProductDetailsTableViewCell.xib; sourceTree = "<group>"; };
		CE227096228F152400C0626C /* WooBasicTableViewCell.swift */ = {isa = PBXFileReference; lastKnownFileType = sourcecode.swift; path = WooBasicTableViewCell.swift; sourceTree = "<group>"; };
		CE227098228F180B00C0626C /* WooBasicTableViewCell.xib */ = {isa = PBXFileReference; lastKnownFileType = file.xib; path = WooBasicTableViewCell.xib; sourceTree = "<group>"; };
		CE22709A228F362600C0626C /* ProductDetailsViewModel.swift */ = {isa = PBXFileReference; lastKnownFileType = sourcecode.swift; path = ProductDetailsViewModel.swift; sourceTree = "<group>"; };
		CE22709E2293052700C0626C /* WebviewHelper.swift */ = {isa = PBXFileReference; lastKnownFileType = sourcecode.swift; name = WebviewHelper.swift; path = Classes/Tools/WebviewHelper.swift; sourceTree = SOURCE_ROOT; };
		CE22E3F62170E23C005A6BEF /* PrivacySettingsViewController.swift */ = {isa = PBXFileReference; lastKnownFileType = sourcecode.swift; path = PrivacySettingsViewController.swift; sourceTree = "<group>"; };
		CE22E3F921714776005A6BEF /* TopLeftImageTableViewCell.swift */ = {isa = PBXFileReference; lastKnownFileType = sourcecode.swift; name = TopLeftImageTableViewCell.swift; path = Classes/ViewRelated/ReusableViews/TopLeftImageTableViewCell.swift; sourceTree = SOURCE_ROOT; };
		CE22E3FA21714776005A6BEF /* TopLeftImageTableViewCell.xib */ = {isa = PBXFileReference; lastKnownFileType = file.xib; name = TopLeftImageTableViewCell.xib; path = Classes/ViewRelated/ReusableViews/TopLeftImageTableViewCell.xib; sourceTree = SOURCE_ROOT; };
		CE2409F0215D12D30091F887 /* WooNavigationController.swift */ = {isa = PBXFileReference; lastKnownFileType = sourcecode.swift; path = WooNavigationController.swift; sourceTree = "<group>"; };
		CE24BCCD212DE8A6001CD12E /* HeadlineLabelTableViewCell.swift */ = {isa = PBXFileReference; lastKnownFileType = sourcecode.swift; path = HeadlineLabelTableViewCell.swift; sourceTree = "<group>"; };
		CE24BCCE212DE8A6001CD12E /* HeadlineLabelTableViewCell.xib */ = {isa = PBXFileReference; lastKnownFileType = file.xib; path = HeadlineLabelTableViewCell.xib; sourceTree = "<group>"; };
		CE24BCD7212F25D4001CD12E /* StorageOrder+Woo.swift */ = {isa = PBXFileReference; lastKnownFileType = sourcecode.swift; path = "StorageOrder+Woo.swift"; sourceTree = "<group>"; };
		CE263DE5206ACD220015A693 /* NotificationsViewController.swift */ = {isa = PBXFileReference; lastKnownFileType = sourcecode.swift; path = NotificationsViewController.swift; sourceTree = "<group>"; };
		CE263DE7206ACE3E0015A693 /* MainTabBarController.swift */ = {isa = PBXFileReference; lastKnownFileType = sourcecode.swift; path = MainTabBarController.swift; sourceTree = "<group>"; };
		CE27257B21924A8C002B22EB /* HelpAndSupportViewController.swift */ = {isa = PBXFileReference; lastKnownFileType = sourcecode.swift; path = HelpAndSupportViewController.swift; sourceTree = "<group>"; };
		CE27257D21925AE8002B22EB /* ValueOneTableViewCell.swift */ = {isa = PBXFileReference; lastKnownFileType = sourcecode.swift; path = ValueOneTableViewCell.swift; sourceTree = "<group>"; };
		CE27257E21925AE8002B22EB /* ValueOneTableViewCell.xib */ = {isa = PBXFileReference; lastKnownFileType = file.xib; path = ValueOneTableViewCell.xib; sourceTree = "<group>"; };
		CE32B10A20BEDE05006FBCF4 /* TwoColumnSectionHeaderView.xib */ = {isa = PBXFileReference; lastKnownFileType = file.xib; path = TwoColumnSectionHeaderView.xib; sourceTree = "<group>"; };
		CE32B10C20BEDE1C006FBCF4 /* TwoColumnSectionHeaderView.swift */ = {isa = PBXFileReference; lastKnownFileType = sourcecode.swift; path = TwoColumnSectionHeaderView.swift; sourceTree = "<group>"; };
		CE32B11320BF8779006FBCF4 /* FulfillButtonTableViewCell.swift */ = {isa = PBXFileReference; lastKnownFileType = sourcecode.swift; path = FulfillButtonTableViewCell.swift; sourceTree = "<group>"; };
		CE32B11420BF8779006FBCF4 /* FulfillButtonTableViewCell.xib */ = {isa = PBXFileReference; lastKnownFileType = file.xib; path = FulfillButtonTableViewCell.xib; sourceTree = "<group>"; };
		CE32B11920BF8E32006FBCF4 /* UIButton+Helpers.swift */ = {isa = PBXFileReference; lastKnownFileType = sourcecode.swift; path = "UIButton+Helpers.swift"; sourceTree = "<group>"; };
		CE37C04222984E81008DCB39 /* PickListTableViewCell.swift */ = {isa = PBXFileReference; fileEncoding = 4; lastKnownFileType = sourcecode.swift; path = PickListTableViewCell.swift; sourceTree = "<group>"; };
		CE37C04322984E81008DCB39 /* PickListTableViewCell.xib */ = {isa = PBXFileReference; fileEncoding = 4; lastKnownFileType = file.xib; path = PickListTableViewCell.xib; sourceTree = "<group>"; };
		CE4296B820A5E9E400B2AFBD /* CNContact+Helpers.swift */ = {isa = PBXFileReference; lastKnownFileType = sourcecode.swift; path = "CNContact+Helpers.swift"; sourceTree = "<group>"; };
		CE4DA5C521DD755E00074607 /* CurrencyFormatter.swift */ = {isa = PBXFileReference; lastKnownFileType = sourcecode.swift; path = CurrencyFormatter.swift; sourceTree = "<group>"; };
		CE4DA5C721DD759400074607 /* CurrencyFormatterTests.swift */ = {isa = PBXFileReference; lastKnownFileType = sourcecode.swift; path = CurrencyFormatterTests.swift; sourceTree = "<group>"; };
		CE4DA5C921DEA78E00074607 /* NSDecimalNumber+Helpers.swift */ = {isa = PBXFileReference; lastKnownFileType = sourcecode.swift; path = "NSDecimalNumber+Helpers.swift"; sourceTree = "<group>"; };
		CE4DDB7A20DD312400D32EC8 /* DateFormatter+Helpers.swift */ = {isa = PBXFileReference; lastKnownFileType = sourcecode.swift; path = "DateFormatter+Helpers.swift"; sourceTree = "<group>"; };
		CE50345621B1F26C007573C6 /* ZendeskManagerTests.swift */ = {isa = PBXFileReference; lastKnownFileType = sourcecode.swift; path = ZendeskManagerTests.swift; sourceTree = "<group>"; };
		CE583A0321076C0100D73C1C /* NewNoteViewController.swift */ = {isa = PBXFileReference; lastKnownFileType = sourcecode.swift; path = NewNoteViewController.swift; sourceTree = "<group>"; };
		CE583A052107849F00D73C1C /* SwitchTableViewCell.swift */ = {isa = PBXFileReference; lastKnownFileType = sourcecode.swift; path = SwitchTableViewCell.swift; sourceTree = "<group>"; };
		CE583A062107849F00D73C1C /* SwitchTableViewCell.xib */ = {isa = PBXFileReference; lastKnownFileType = file.xib; path = SwitchTableViewCell.xib; sourceTree = "<group>"; };
		CE583A092107937F00D73C1C /* TextViewTableViewCell.swift */ = {isa = PBXFileReference; lastKnownFileType = sourcecode.swift; path = TextViewTableViewCell.swift; sourceTree = "<group>"; };
		CE583A0A2107937F00D73C1C /* TextViewTableViewCell.xib */ = {isa = PBXFileReference; lastKnownFileType = file.xib; path = TextViewTableViewCell.xib; sourceTree = "<group>"; };
		CE85535C209B5BB700938BDC /* OrderDetailsViewModel.swift */ = {isa = PBXFileReference; lastKnownFileType = sourcecode.swift; path = OrderDetailsViewModel.swift; sourceTree = "<group>"; };
		CE855360209BA6A700938BDC /* ShowHideSectionFooter.swift */ = {isa = PBXFileReference; fileEncoding = 4; lastKnownFileType = sourcecode.swift; path = ShowHideSectionFooter.swift; sourceTree = "<group>"; };
		CE855361209BA6A700938BDC /* CustomerInfoTableViewCell.xib */ = {isa = PBXFileReference; fileEncoding = 4; lastKnownFileType = file.xib; path = CustomerInfoTableViewCell.xib; sourceTree = "<group>"; };
		CE855362209BA6A700938BDC /* CustomerInfoTableViewCell.swift */ = {isa = PBXFileReference; fileEncoding = 4; lastKnownFileType = sourcecode.swift; path = CustomerInfoTableViewCell.swift; sourceTree = "<group>"; };
		CE855363209BA6A700938BDC /* ShowHideSectionFooter.xib */ = {isa = PBXFileReference; fileEncoding = 4; lastKnownFileType = file.xib; path = ShowHideSectionFooter.xib; sourceTree = "<group>"; };
		CE85FD5220F677770080B73E /* Dashboard.storyboard */ = {isa = PBXFileReference; fileEncoding = 4; lastKnownFileType = file.storyboard; path = Dashboard.storyboard; sourceTree = "<group>"; };
		CE85FD5920F7A7640080B73E /* TableFooterView.swift */ = {isa = PBXFileReference; lastKnownFileType = sourcecode.swift; path = TableFooterView.swift; sourceTree = "<group>"; };
		CE85FD5B20F7A7740080B73E /* TableFooterView.xib */ = {isa = PBXFileReference; lastKnownFileType = file.xib; path = TableFooterView.xib; sourceTree = "<group>"; };
		CEA16F3920FD0C8C0061B4E1 /* WooAnalytics.swift */ = {isa = PBXFileReference; lastKnownFileType = sourcecode.swift; path = WooAnalytics.swift; sourceTree = "<group>"; };
		CECA64B020D9990E005A44C4 /* WooCommerce-Bridging-Header.h */ = {isa = PBXFileReference; lastKnownFileType = sourcecode.c.h; path = "WooCommerce-Bridging-Header.h"; sourceTree = "<group>"; };
		CEE005F52076C4040079161F /* Orders.storyboard */ = {isa = PBXFileReference; fileEncoding = 4; lastKnownFileType = file.storyboard; path = Orders.storyboard; sourceTree = "<group>"; };
		CEE006032077D1280079161F /* SummaryTableViewCell.swift */ = {isa = PBXFileReference; lastKnownFileType = sourcecode.swift; path = SummaryTableViewCell.swift; sourceTree = "<group>"; };
		CEE006042077D1280079161F /* SummaryTableViewCell.xib */ = {isa = PBXFileReference; lastKnownFileType = file.xib; path = SummaryTableViewCell.xib; sourceTree = "<group>"; };
		CEE006072077D14C0079161F /* OrderDetailsViewController.swift */ = {isa = PBXFileReference; lastKnownFileType = sourcecode.swift; path = OrderDetailsViewController.swift; sourceTree = "<group>"; };
		CEEC9B5B21E79B3E0055EEF0 /* FeatureFlag.swift */ = {isa = PBXFileReference; lastKnownFileType = sourcecode.swift; path = FeatureFlag.swift; sourceTree = "<group>"; };
		CEEC9B5D21E79C330055EEF0 /* BuildConfiguration.swift */ = {isa = PBXFileReference; lastKnownFileType = sourcecode.swift; path = BuildConfiguration.swift; sourceTree = "<group>"; };
		CEEC9B5F21E79CAA0055EEF0 /* FeatureFlagTests.swift */ = {isa = PBXFileReference; lastKnownFileType = sourcecode.swift; path = FeatureFlagTests.swift; sourceTree = "<group>"; };
		CEEC9B6221E79EE00055EEF0 /* AppRatingManager.swift */ = {isa = PBXFileReference; lastKnownFileType = sourcecode.swift; path = AppRatingManager.swift; sourceTree = "<group>"; };
		CEEC9B6521E7C5200055EEF0 /* AppRatingManagerTests.swift */ = {isa = PBXFileReference; lastKnownFileType = sourcecode.swift; path = AppRatingManagerTests.swift; sourceTree = "<group>"; };
		D8149F512251CFE50006A245 /* EditableOrderTrackingTableViewCell.swift */ = {isa = PBXFileReference; fileEncoding = 4; lastKnownFileType = sourcecode.swift; path = EditableOrderTrackingTableViewCell.swift; sourceTree = "<group>"; };
		D8149F522251CFE50006A245 /* EditableOrderTrackingTableViewCell.xib */ = {isa = PBXFileReference; fileEncoding = 4; lastKnownFileType = file.xib; path = EditableOrderTrackingTableViewCell.xib; sourceTree = "<group>"; };
		D8149F552251EE300006A245 /* UITextField+Helpers.swift */ = {isa = PBXFileReference; lastKnownFileType = sourcecode.swift; path = "UITextField+Helpers.swift"; sourceTree = "<group>"; };
		D816DDBB22265DA300903E59 /* OrderTrackingTableViewCellTests.swift */ = {isa = PBXFileReference; lastKnownFileType = sourcecode.swift; path = OrderTrackingTableViewCellTests.swift; sourceTree = "<group>"; };
		D81D9226222E7F0800FFA585 /* OrderStatusListViewController.swift */ = {isa = PBXFileReference; lastKnownFileType = sourcecode.swift; path = OrderStatusListViewController.swift; sourceTree = "<group>"; };
		D81D9227222E7F0800FFA585 /* OrderStatusListViewController.xib */ = {isa = PBXFileReference; lastKnownFileType = file.xib; path = OrderStatusListViewController.xib; sourceTree = "<group>"; };
		D81F2D34225F0CF70084BF9C /* EmptyListMessageWithActionView.xib */ = {isa = PBXFileReference; lastKnownFileType = file.xib; path = EmptyListMessageWithActionView.xib; sourceTree = "<group>"; };
		D81F2D36225F0D160084BF9C /* EmptyListMessageWithActionView.swift */ = {isa = PBXFileReference; lastKnownFileType = sourcecode.swift; path = EmptyListMessageWithActionView.swift; sourceTree = "<group>"; };
		D82DFB49225F22D400EFE2CB /* UISearchBar+Appearance.swift */ = {isa = PBXFileReference; lastKnownFileType = sourcecode.swift; path = "UISearchBar+Appearance.swift"; sourceTree = "<group>"; };
		D82DFB4B225F303200EFE2CB /* EmptyListMessageWithActionTests.swift */ = {isa = PBXFileReference; lastKnownFileType = sourcecode.swift; name = EmptyListMessageWithActionTests.swift; path = WooCommerceTests/ViewRelated/EmptyListMessageWithActionTests.swift; sourceTree = SOURCE_ROOT; };
		D83C129D22250BEF004CA04C /* OrderTrackingTableViewCell.xib */ = {isa = PBXFileReference; fileEncoding = 4; lastKnownFileType = file.xib; path = OrderTrackingTableViewCell.xib; sourceTree = "<group>"; };
		D83C129E22250BEF004CA04C /* OrderTrackingTableViewCell.swift */ = {isa = PBXFileReference; fileEncoding = 4; lastKnownFileType = sourcecode.swift; path = OrderTrackingTableViewCell.swift; sourceTree = "<group>"; };
		D83F592E225B269C00626E75 /* DatePickerTableViewCell.swift */ = {isa = PBXFileReference; lastKnownFileType = sourcecode.swift; path = DatePickerTableViewCell.swift; sourceTree = "<group>"; };
		D83F592F225B269C00626E75 /* DatePickerTableViewCell.xib */ = {isa = PBXFileReference; lastKnownFileType = file.xib; path = DatePickerTableViewCell.xib; sourceTree = "<group>"; };
		D83F5932225B2EB800626E75 /* ManualTrackingViewController.swift */ = {isa = PBXFileReference; fileEncoding = 4; lastKnownFileType = sourcecode.swift; path = ManualTrackingViewController.swift; sourceTree = "<group>"; };
		D83F5934225B3CDD00626E75 /* DatePickerTableViewCellTests.swift */ = {isa = PBXFileReference; lastKnownFileType = sourcecode.swift; name = DatePickerTableViewCellTests.swift; path = WooCommerceTests/ViewRelated/DatePickerTableViewCellTests.swift; sourceTree = SOURCE_ROOT; };
		D83F5936225B402E00626E75 /* EditableValueOneTableViewCellTests.swift */ = {isa = PBXFileReference; lastKnownFileType = sourcecode.swift; name = EditableValueOneTableViewCellTests.swift; path = WooCommerceTests/ViewRelated/EditableValueOneTableViewCellTests.swift; sourceTree = SOURCE_ROOT; };
		D83F5938225B424B00626E75 /* AddManualTrackingViewModelTests.swift */ = {isa = PBXFileReference; lastKnownFileType = sourcecode.swift; name = AddManualTrackingViewModelTests.swift; path = WooCommerceTests/Model/AddManualTrackingViewModelTests.swift; sourceTree = SOURCE_ROOT; };
		D83F593C225B4B5000626E75 /* ManualTrackingViewControllerTests.swift */ = {isa = PBXFileReference; lastKnownFileType = sourcecode.swift; name = ManualTrackingViewControllerTests.swift; path = WooCommerceTests/ViewRelated/ManualTrackingViewControllerTests.swift; sourceTree = SOURCE_ROOT; };
		D843D5C622434A08001BFA55 /* ManualTrackingViewController.xib */ = {isa = PBXFileReference; lastKnownFileType = file.xib; path = ManualTrackingViewController.xib; sourceTree = "<group>"; };
		D843D5C922437E59001BFA55 /* TitleAndEditableValueTableViewCell.swift */ = {isa = PBXFileReference; lastKnownFileType = sourcecode.swift; path = TitleAndEditableValueTableViewCell.swift; sourceTree = "<group>"; };
		D843D5CA22437E59001BFA55 /* TitleAndEditableValueTableViewCell.xib */ = {isa = PBXFileReference; lastKnownFileType = file.xib; path = TitleAndEditableValueTableViewCell.xib; sourceTree = "<group>"; };
		D843D5D122485009001BFA55 /* ShipmentProvidersViewController.swift */ = {isa = PBXFileReference; lastKnownFileType = sourcecode.swift; path = ShipmentProvidersViewController.swift; sourceTree = "<group>"; };
		D843D5D222485009001BFA55 /* ShipmentProvidersViewController.xib */ = {isa = PBXFileReference; lastKnownFileType = file.xib; path = ShipmentProvidersViewController.xib; sourceTree = "<group>"; };
		D843D5D622485B19001BFA55 /* ShippingProvidersViewModel.swift */ = {isa = PBXFileReference; lastKnownFileType = sourcecode.swift; path = ShippingProvidersViewModel.swift; sourceTree = "<group>"; };
		D843D5D82248EE90001BFA55 /* ManualTrackingViewModel.swift */ = {isa = PBXFileReference; lastKnownFileType = sourcecode.swift; path = ManualTrackingViewModel.swift; sourceTree = "<group>"; };
		D85B8331222FABD1002168F3 /* StatusListTableViewCell.swift */ = {isa = PBXFileReference; lastKnownFileType = sourcecode.swift; path = StatusListTableViewCell.swift; sourceTree = "<group>"; };
		D85B8332222FABD1002168F3 /* StatusListTableViewCell.xib */ = {isa = PBXFileReference; lastKnownFileType = file.xib; path = StatusListTableViewCell.xib; sourceTree = "<group>"; };
		D85B8335222FCDA1002168F3 /* StatusListTableViewCellTests.swift */ = {isa = PBXFileReference; lastKnownFileType = sourcecode.swift; name = StatusListTableViewCellTests.swift; path = WooCommerceTests/ViewRelated/StatusListTableViewCellTests.swift; sourceTree = SOURCE_ROOT; };
		D85B833C2230DC9D002168F3 /* StringWooTests.swift */ = {isa = PBXFileReference; fileEncoding = 4; lastKnownFileType = sourcecode.swift; name = StringWooTests.swift; path = WooCommerceTests/Extensions/StringWooTests.swift; sourceTree = SOURCE_ROOT; };
		D85B833E2230F268002168F3 /* SummaryTableViewCellTests.swift */ = {isa = PBXFileReference; lastKnownFileType = sourcecode.swift; name = SummaryTableViewCellTests.swift; path = WooCommerceTests/ViewRelated/SummaryTableViewCellTests.swift; sourceTree = SOURCE_ROOT; };
		D89E0C30226EFB0900DF9DE6 /* EditableOrderTrackingTableViewCellTests.swift */ = {isa = PBXFileReference; lastKnownFileType = sourcecode.swift; name = EditableOrderTrackingTableViewCellTests.swift; path = WooCommerceTests/ViewRelated/EditableOrderTrackingTableViewCellTests.swift; sourceTree = SOURCE_ROOT; };
		D8A8C4F22268288F001C72BF /* AddManualCustomTrackingViewModelTests.swift */ = {isa = PBXFileReference; lastKnownFileType = sourcecode.swift; name = AddManualCustomTrackingViewModelTests.swift; path = WooCommerceTests/Model/AddManualCustomTrackingViewModelTests.swift; sourceTree = SOURCE_ROOT; };
		D8AB131D225DC25F002BB5D1 /* MockOrders.swift */ = {isa = PBXFileReference; lastKnownFileType = sourcecode.swift; path = MockOrders.swift; sourceTree = "<group>"; };
		D8C62470227AE0030011A7D6 /* SiteCountry.swift */ = {isa = PBXFileReference; lastKnownFileType = sourcecode.swift; path = SiteCountry.swift; sourceTree = "<group>"; };
		D8F82AC422AF903700B67E4B /* IconsTests.swift */ = {isa = PBXFileReference; lastKnownFileType = sourcecode.swift; name = IconsTests.swift; path = WooCommerceTests/Extensions/IconsTests.swift; sourceTree = SOURCE_ROOT; };
/* End PBXFileReference section */

/* Begin PBXFrameworksBuildPhase section */
		B56DB3C32049BFAA00D4AA8E /* Frameworks */ = {
			isa = PBXFrameworksBuildPhase;
			buildActionMask = 2147483647;
			files = (
				B5C3B5E720D189ED0072CB9D /* Yosemite.framework in Frameworks */,
				B5C3B5E520D189EA0072CB9D /* Storage.framework in Frameworks */,
				B5C3B5E320D189E60072CB9D /* Networking.framework in Frameworks */,
				86DBBB0BDEA3488E2BEBB314 /* Pods_WooCommerce.framework in Frameworks */,
			);
			runOnlyForDeploymentPostprocessing = 0;
		};
		B56DB3DA2049BFAA00D4AA8E /* Frameworks */ = {
			isa = PBXFrameworksBuildPhase;
			buildActionMask = 2147483647;
			files = (
				B873E8F8E103966D2182EE67 /* Pods_WooCommerceTests.framework in Frameworks */,
			);
			runOnlyForDeploymentPostprocessing = 0;
		};
/* End PBXFrameworksBuildPhase section */

/* Begin PBXGroup section */
		024A543222BA6DD500F4F38E /* Developer */ = {
			isa = PBXGroup;
			children = (
				024A543322BA6F8F00F4F38E /* DeveloperEmailChecker.swift */,
			);
			path = Developer;
			sourceTree = "<group>";
		};
		74036CBE211B87FD00E462C2 /* MyStore */ = {
			isa = PBXGroup;
			children = (
				74F9E9CA214C034A00A3F2D2 /* Cells */,
				74AAF6A4212A04A900C612B0 /* ChartMarker.swift */,
				B55401682170D5E10067DC90 /* ChartPlaceholderView.swift */,
				B554016A2170D6010067DC90 /* ChartPlaceholderView.xib */,
				74A93A3F212DC60B00C13E04 /* NewOrdersViewController.swift */,
				74036CBF211B882100E462C2 /* PeriodDataViewController.swift */,
				74E0F440211C9AE600A79CCE /* PeriodDataViewController.xib */,
				74AFF2E9211B9B1B0038153A /* StoreStatsViewController.swift */,
				748D34DD214828DC00E21A2F /* TopPerformersViewController.swift */,
				748D34E02148291E00E21A2F /* TopPerformerDataViewController.swift */,
				748D34DC214828DC00E21A2F /* TopPerformerDataViewController.xib */,
			);
			path = MyStore;
			sourceTree = "<group>";
		};
		740ADFE321C33669009EE5A9 /* HTML */ = {
			isa = PBXGroup;
			children = (
				740ADFE421C33688009EE5A9 /* licenses.html */,
				74A95B5721C403EA00FEE953 /* pure-min.css */,
			);
			path = HTML;
			sourceTree = "<group>";
		};
		743E271E21AEF13E00D6DC82 /* Fancy Alerts */ = {
			isa = PBXGroup;
			children = (
				743E271F21AEF20100D6DC82 /* FancyAlertViewController+Upgrade.swift */,
				CE0F17D122A8308900964A63 /* FancyAlertController+PurchaseNote.swift */,
			);
			path = "Fancy Alerts";
			sourceTree = "<group>";
		};
		7447F9D8226A701B0031E10B /* Cells */ = {
			isa = PBXGroup;
			children = (
				7441EBC7226A71AA008BF83D /* TitleBodyTableViewCell.swift */,
				7441EBC8226A71AA008BF83D /* TitleBodyTableViewCell.xib */,
				CE1D5A57228A1C2C00DF3715 /* ProductReviewsTableViewCell.swift */,
				CE1D5A58228A1C2C00DF3715 /* ProductReviewsTableViewCell.xib */,
			);
			path = Cells;
			sourceTree = "<group>";
		};
		746791642108D853007CF1DC /* Mockups */ = {
			isa = PBXGroup;
			children = (
				746791652108D87B007CF1DC /* MockupAnalyticsProvider.swift */,
				B555531021B57E6F00449E71 /* MockupApplicationAdapter.swift */,
				B53A569C21123EEB000776C9 /* MockupStorage.swift */,
				B53A56A12112470C000776C9 /* MockupStorage+Sample.swift */,
				B56C721321B5BBC000E5E85B /* MockupStoresManager.swift */,
				B53A569A21123E8E000776C9 /* MockupTableView.swift */,
				B509FED421C052D1000076A9 /* MockupSupportManager.swift */,
				B555531221B57E8800449E71 /* MockupUserNotificationsCenterAdapter.swift */,
			);
			path = Mockups;
			sourceTree = "<group>";
		};
		747AA0872107CE270047A89B /* Analytics */ = {
			isa = PBXGroup;
			children = (
				CEA16F3920FD0C8C0061B4E1 /* WooAnalytics.swift */,
				74213449210A323C00C13890 /* WooAnalyticsStat.swift */,
				747AA0882107CEC60047A89B /* AnalyticsProvider.swift */,
				747AA08A2107CF8D0047A89B /* TracksProvider.swift */,
			);
			path = Analytics;
			sourceTree = "<group>";
		};
		74C6FEA321C2F189009286B6 /* About */ = {
			isa = PBXGroup;
			children = (
				74C6FEA421C2F1FA009286B6 /* AboutViewController.swift */,
				74A33D7F21C3F233009E25DE /* LicensesViewController.swift */,
			);
			path = About;
			sourceTree = "<group>";
		};
		74EC34A3225FE1F3004BBC2E /* Products */ = {
			isa = PBXGroup;
			children = (
				7447F9D8226A701B0031E10B /* Cells */,
				74EC34A4225FE21F004BBC2E /* ProductLoaderViewController.swift */,
				74EC34A6225FE69C004BBC2E /* ProductDetailsViewController.swift */,
				74EC34A7225FE69C004BBC2E /* ProductDetailsViewController.xib */,
			);
			path = Products;
			sourceTree = "<group>";
		};
		74F9E9CA214C034A00A3F2D2 /* Cells */ = {
			isa = PBXGroup;
			children = (
				74F9E9CC214C036400A3F2D2 /* NoPeriodDataTableViewCell.swift */,
				74F9E9CB214C036400A3F2D2 /* NoPeriodDataTableViewCell.xib */,
				74334F34214AB12F006D6AC5 /* ProductTableViewCell.swift */,
				74334F35214AB12F006D6AC5 /* ProductTableViewCell.xib */,
				7493BB8C2149852A003071A9 /* TopPerformersHeaderView.swift */,
				7493BB8D2149852A003071A9 /* TopPerformersHeaderView.xib */,
			);
			path = Cells;
			sourceTree = "<group>";
		};
		88A44ABE866401E6DB03AC60 /* Frameworks */ = {
			isa = PBXGroup;
			children = (
				B5C3B5E620D189ED0072CB9D /* Yosemite.framework */,
				B5C3B5E420D189EA0072CB9D /* Storage.framework */,
				B5C3B5E220D189E60072CB9D /* Networking.framework */,
				BABE5E07DD787ECA6D2A76DE /* Pods_WooCommerce.framework */,
				6DC4526F9A7357761197EBF0 /* Pods_WooCommerceTests.framework */,
			);
			name = Frameworks;
			sourceTree = "<group>";
		};
		8CA4F6DC220B24EB00A47B5D /* config */ = {
			isa = PBXGroup;
			children = (
				8CA4F6DD220B257000A47B5D /* WooCommerce.debug.xcconfig */,
				8CA4F6DE220B257000A47B5D /* WooCommerce.release.xcconfig */,
				8CA4F6E1220B259100A47B5D /* Version.Public.xcconfig */,
			);
			name = config;
			path = ../config;
			sourceTree = "<group>";
		};
		B53A569521123D27000776C9 /* Tools */ = {
			isa = PBXGroup;
			children = (
				D8F82AC422AF903700B67E4B /* IconsTests.swift */,
				D89E0C30226EFB0900DF9DE6 /* EditableOrderTrackingTableViewCellTests.swift */,
				D8A8C4F22268288F001C72BF /* AddManualCustomTrackingViewModelTests.swift */,
				D82DFB4B225F303200EFE2CB /* EmptyListMessageWithActionTests.swift */,
				D83F593C225B4B5000626E75 /* ManualTrackingViewControllerTests.swift */,
				D83F5938225B424B00626E75 /* AddManualTrackingViewModelTests.swift */,
				D83F5936225B402E00626E75 /* EditableValueOneTableViewCellTests.swift */,
				D83F5934225B3CDD00626E75 /* DatePickerTableViewCellTests.swift */,
				93FA787121CD2A1A00B663E5 /* CurrencySettingsTests.swift */,
				B53A569621123D3B000776C9 /* ResultsControllerUIKitTests.swift */,
				B517EA19218B2D2600730EC4 /* StringFormatterTests.swift */,
				B56BBD15214820A70053A32D /* SyncCoordinatorTests.swift */,
				CE50345621B1F26C007573C6 /* ZendeskManagerTests.swift */,
				CE4DA5C721DD759400074607 /* CurrencyFormatterTests.swift */,
				CEEC9B6521E7C5200055EEF0 /* AppRatingManagerTests.swift */,
				D8AB131D225DC25F002BB5D1 /* MockOrders.swift */,
				024A543522BA84DB00F4F38E /* DeveloperEmailCheckerTests.swift */,
			);
			path = Tools;
			sourceTree = "<group>";
		};
		B53B898A20D4606400EDB467 /* System */ = {
			isa = PBXGroup;
			children = (
				CEEC9B5F21E79CAA0055EEF0 /* FeatureFlagTests.swift */,
				B53B898820D450AF00EDB467 /* SessionManagerTests.swift */,
				934CB124224EAB540005CCB9 /* TestingAppDelegate.swift */,
				9379E1A22255365F006A6BE4 /* TestingMode.storyboard */,
				746791622108D7C0007CF1DC /* WooAnalyticsTests.swift */,
			);
			path = System;
			sourceTree = "<group>";
		};
		B53B898B20D4627A00EDB467 /* Yosemite */ = {
			isa = PBXGroup;
			children = (
				B53B898C20D462A000EDB467 /* StoresManager.swift */,
				B5DBF3CA20E149CC00B53AED /* AuthenticatedState.swift */,
				B5DBF3C420E148E000B53AED /* DeauthenticatedState.swift */,
			);
			path = Yosemite;
			sourceTree = "<group>";
		};
		B541B2182189F387008FE7C1 /* StringFormatter */ = {
			isa = PBXGroup;
			children = (
				B511ED26218A660E005787DC /* StringDescriptor.swift */,
				B541B2192189F3A2008FE7C1 /* StringFormatter.swift */,
				B517EA17218B232700730EC4 /* StringFormatter+Notes.swift */,
				B541B21B2189F3D8008FE7C1 /* StringStyles.swift */,
			);
			path = StringFormatter;
			sourceTree = "<group>";
		};
		B55D4BF920B5CDE600D7A50F /* Credentials */ = {
			isa = PBXGroup;
			children = (
				B55D4BFA20B5CDE600D7A50F /* ApiCredentials.tpl */,
				B55D4C1920B6193000D7A50F /* InfoPlist.tpl */,
				93BCF01E20DC2CE200EBF7A1 /* bash_secrets.tpl */,
				B55D4BFB20B5CDE600D7A50F /* replace_secrets.rb */,
			);
			path = Credentials;
			sourceTree = "<group>";
		};
		B55D4C0420B6026700D7A50F /* Authentication */ = {
			isa = PBXGroup;
			children = (
				B5A8F8AB20B88D8400D211DE /* Prologue */,
				B5D1AFC420BC7B3000DB0E8C /* Epilogue */,
				B55D4C0520B6027100D7A50F /* AuthenticationManager.swift */,
				CE16177921B7192A00B82A47 /* AuthenticationConstants.swift */,
			);
			path = Authentication;
			sourceTree = "<group>";
		};
		B55D4C2220B716CE00D7A50F /* Tools */ = {
			isa = PBXGroup;
			children = (
				CEEC9B6121E79EBF0055EEF0 /* AppRatings */,
				CE9B7E3021C94685000F971C /* Currency */,
				024A543222BA6DD500F4F38E /* Developer */,
				B5A03699214C0E7000774E2C /* Logging */,
				B58B4ABC2108F7F800076FDD /* Notices */,
				B541B2182189F387008FE7C1 /* StringFormatter */,
				CE14452C2188C0EC00A991D8 /* Zendesk */,
				74460D3F22289B7600D7316A /* Coordinator.swift */,
				7459A6C521B0680300F83A78 /* RequirementsChecker.swift */,
				B54FBE542111F70700390F57 /* ResultsController+UIKit.swift */,
				74B5713521CD7604008F9B8E /* SharingHelper.swift */,
				D8C62470227AE0030011A7D6 /* SiteCountry.swift */,
				B5D6DC53214802740003E48A /* SyncCoordinator.swift */,
				B55D4C2620B717C000D7A50F /* UserAgent.swift */,
				CE22709E2293052700C0626C /* WebviewHelper.swift */,
			);
			path = Tools;
			sourceTree = "<group>";
		};
		B56DB3BD2049BFAA00D4AA8E = {
			isa = PBXGroup;
			children = (
				8CA4F6DC220B24EB00A47B5D /* config */,
				B55D4BF920B5CDE600D7A50F /* Credentials */,
				B5A8F8A620B84CF600D211DE /* DerivedSources */,
				B56DB3F12049C0B800D4AA8E /* Classes */,
				B56DB3F22049C0C000D4AA8E /* Resources */,
				B56DB3E02049BFAA00D4AA8E /* WooCommerceTests */,
				88A44ABE866401E6DB03AC60 /* Frameworks */,
				B56DB3C72049BFAA00D4AA8E /* Products */,
				8CD41D4921F8A7E300CF3C2B /* RELEASE-NOTES.txt */,
				B559EBAD20A0BF8E00836CD4 /* README.md */,
				B597D0BE212476E100577E35 /* ARCHITECTURE.md */,
				B559EBAE20A0BF8F00836CD4 /* LICENSE */,
				F4B77A83B2A3D94EA331691B /* Pods */,
			);
			sourceTree = "<group>";
		};
		B56DB3C72049BFAA00D4AA8E /* Products */ = {
			isa = PBXGroup;
			children = (
				B56DB3C62049BFAA00D4AA8E /* WooCommerce.app */,
				B56DB3DD2049BFAA00D4AA8E /* WooCommerceTests.xctest */,
			);
			name = Products;
			sourceTree = "<group>";
		};
		B56DB3E02049BFAA00D4AA8E /* WooCommerceTests */ = {
			isa = PBXGroup;
			children = (
				D816DDBA22265D8000903E59 /* ViewRelated */,
				B5F571A821BEECA50010D1B8 /* Responses */,
				B57C744F20F56ED300EEFC87 /* Extensions */,
				B57C5C9B21B80E8200FF82B2 /* Internal */,
				746791642108D853007CF1DC /* Mockups */,
				B5F571AC21BEF03C0010D1B8 /* Model */,
				B5718D6321B56B3F0026C9F0 /* Notifications */,
				B53B898A20D4606400EDB467 /* System */,
				B53A569521123D27000776C9 /* Tools */,
				B5DBF3C120E1482900B53AED /* Yosemite */,
				B53A56A32112483D000776C9 /* Constants.swift */,
				B56DB3E32049BFAA00D4AA8E /* Info.plist */,
				9379E1A4225536AD006A6BE4 /* TestAssets.xcassets */,
			);
			path = WooCommerceTests;
			sourceTree = "<group>";
		};
		B56DB3EF2049C06D00D4AA8E /* ViewRelated */ = {
			isa = PBXGroup;
			children = (
				743E271E21AEF13E00D6DC82 /* Fancy Alerts */,
				CED6021A20B35FBF0032C639 /* ReusableViews */,
				CE85FD5120F677460080B73E /* Dashboard */,
				CE1CCB4920570B05000EE3AC /* Orders */,
				B59C09DA2188D6E800AB41D6 /* Notifications */,
				74EC34A3225FE1F3004BBC2E /* Products */,
				B56DB3CD2049BFAA00D4AA8E /* Main.storyboard */,
				CE263DE7206ACE3E0015A693 /* MainTabBarController.swift */,
			);
			path = ViewRelated;
			sourceTree = "<group>";
		};
		B56DB3F12049C0B800D4AA8E /* Classes */ = {
			isa = PBXGroup;
			children = (
				747AA0872107CE270047A89B /* Analytics */,
				B55D4C0420B6026700D7A50F /* Authentication */,
				CE1CCB4C20572444000EE3AC /* Extensions */,
				B57B67882107545B00AF8905 /* Model */,
				B5BBD6DC21B1701F00E3207E /* Notifications */,
				CE1CCB3E2056F204000EE3AC /* Styles */,
				B5D1AFBE20BC67B500DB0E8C /* System */,
				B55D4C2220B716CE00D7A50F /* Tools */,
				CE85535B209B5B6A00938BDC /* ViewModels */,
				B56DB3EF2049C06D00D4AA8E /* ViewRelated */,
				B53B898B20D4627A00EDB467 /* Yosemite */,
				B56DB3C92049BFAA00D4AA8E /* AppDelegate.swift */,
			);
			path = Classes;
			sourceTree = "<group>";
		};
		B56DB3F22049C0C000D4AA8E /* Resources */ = {
			isa = PBXGroup;
			children = (
				B59D1EE7219089A7009D1978 /* Fonts */,
				740ADFE321C33669009EE5A9 /* HTML */,
				B5E5DA7221BB0B3100FFDF42 /* Sounds */,
				B56DB3D32049BFAA00D4AA8E /* Assets.xcassets */,
				B5D1AFB320BC445900DB0E8C /* Images.xcassets */,
				B573B19D219DC2690081C78C /* Localizable.strings */,
				B56DB3D82049BFAA00D4AA8E /* Info.plist */,
				B56DB3D52049BFAA00D4AA8E /* LaunchScreen.storyboard */,
				B56C721921B5F65E00E5E85B /* Woo-Debug.entitlements */,
				B56C721A21B5F65E00E5E85B /* Woo-Release.entitlements */,
			);
			path = Resources;
			sourceTree = "<group>";
		};
		B5718D6321B56B3F0026C9F0 /* Notifications */ = {
			isa = PBXGroup;
			children = (
				B5718D6421B56B3F0026C9F0 /* PushNotificationsManagerTests.swift */,
			);
			path = Notifications;
			sourceTree = "<group>";
		};
		B57B67882107545B00AF8905 /* Model */ = {
			isa = PBXGroup;
			children = (
				B59D1EEB2190B08B009D1978 /* Age.swift */,
				B57B67892107546E00AF8905 /* Address+Woo.swift */,
				B57C5C9121B80E3B00FF82B2 /* APNSDevice+Woo.swift */,
				B59D1EE4219080B4009D1978 /* Note+Woo.swift */,
				7435E58D21C0151B00216F0F /* OrderNote+Woo.swift */,
				748C777F211E18A600814F2C /* OrderStats+Woo.swift */,
				B59D1EE92190AE96009D1978 /* StorageNote+Woo.swift */,
				CE24BCD7212F25D4001CD12E /* StorageOrder+Woo.swift */,
				743EDD9E214B05350039071B /* TopEarnerStatsItem+Woo.swift */,
			);
			path = Model;
			sourceTree = "<group>";
		};
		B57C5C9B21B80E8200FF82B2 /* Internal */ = {
			isa = PBXGroup;
			children = (
				B57C5C9C21B80E8200FF82B2 /* SessionManager+Internal.swift */,
				B57C5C9D21B80E8200FF82B2 /* SampleError.swift */,
			);
			path = Internal;
			sourceTree = "<group>";
		};
		B57C744F20F56ED300EEFC87 /* Extensions */ = {
			isa = PBXGroup;
			children = (
				D85B833C2230DC9D002168F3 /* StringWooTests.swift */,
				B5980A6621AC91AA00EBF596 /* BundleWooTests.swift */,
				B57C5C9821B80E7100FF82B2 /* DataWooTests.swift */,
				746FC23C2200A62B00C3096C /* DateWooTests.swift */,
				B57C5C9721B80E7100FF82B2 /* DictionaryWooTests.swift */,
				748C7783211E2D8400814F2C /* DoubleWooTests.swift */,
				B5C6CE602190D28E00515926 /* NSAttributedStringHelperTests.swift */,
				74F301592200EC0800931B9E /* NSDecimalNumberWooTests.swift */,
				B541B2122189E7FD008FE7C1 /* ScannerWooTests.swift */,
				B55BC1F221A8790F0011A0C0 /* StringHTMLTests.swift */,
				B5980A6421AC905C00EBF596 /* UIDeviceWooTests.swift */,
				B57C745020F56EE900EEFC87 /* UITableViewCellHelpersTests.swift */,
			);
			path = Extensions;
			sourceTree = "<group>";
		};
		B58B4ABC2108F7F800076FDD /* Notices */ = {
			isa = PBXGroup;
			children = (
				B58B4AB52108F11C00076FDD /* Notice.swift */,
				B58B4AB72108F14700076FDD /* NoticeNotificationInfo.swift */,
				B58B4AB02108F01600076FDD /* NoticePresenter.swift */,
				B58B4AAF2108F01400076FDD /* NoticeView.swift */,
			);
			path = Notices;
			sourceTree = "<group>";
		};
		B59C09DA2188D6E800AB41D6 /* Notifications */ = {
			isa = PBXGroup;
			children = (
				B5F04D962194F2D500501EE1 /* Adapters */,
				B59D1EDD219072B8009D1978 /* Cells */,
				B59C09DB2188D70200AB41D6 /* Notifications.storyboard */,
				CE263DE5206ACD220015A693 /* NotificationsViewController.swift */,
				B5F8B7DF2194759100DAB7E2 /* NotificationDetailsViewController.swift */,
				B5F8B7E4219478FA00DAB7E2 /* NotificationDetailsViewController.xib */,
			);
			path = Notifications;
			sourceTree = "<group>";
		};
		B59D1EDD219072B8009D1978 /* Cells */ = {
			isa = PBXGroup;
			children = (
				B59D1EDE219072CC009D1978 /* NoteTableViewCell.swift */,
				B59D1EE021907304009D1978 /* NoteTableViewCell.xib */,
				B560D6852195BCA90027BB7E /* NoteDetailsHeaderTableViewCell.swift */,
				B560D6872195BCC70027BB7E /* NoteDetailsHeaderTableViewCell.xib */,
				B5F571A321BEC90D0010D1B8 /* NoteDetailsHeaderPlainTableViewCell.swift */,
				B5F571A521BEC92A0010D1B8 /* NoteDetailsHeaderPlainTableViewCell.xib */,
				B560D68B2195BD1D0027BB7E /* NoteDetailsCommentTableViewCell.swift */,
				B560D6892195BD100027BB7E /* NoteDetailsCommentTableViewCell.xib */,
			);
			path = Cells;
			sourceTree = "<group>";
		};
		B59D1EE7219089A7009D1978 /* Fonts */ = {
			isa = PBXGroup;
			children = (
				B59D1EE6219089A3009D1978 /* Noticons.ttf */,
			);
			path = Fonts;
			sourceTree = "<group>";
		};
		B5A03699214C0E7000774E2C /* Logging */ = {
			isa = PBXGroup;
			children = (
				933A27362222354600C2143A /* Logging.swift */,
				B5DB01B42114AB2D00A4F797 /* CrashLogging.swift */,
			);
			path = Logging;
			sourceTree = "<group>";
		};
		B5A8F8A620B84CF600D211DE /* DerivedSources */ = {
			isa = PBXGroup;
			children = (
				B5A8F8A720B84D3F00D211DE /* ApiCredentials.swift */,
				B5A8F8A820B84D3F00D211DE /* InfoPlist.h */,
			);
			path = DerivedSources;
			sourceTree = "<group>";
		};
		B5A8F8AB20B88D8400D211DE /* Prologue */ = {
			isa = PBXGroup;
			children = (
				B5A8F8AC20B88D9900D211DE /* LoginPrologueViewController.swift */,
				B5A8F8AE20B88DCC00D211DE /* LoginPrologueViewController.xib */,
			);
			path = Prologue;
			sourceTree = "<group>";
		};
		B5BBD6DC21B1701F00E3207E /* Notifications */ = {
			isa = PBXGroup;
			children = (
				B555530E21B57DE700449E71 /* ApplicationAdapter.swift */,
				B56C721121B5B44000E5E85B /* PushNotificationsConfiguration.swift */,
				B5BBD6DD21B1703600E3207E /* PushNotificationsManager.swift */,
				B509FED221C05121000076A9 /* SupportManagerAdapter.swift */,
				B555530C21B57DC300449E71 /* UserNotificationsCenterAdapter.swift */,
			);
			path = Notifications;
			sourceTree = "<group>";
		};
		B5D1AFBE20BC67B500DB0E8C /* System */ = {
			isa = PBXGroup;
			children = (
				CEEC9B5D21E79C330055EEF0 /* BuildConfiguration.swift */,
				CEEC9B5B21E79B3E0055EEF0 /* FeatureFlag.swift */,
				934CB122224EAB150005CCB9 /* main.swift */,
				B5AA7B3C20ED5D15004DA14F /* SessionManager.swift */,
				CECA64B020D9990E005A44C4 /* WooCommerce-Bridging-Header.h */,
				B5D1AFBF20BC67C200DB0E8C /* WooConstants.swift */,
				CE2409F0215D12D30091F887 /* WooNavigationController.swift */,
			);
			path = System;
			sourceTree = "<group>";
		};
		B5D1AFC420BC7B3000DB0E8C /* Epilogue */ = {
			isa = PBXGroup;
			children = (
				B57C743C20F5493300EEFC87 /* AccountHeaderView.swift */,
				B57C744220F54F1C00EEFC87 /* AccountHeaderView.xib */,
				B57C744920F5649300EEFC87 /* EmptyStoresTableViewCell.swift */,
				B57C744B20F564B400EEFC87 /* EmptyStoresTableViewCell.xib */,
				B557652A20F681E800185843 /* StoreTableViewCell.swift */,
				B557652C20F6827900185843 /* StoreTableViewCell.xib */,
				B5D1AFC520BC7B7300DB0E8C /* StorePickerViewController.swift */,
				B5D1AFC720BC7B9600DB0E8C /* StorePickerViewController.xib */,
				74460D4122289C7A00D7316A /* StorePickerCoordinator.swift */,
			);
			path = Epilogue;
			sourceTree = "<group>";
		};
		B5DBF3C120E1482900B53AED /* Yosemite */ = {
			isa = PBXGroup;
			children = (
				B5DBF3C220E1484400B53AED /* StoresManagerTests.swift */,
			);
			path = Yosemite;
			sourceTree = "<group>";
		};
		B5E5DA7221BB0B3100FFDF42 /* Sounds */ = {
			isa = PBXGroup;
			children = (
				B5F571AF21BF149D0010D1B8 /* o.caf */,
			);
			path = Sounds;
			sourceTree = "<group>";
		};
		B5F04D962194F2D500501EE1 /* Adapters */ = {
			isa = PBXGroup;
			children = (
				B5F04D942194F2A300501EE1 /* NoteDetailsRow.swift */,
			);
			path = Adapters;
			sourceTree = "<group>";
		};
		B5F571AC21BEF03C0010D1B8 /* Model */ = {
			isa = PBXGroup;
			children = (
				B5F571AA21BEECB60010D1B8 /* NoteWooTests.swift */,
				7435E58F21C0162C00216F0F /* OrderNoteWooTests.swift */,
			);
			path = Model;
			sourceTree = "<group>";
		};
		B5FD111321D3D12E00560344 /* Views */ = {
			isa = PBXGroup;
			children = (
				CE855360209BA6A700938BDC /* ShowHideSectionFooter.swift */,
				CE855363209BA6A700938BDC /* ShowHideSectionFooter.xib */,
			);
			path = Views;
			sourceTree = "<group>";
		};
		CE14452C2188C0EC00A991D8 /* Zendesk */ = {
			isa = PBXGroup;
			children = (
				CE14452D2188C11700A991D8 /* ZendeskManager.swift */,
			);
			path = Zendesk;
			sourceTree = "<group>";
		};
		CE1CCB3E2056F204000EE3AC /* Styles */ = {
			isa = PBXGroup;
			children = (
				CE1CCB3F2056F21C000EE3AC /* Style.swift */,
				CE1F512A206985DF00C6C810 /* PaddedLabel.swift */,
			);
			path = Styles;
			sourceTree = "<group>";
		};
		CE1CCB4920570B05000EE3AC /* Orders */ = {
			isa = PBXGroup;
			children = (
				CE37C04022984E12008DCB39 /* Fulfillment */,
				B5FD111321D3D12E00560344 /* Views */,
				CEE006022077D0F80079161F /* Cells */,
				CEE005F52076C4040079161F /* Orders.storyboard */,
				B509112E2049E27A007D25DC /* OrdersViewController.swift */,
				CEE006072077D14C0079161F /* OrderDetailsViewController.swift */,
				B53B3F36219C75AC00DF1EB6 /* OrderLoaderViewController.swift */,
				B5F355EE21CD500200A7077A /* OrderSearchViewController.swift */,
				B5F355F021CD504400A7077A /* OrderSearchViewController.xib */,
				CE583A0321076C0100D73C1C /* NewNoteViewController.swift */,
				B5FD111121D3CE7700560344 /* NewNoteViewController.xib */,
				D81D9226222E7F0800FFA585 /* OrderStatusListViewController.swift */,
				D81D9227222E7F0800FFA585 /* OrderStatusListViewController.xib */,
				CE21B3DC20FF9BC200A259D5 /* ProductListViewController.swift */,
				D83F5932225B2EB800626E75 /* ManualTrackingViewController.swift */,
				D843D5C622434A08001BFA55 /* ManualTrackingViewController.xib */,
				D843D5D122485009001BFA55 /* ShipmentProvidersViewController.swift */,
				D843D5D222485009001BFA55 /* ShipmentProvidersViewController.xib */,
			);
			path = Orders;
			sourceTree = "<group>";
		};
		CE1CCB4C20572444000EE3AC /* Extensions */ = {
			isa = PBXGroup;
			children = (
				B58B4ABF2108FF6100076FDD /* Array+Helpers.swift */,
				B59C09D82188CBB100AB41D6 /* Array+Notes.swift */,
				B5980A6221AC879F00EBF596 /* Bundle+Woo.swift */,
				CE4296B820A5E9E400B2AFBD /* CNContact+Helpers.swift */,
				B57C5C9321B80E4700FF82B2 /* Data+Woo.swift */,
				B5290ED8219B3FA900A6AF7F /* Date+Woo.swift */,
				CE4DDB7A20DD312400D32EC8 /* DateFormatter+Helpers.swift */,
				B57C5C9521B80E5400FF82B2 /* Dictionary+Woo.swift */,
				748C7781211E294000814F2C /* Double+Woo.swift */,
				740987B221B87760000E4C80 /* FancyAnimatedButton+Woo.swift */,
				B509FED021C041DF000076A9 /* Locale+Woo.swift */,
				CE021534215BE3AB00C19555 /* LoginNavigationController+Woo.swift */,
				B59D1EE221907C7B009D1978 /* NSAttributedString+Helpers.swift */,
				CE4DA5C921DEA78E00074607 /* NSDecimalNumber+Helpers.swift */,
				B5A56BF4219F5AB20065A902 /* NSNotificationName+Woo.swift */,
				B57C744420F55BA600EEFC87 /* NSObject+Helpers.swift */,
				B541B2162189EED4008FE7C1 /* NSMutableAttributedString+Helpers.swift */,
				B541B21F218A007C008FE7C1 /* NSMutableParagraphStyle+Helpers.swift */,
				B541B222218A29A6008FE7C1 /* NSParagraphStyle+Woo.swift */,
				B541B2142189EEA1008FE7C1 /* Scanner+Helpers.swift */,
				74D0A52F2139CF1300E2919F /* String+Helpers.swift */,
				B55BC1F021A878A30011A0C0 /* String+HTML.swift */,
				B517EA1C218B41F200730EC4 /* String+Woo.swift */,
				B5C3876321C41B9F006CE970 /* UIApplication+Woo.swift */,
				B5A56BF2219F46470065A902 /* UIButton+Animations.swift */,
				CE32B11920BF8E32006FBCF4 /* UIButton+Helpers.swift */,
				CE1F51262064345B00C6C810 /* UIColor+Helpers.swift */,
				B5D1AFB920BC515600DB0E8C /* UIColor+Woo.swift */,
				B5980A6021AC878900EBF596 /* UIDevice+Woo.swift */,
				CE1F512820697F0100C6C810 /* UIFont+Helpers.swift */,
				B541B225218A412C008FE7C1 /* UIFont+Woo.swift */,
				B5D1AFB720BC510200DB0E8C /* UIImage+Woo.swift */,
				B554E17A2152F27200F31188 /* UILabel+Appearance.swift */,
				CE1F51242064179A00C6C810 /* UILabel+Helpers.swift */,
				B582F95820FFCEAA0060934A /* UITableViewHeaderFooterView+Helpers.swift */,
				B57C744D20F56E3800EEFC87 /* UITableViewCell+Helpers.swift */,
				B554E1782152F20000F31188 /* UINavigationBar+Appearance.swift */,
				748AD086219F481B00023535 /* UIView+Animation.swift */,
				B57C744620F55BC800EEFC87 /* UIView+Helpers.swift */,
				B5A82EE6210263460053ADC8 /* UIViewController+Helpers.swift */,
				B5AA7B3E20ED81C2004DA14F /* UserDefaults+Woo.swift */,
				B59D49CC219B587E006BF0AD /* UILabel+OrderStatus.swift */,
				B53B3F38219C817800DF1EB6 /* UIStoryboard+Woo.swift */,
				B586906521A5F4B1001F1EFC /* UINavigationController+Woo.swift */,
				D8149F552251EE300006A245 /* UITextField+Helpers.swift */,
				D82DFB49225F22D400EFE2CB /* UISearchBar+Appearance.swift */,
				02820F3322C257B700DE0D37 /* UIViewController+TableViewHelpers.swift */,
			);
			path = Extensions;
			sourceTree = "<group>";
		};
		CE22E3F821714639005A6BEF /* Privacy */ = {
			isa = PBXGroup;
			children = (
				CE22E3F62170E23C005A6BEF /* PrivacySettingsViewController.swift */,
			);
			path = Privacy;
			sourceTree = "<group>";
		};
		CE27257A219249B5002B22EB /* Help */ = {
			isa = PBXGroup;
			children = (
				CE27257B21924A8C002B22EB /* HelpAndSupportViewController.swift */,
				CE15524921FFB10100EAA690 /* ApplicationLogViewController.swift */,
				CE1AFE612200B1BD00432745 /* ApplicationLogDetailViewController.swift */,
			);
			path = Help;
			sourceTree = "<group>";
		};
		CE37C04022984E12008DCB39 /* Fulfillment */ = {
			isa = PBXGroup;
			children = (
				CE37C04122984E50008DCB39 /* Cells */,
				B5A82EE121025C450053ADC8 /* FulfillViewController.swift */,
				B5A82EE421025E550053ADC8 /* FulfillViewController.xib */,
			);
			path = Fulfillment;
			sourceTree = "<group>";
		};
		CE37C04122984E50008DCB39 /* Cells */ = {
			isa = PBXGroup;
			children = (
				CE37C04222984E81008DCB39 /* PickListTableViewCell.swift */,
				CE37C04322984E81008DCB39 /* PickListTableViewCell.xib */,
			);
			path = Cells;
			sourceTree = "<group>";
		};
		CE85535B209B5B6A00938BDC /* ViewModels */ = {
			isa = PBXGroup;
			children = (
				D843D5D82248EE90001BFA55 /* ManualTrackingViewModel.swift */,
				B57B678D21078C5400AF8905 /* OrderItemViewModel.swift */,
				CE85535C209B5BB700938BDC /* OrderDetailsViewModel.swift */,
				CE22709A228F362600C0626C /* ProductDetailsViewModel.swift */,
				D843D5D622485B19001BFA55 /* ShippingProvidersViewModel.swift */,
			);
			path = ViewModels;
			sourceTree = "<group>";
		};
		CE85FD5120F677460080B73E /* Dashboard */ = {
			isa = PBXGroup;
			children = (
				74036CBE211B87FD00E462C2 /* MyStore */,
				CE85FD5820F7A59E0080B73E /* Settings */,
				CE85FD5220F677770080B73E /* Dashboard.storyboard */,
				B509112D2049E27A007D25DC /* DashboardViewController.swift */,
			);
			path = Dashboard;
			sourceTree = "<group>";
		};
		CE85FD5820F7A59E0080B73E /* Settings */ = {
			isa = PBXGroup;
			children = (
				74C6FEA321C2F189009286B6 /* About */,
				CE27257A219249B5002B22EB /* Help */,
				CE22E3F821714639005A6BEF /* Privacy */,
				B509112F2049E27A007D25DC /* SettingsViewController.swift */,
			);
			path = Settings;
			sourceTree = "<group>";
		};
		CE9B7E3021C94685000F971C /* Currency */ = {
			isa = PBXGroup;
			children = (
				93FA787321CD7E9E00B663E5 /* CurrencySettings.swift */,
				CE4DA5C521DD755E00074607 /* CurrencyFormatter.swift */,
			);
			path = Currency;
			sourceTree = "<group>";
		};
		CED6021A20B35FBF0032C639 /* ReusableViews */ = {
			isa = PBXGroup;
			children = (
				CE21B3D520FE669A00A259D5 /* BasicTableViewCell.swift */,
				CE21B3D620FE669A00A259D5 /* BasicTableViewCell.xib */,
				B5FD111521D3F13700560344 /* BordersView.swift */,
				B5A8532120BDBFAE00FAAB4D /* CircularImageView.swift */,
				D83F592E225B269C00626E75 /* DatePickerTableViewCell.swift */,
				D83F592F225B269C00626E75 /* DatePickerTableViewCell.xib */,
				B50BB4152141828F00AF0F3C /* FooterSpinnerView.swift */,
				CE24BCCD212DE8A6001CD12E /* HeadlineLabelTableViewCell.swift */,
				CE24BCCE212DE8A6001CD12E /* HeadlineLabelTableViewCell.xib */,
				7441E1D121503F77004E6ECE /* IntrinsicTableView.swift */,
				740382D92267D94100A627F4 /* LargeImageTableViewCell.swift */,
				740382DA2267D94100A627F4 /* LargeImageTableViewCell.xib */,
				CE1EC8EA20B8A3FF009762BF /* LeftImageTableViewCell.swift */,
				CE1EC8EB20B8A3FF009762BF /* LeftImageTableViewCell.xib */,
				B5BE75DA213F1D1E00909A14 /* OverlayMessageView.swift */,
				B5BE75DC213F1D3D00909A14 /* OverlayMessageView.xib */,
				CE0F17CD22A8105800964A63 /* ReadMoreTableViewCell.swift */,
				CE0F17CE22A8105800964A63 /* ReadMoreTableViewCell.xib */,
				744F00D121B582A9007EFA93 /* StarRatingView.swift */,
				D85B8331222FABD1002168F3 /* StatusListTableViewCell.swift */,
				D85B8332222FABD1002168F3 /* StatusListTableViewCell.xib */,
				CE583A052107849F00D73C1C /* SwitchTableViewCell.swift */,
				CE583A062107849F00D73C1C /* SwitchTableViewCell.xib */,
				CE85FD5920F7A7640080B73E /* TableFooterView.swift */,
				CE85FD5B20F7A7740080B73E /* TableFooterView.xib */,
				CE583A092107937F00D73C1C /* TextViewTableViewCell.swift */,
				CE583A0A2107937F00D73C1C /* TextViewTableViewCell.xib */,
				D843D5C922437E59001BFA55 /* TitleAndEditableValueTableViewCell.swift */,
				D843D5CA22437E59001BFA55 /* TitleAndEditableValueTableViewCell.xib */,
				CE22E3F921714776005A6BEF /* TopLeftImageTableViewCell.swift */,
				CE22E3FA21714776005A6BEF /* TopLeftImageTableViewCell.xib */,
				CE1EC8C920B479F1009762BF /* TwoColumnLabelView.swift */,
				CE1EC8C720B478B6009762BF /* TwoColumnLabelView.xib */,
				CE32B10C20BEDE1C006FBCF4 /* TwoColumnSectionHeaderView.swift */,
				CE32B10A20BEDE05006FBCF4 /* TwoColumnSectionHeaderView.xib */,
				CE1D5A53228A0AD200DF3715 /* TwoColumnTableViewCell.swift */,
				CE1D5A54228A0AD200DF3715 /* TwoColumnTableViewCell.xib */,
				CE27257D21925AE8002B22EB /* ValueOneTableViewCell.swift */,
				CE27257E21925AE8002B22EB /* ValueOneTableViewCell.xib */,
				B5A56BEF219F2CE90065A902 /* VerticalButton.swift */,
				D81F2D36225F0D160084BF9C /* EmptyListMessageWithActionView.swift */,
				D81F2D34225F0CF70084BF9C /* EmptyListMessageWithActionView.xib */,
				CE227096228F152400C0626C /* WooBasicTableViewCell.swift */,
				CE227098228F180B00C0626C /* WooBasicTableViewCell.xib */,
			);
			path = ReusableViews;
			sourceTree = "<group>";
		};
		CEE006022077D0F80079161F /* Cells */ = {
			isa = PBXGroup;
			children = (
				D8149F512251CFE50006A245 /* EditableOrderTrackingTableViewCell.swift */,
				D8149F522251CFE50006A245 /* EditableOrderTrackingTableViewCell.xib */,
				D83C129E22250BEF004CA04C /* OrderTrackingTableViewCell.swift */,
				D83C129D22250BEF004CA04C /* OrderTrackingTableViewCell.xib */,
				B5FD110D21D3CB8500560344 /* OrderTableViewCell.xib */,
				CE1CCB4A20570B1F000EE3AC /* OrderTableViewCell.swift */,
				CE855362209BA6A700938BDC /* CustomerInfoTableViewCell.swift */,
				CE855361209BA6A700938BDC /* CustomerInfoTableViewCell.xib */,
				B557DA1320979904005962F4 /* CustomerNoteTableViewCell.swift */,
				B557DA1420979904005962F4 /* CustomerNoteTableViewCell.xib */,
				CE1EC8EF20B8A408009762BF /* OrderNoteTableViewCell.swift */,
				CE1EC8EE20B8A408009762BF /* OrderNoteTableViewCell.xib */,
				CE1EC8C320B46819009762BF /* PaymentTableViewCell.swift */,
				CE1EC8C420B46819009762BF /* PaymentTableViewCell.xib */,
				CE21B3DE20FFC59700A259D5 /* ProductDetailsTableViewCell.swift */,
				CE21B3DF20FFC59700A259D5 /* ProductDetailsTableViewCell.xib */,
				CE32B11320BF8779006FBCF4 /* FulfillButtonTableViewCell.swift */,
				CE32B11420BF8779006FBCF4 /* FulfillButtonTableViewCell.xib */,
				CEE006032077D1280079161F /* SummaryTableViewCell.swift */,
				CEE006042077D1280079161F /* SummaryTableViewCell.xib */,
			);
			path = Cells;
			sourceTree = "<group>";
		};
		CEEC9B6121E79EBF0055EEF0 /* AppRatings */ = {
			isa = PBXGroup;
			children = (
				CEEC9B6221E79EE00055EEF0 /* AppRatingManager.swift */,
			);
			path = AppRatings;
			sourceTree = "<group>";
		};
		D816DDBA22265D8000903E59 /* ViewRelated */ = {
			isa = PBXGroup;
			children = (
				D85B833E2230F268002168F3 /* SummaryTableViewCellTests.swift */,
				D85B8335222FCDA1002168F3 /* StatusListTableViewCellTests.swift */,
				D816DDBB22265DA300903E59 /* OrderTrackingTableViewCellTests.swift */,
			);
			path = ViewRelated;
			sourceTree = "<group>";
		};
		F4B77A83B2A3D94EA331691B /* Pods */ = {
			isa = PBXGroup;
			children = (
				90AC1C0B391E04A837BDC64E /* Pods-WooCommerce.debug.xcconfig */,
				33035144757869DE5E4DC88A /* Pods-WooCommerce.release.xcconfig */,
				9D2992FEF3D1246B8CCC2EBB /* Pods-WooCommerceTests.debug.xcconfig */,
				8A659E65308A3D9DD79A95F9 /* Pods-WooCommerceTests.release.xcconfig */,
			);
			name = Pods;
			sourceTree = "<group>";
		};
/* End PBXGroup section */

/* Begin PBXNativeTarget section */
		B56DB3C52049BFAA00D4AA8E /* WooCommerce */ = {
			isa = PBXNativeTarget;
			buildConfigurationList = B56DB3E62049BFAA00D4AA8E /* Build configuration list for PBXNativeTarget "WooCommerce" */;
			buildPhases = (
				91990E72B3E1D58AC13D7628 /* [CP] Check Pods Manifest.lock */,
				B56DB3C22049BFAA00D4AA8E /* Sources */,
				B56DB3C32049BFAA00D4AA8E /* Frameworks */,
				B56DB3C42049BFAA00D4AA8E /* Resources */,
				B5650B1020A4CD7F009702D0 /* Embed Frameworks */,
				B7A94351C1ADC31EA528B895 /* [CP] Embed Pods Frameworks */,
				20B459508F75052BDBC0902F /* [CP] Copy Pods Resources */,
				CE1445302188ED0300A991D8 /* Zendesk Strip Frameworks */,
			);
			buildRules = (
			);
			dependencies = (
				B55D4C1520B6131400D7A50F /* PBXTargetDependency */,
			);
			name = WooCommerce;
			productName = WooCommerce;
			productReference = B56DB3C62049BFAA00D4AA8E /* WooCommerce.app */;
			productType = "com.apple.product-type.application";
		};
		B56DB3DC2049BFAA00D4AA8E /* WooCommerceTests */ = {
			isa = PBXNativeTarget;
			buildConfigurationList = B56DB3E92049BFAA00D4AA8E /* Build configuration list for PBXNativeTarget "WooCommerceTests" */;
			buildPhases = (
				E8FC62641D61F33F705BC760 /* [CP] Check Pods Manifest.lock */,
				B56DB3D92049BFAA00D4AA8E /* Sources */,
				B56DB3DA2049BFAA00D4AA8E /* Frameworks */,
				B56DB3DB2049BFAA00D4AA8E /* Resources */,
			);
			buildRules = (
			);
			dependencies = (
				B56DB3DF2049BFAA00D4AA8E /* PBXTargetDependency */,
			);
			name = WooCommerceTests;
			productName = WooCommerceTests;
			productReference = B56DB3DD2049BFAA00D4AA8E /* WooCommerceTests.xctest */;
			productType = "com.apple.product-type.bundle.unit-test";
		};
/* End PBXNativeTarget section */

/* Begin PBXProject section */
		B56DB3BE2049BFAA00D4AA8E /* Project object */ = {
			isa = PBXProject;
			attributes = {
				LastSwiftUpdateCheck = 0920;
				LastUpgradeCheck = 1010;
				ORGANIZATIONNAME = Automattic;
				TargetAttributes = {
					B55D4C0F20B612F300D7A50F = {
						CreatedOnToolsVersion = 9.3.1;
						ProvisioningStyle = Automatic;
					};
					B56DB3C52049BFAA00D4AA8E = {
						CreatedOnToolsVersion = 9.2;
						LastSwiftMigration = 1020;
						ProvisioningStyle = Manual;
						SystemCapabilities = {
							com.apple.BackgroundModes = {
								enabled = 1;
							};
							com.apple.Keychain = {
								enabled = 1;
							};
							com.apple.Push = {
								enabled = 1;
							};
							com.apple.iCloud = {
								enabled = 1;
							};
						};
					};
					B56DB3DC2049BFAA00D4AA8E = {
						CreatedOnToolsVersion = 9.2;
						LastSwiftMigration = 1020;
						ProvisioningStyle = Automatic;
						TestTargetID = B56DB3C52049BFAA00D4AA8E;
					};
				};
			};
			buildConfigurationList = B56DB3C12049BFAA00D4AA8E /* Build configuration list for PBXProject "WooCommerce" */;
			compatibilityVersion = "Xcode 8.0";
			developmentRegion = en;
			hasScannedForEncodings = 0;
			knownRegions = (
				en,
				Base,
				ar,
				de,
				id,
				es,
				it,
				ko,
				he,
				ja,
				fr,
				"zh-Hant",
				ru,
				tr,
				sv,
				"pt-BR",
				"zh-Hans",
				nl,
			);
			mainGroup = B56DB3BD2049BFAA00D4AA8E;
			productRefGroup = B56DB3C72049BFAA00D4AA8E /* Products */;
			projectDirPath = "";
			projectRoot = "";
			targets = (
				B56DB3C52049BFAA00D4AA8E /* WooCommerce */,
				B56DB3DC2049BFAA00D4AA8E /* WooCommerceTests */,
				B55D4C0F20B612F300D7A50F /* GenerateCredentials */,
			);
		};
/* End PBXProject section */

/* Begin PBXResourcesBuildPhase section */
		B56DB3C42049BFAA00D4AA8E /* Resources */ = {
			isa = PBXResourcesBuildPhase;
			buildActionMask = 2147483647;
			files = (
				B56DB3D72049BFAA00D4AA8E /* LaunchScreen.storyboard in Resources */,
				CE583A0C2107937F00D73C1C /* TextViewTableViewCell.xib in Resources */,
				D843D5CC22437E59001BFA55 /* TitleAndEditableValueTableViewCell.xib in Resources */,
				B560D68A2195BD100027BB7E /* NoteDetailsCommentTableViewCell.xib in Resources */,
				CE0F17D022A8105800964A63 /* ReadMoreTableViewCell.xib in Resources */,
				CE1D5A5A228A1C2C00DF3715 /* ProductReviewsTableViewCell.xib in Resources */,
				B5A8F8AF20B88DCC00D211DE /* LoginPrologueViewController.xib in Resources */,
				74E0F441211C9AE600A79CCE /* PeriodDataViewController.xib in Resources */,
				B5F571B021BF149D0010D1B8 /* o.caf in Resources */,
				B5D1AFC820BC7B9600DB0E8C /* StorePickerViewController.xib in Resources */,
				CE1D5A56228A0AD200DF3715 /* TwoColumnTableViewCell.xib in Resources */,
				B57C744320F54F1C00EEFC87 /* AccountHeaderView.xib in Resources */,
				D843D5D422485009001BFA55 /* ShipmentProvidersViewController.xib in Resources */,
				CE227099228F180B00C0626C /* WooBasicTableViewCell.xib in Resources */,
				B557DA1620979904005962F4 /* CustomerNoteTableViewCell.xib in Resources */,
				93BCF01F20DC2CE200EBF7A1 /* bash_secrets.tpl in Resources */,
				B56DB3D42049BFAA00D4AA8E /* Assets.xcassets in Resources */,
				B573B1A0219DC2690081C78C /* Localizable.strings in Resources */,
				B559EBAF20A0BF8F00836CD4 /* README.md in Resources */,
				CE583A082107849F00D73C1C /* SwitchTableViewCell.xib in Resources */,
				CE22571B20E16FBC0037F478 /* LeftImageTableViewCell.xib in Resources */,
				8CD41D4A21F8A7E300CF3C2B /* RELEASE-NOTES.txt in Resources */,
				B5F8B7E5219478FA00DAB7E2 /* NotificationDetailsViewController.xib in Resources */,
				B5FD111221D3CE7700560344 /* NewNoteViewController.xib in Resources */,
				D843D5C822434A08001BFA55 /* ManualTrackingViewController.xib in Resources */,
				7441EBCA226A71AA008BF83D /* TitleBodyTableViewCell.xib in Resources */,
				740382DC2267D94100A627F4 /* LargeImageTableViewCell.xib in Resources */,
				CE22E3FC21714776005A6BEF /* TopLeftImageTableViewCell.xib in Resources */,
				B5D1AFB420BC445A00DB0E8C /* Images.xcassets in Resources */,
				CEE005F62076C4040079161F /* Orders.storyboard in Resources */,
				CE85FD5C20F7A7740080B73E /* TableFooterView.xib in Resources */,
				B57C744C20F564B400EEFC87 /* EmptyStoresTableViewCell.xib in Resources */,
				B59C09DC2188D70200AB41D6 /* Notifications.storyboard in Resources */,
				CE37C04522984E81008DCB39 /* PickListTableViewCell.xib in Resources */,
				D85B8334222FABD1002168F3 /* StatusListTableViewCell.xib in Resources */,
				CE855367209BA6A700938BDC /* ShowHideSectionFooter.xib in Resources */,
				B5F571A621BEC92A0010D1B8 /* NoteDetailsHeaderPlainTableViewCell.xib in Resources */,
				B5F355F121CD504400A7077A /* OrderSearchViewController.xib in Resources */,
				CE1EC8F020B8A408009762BF /* OrderNoteTableViewCell.xib in Resources */,
				B55D4BFD20B5CDE700D7A50F /* replace_secrets.rb in Resources */,
				74A95B5821C403EA00FEE953 /* pure-min.css in Resources */,
				B5BE75DD213F1D3D00909A14 /* OverlayMessageView.xib in Resources */,
				D8149F542251CFE60006A245 /* EditableOrderTrackingTableViewCell.xib in Resources */,
				D81D9229222E7F0800FFA585 /* OrderStatusListViewController.xib in Resources */,
				748D34DE214828DD00E21A2F /* TopPerformerDataViewController.xib in Resources */,
				CEE006062077D1280079161F /* SummaryTableViewCell.xib in Resources */,
				CE24BCD0212DE8A6001CD12E /* HeadlineLabelTableViewCell.xib in Resources */,
				B559EBB020A0BF8F00836CD4 /* LICENSE in Resources */,
				74EC34A9225FE69C004BBC2E /* ProductDetailsViewController.xib in Resources */,
				CE32B10B20BEDE05006FBCF4 /* TwoColumnSectionHeaderView.xib in Resources */,
				B5FD110E21D3CB8500560344 /* OrderTableViewCell.xib in Resources */,
				D83C129F22250BF0004CA04C /* OrderTrackingTableViewCell.xib in Resources */,
				B59D1EE121907304009D1978 /* NoteTableViewCell.xib in Resources */,
				B59D1EE821908A08009D1978 /* Noticons.ttf in Resources */,
				D81F2D35225F0CF70084BF9C /* EmptyListMessageWithActionView.xib in Resources */,
				B560D6882195BCC70027BB7E /* NoteDetailsHeaderTableViewCell.xib in Resources */,
				CE27258021925AE8002B22EB /* ValueOneTableViewCell.xib in Resources */,
				B5A82EE521025E550053ADC8 /* FulfillViewController.xib in Resources */,
				740ADFE521C33688009EE5A9 /* licenses.html in Resources */,
				B554016B2170D6010067DC90 /* ChartPlaceholderView.xib in Resources */,
				CE32B11620BF8779006FBCF4 /* FulfillButtonTableViewCell.xib in Resources */,
				B557652D20F6827900185843 /* StoreTableViewCell.xib in Resources */,
				7493BB8F2149852A003071A9 /* TopPerformersHeaderView.xib in Resources */,
				CE1EC8C620B46819009762BF /* PaymentTableViewCell.xib in Resources */,
				CE21B3E120FFC59700A259D5 /* ProductDetailsTableViewCell.xib in Resources */,
				CE85FD5320F677770080B73E /* Dashboard.storyboard in Resources */,
				B56DB3CF2049BFAA00D4AA8E /* Main.storyboard in Resources */,
				CE21B3D820FE669A00A259D5 /* BasicTableViewCell.xib in Resources */,
				74334F37214AB130006D6AC5 /* ProductTableViewCell.xib in Resources */,
				CE1EC8C820B478B6009762BF /* TwoColumnLabelView.xib in Resources */,
				CE855365209BA6A700938BDC /* CustomerInfoTableViewCell.xib in Resources */,
				74F9E9CD214C036400A3F2D2 /* NoPeriodDataTableViewCell.xib in Resources */,
				D83F5931225B269C00626E75 /* DatePickerTableViewCell.xib in Resources */,
			);
			runOnlyForDeploymentPostprocessing = 0;
		};
		B56DB3DB2049BFAA00D4AA8E /* Resources */ = {
			isa = PBXResourcesBuildPhase;
			buildActionMask = 2147483647;
			files = (
				9379E1A5225536AD006A6BE4 /* TestAssets.xcassets in Resources */,
				9379E1A32255365F006A6BE4 /* TestingMode.storyboard in Resources */,
				B5F571A921BEECA50010D1B8 /* Responses in Resources */,
			);
			runOnlyForDeploymentPostprocessing = 0;
		};
/* End PBXResourcesBuildPhase section */

/* Begin PBXShellScriptBuildPhase section */
		20B459508F75052BDBC0902F /* [CP] Copy Pods Resources */ = {
			isa = PBXShellScriptBuildPhase;
			buildActionMask = 2147483647;
			files = (
			);
			inputPaths = (
				"${PODS_ROOT}/Target Support Files/Pods-WooCommerce/Pods-WooCommerce-resources.sh",
				"${PODS_ROOT}/GoogleSignIn/Resources/GoogleSignIn.bundle",
				"${PODS_CONFIGURATION_BUILD_DIR}/WordPressAuthenticator/WordPressAuthenticator.bundle",
				"${PODS_ROOT}/ZendeskSDK/ZendeskSDK/5.0/ZendeskSDKStrings.bundle",
			);
			name = "[CP] Copy Pods Resources";
			outputPaths = (
				"${TARGET_BUILD_DIR}/${UNLOCALIZED_RESOURCES_FOLDER_PATH}/GoogleSignIn.bundle",
				"${TARGET_BUILD_DIR}/${UNLOCALIZED_RESOURCES_FOLDER_PATH}/WordPressAuthenticator.bundle",
				"${TARGET_BUILD_DIR}/${UNLOCALIZED_RESOURCES_FOLDER_PATH}/ZendeskSDKStrings.bundle",
			);
			runOnlyForDeploymentPostprocessing = 0;
			shellPath = /bin/sh;
			shellScript = "\"${PODS_ROOT}/Target Support Files/Pods-WooCommerce/Pods-WooCommerce-resources.sh\"\n";
			showEnvVarsInLog = 0;
		};
		91990E72B3E1D58AC13D7628 /* [CP] Check Pods Manifest.lock */ = {
			isa = PBXShellScriptBuildPhase;
			buildActionMask = 2147483647;
			files = (
			);
			inputPaths = (
				"${PODS_PODFILE_DIR_PATH}/Podfile.lock",
				"${PODS_ROOT}/Manifest.lock",
			);
			name = "[CP] Check Pods Manifest.lock";
			outputPaths = (
				"$(DERIVED_FILE_DIR)/Pods-WooCommerce-checkManifestLockResult.txt",
			);
			runOnlyForDeploymentPostprocessing = 0;
			shellPath = /bin/sh;
			shellScript = "diff \"${PODS_PODFILE_DIR_PATH}/Podfile.lock\" \"${PODS_ROOT}/Manifest.lock\" > /dev/null\nif [ $? != 0 ] ; then\n    # print error to STDERR\n    echo \"error: The sandbox is not in sync with the Podfile.lock. Run 'pod install' or update your CocoaPods installation.\" >&2\n    exit 1\nfi\n# This output is used by Xcode 'outputs' to avoid re-running this script phase.\necho \"SUCCESS\" > \"${SCRIPT_OUTPUT_FILE_0}\"\n";
			showEnvVarsInLog = 0;
		};
		B55D4C1320B612FE00D7A50F /* ShellScript */ = {
			isa = PBXShellScriptBuildPhase;
			buildActionMask = 2147483647;
			files = (
			);
			inputPaths = (
				"$(SRCROOT)/Credentials/replace_secrets.rb",
				"$(SRCROOT)/Credentials/ApiCredentials.tpl",
				"$(SRCROOT)/Credentials/InfoPlist.tpl",
				"~/.mobile-secrets/iOS/WCiOS/woo_app_credentials.json",
				"$(SRCROOT)/Credentials/Templates/APICredentials-Template.swift",
				"$(SRCROOT)/Credentials/Templates/InfoPlist-Template.h",
			);
			outputPaths = (
				"$(SRCROOT)/DerivedSources/ApiCredentials.swift",
				"$(SRCROOT)/DerivedSources/InfoPlist.h",
			);
			runOnlyForDeploymentPostprocessing = 0;
			shellPath = /bin/sh;
			shellScript = "$SRCROOT/../Scripts/build-phases/generate-credentials.sh\n";
		};
		B7A94351C1ADC31EA528B895 /* [CP] Embed Pods Frameworks */ = {
			isa = PBXShellScriptBuildPhase;
			buildActionMask = 2147483647;
			files = (
			);
			inputPaths = (
				"${PODS_ROOT}/Target Support Files/Pods-WooCommerce/Pods-WooCommerce-frameworks.sh",
				"${BUILT_PRODUCTS_DIR}/1PasswordExtension/OnePasswordExtension.framework",
				"${BUILT_PRODUCTS_DIR}/Alamofire/Alamofire.framework",
				"${BUILT_PRODUCTS_DIR}/Automattic-Tracks-iOS/AutomatticTracks.framework",
				"${BUILT_PRODUCTS_DIR}/Charts/Charts.framework",
				"${BUILT_PRODUCTS_DIR}/CocoaLumberjack/CocoaLumberjack.framework",
				"${BUILT_PRODUCTS_DIR}/FormatterKit/FormatterKit.framework",
				"${BUILT_PRODUCTS_DIR}/GTMSessionFetcher/GTMSessionFetcher.framework",
				"${BUILT_PRODUCTS_DIR}/GoogleToolboxForMac/GoogleToolboxForMac.framework",
				"${BUILT_PRODUCTS_DIR}/Gridicons/Gridicons.framework",
				"${BUILT_PRODUCTS_DIR}/KeychainAccess/KeychainAccess.framework",
				"${BUILT_PRODUCTS_DIR}/NSObject-SafeExpectations/NSObject_SafeExpectations.framework",
				"${BUILT_PRODUCTS_DIR}/NSURL+IDN/NSURL_IDN.framework",
				"${BUILT_PRODUCTS_DIR}/Reachability/Reachability.framework",
				"${BUILT_PRODUCTS_DIR}/SVProgressHUD/SVProgressHUD.framework",
				"${BUILT_PRODUCTS_DIR}/Sentry/Sentry.framework",
				"${BUILT_PRODUCTS_DIR}/UIDeviceIdentifier/UIDeviceIdentifier.framework",
				"${BUILT_PRODUCTS_DIR}/WordPressKit/WordPressKit.framework",
				"${BUILT_PRODUCTS_DIR}/WordPressShared/WordPressShared.framework",
				"${BUILT_PRODUCTS_DIR}/WordPressUI/WordPressUI.framework",
				"${BUILT_PRODUCTS_DIR}/XLPagerTabStrip/XLPagerTabStrip.framework",
				"${PODS_ROOT}/ZendeskSDK/ZendeskSDK/5.0/ZendeskCoreSDK.framework",
				"${PODS_ROOT}/ZendeskSDK/ZendeskSDK/5.0/ZendeskProviderSDK.framework",
				"${PODS_ROOT}/ZendeskSDK/ZendeskSDK/5.0/ZendeskSDK.framework",
				"${BUILT_PRODUCTS_DIR}/lottie-ios/Lottie.framework",
				"${BUILT_PRODUCTS_DIR}/wpxmlrpc/wpxmlrpc.framework",
			);
			name = "[CP] Embed Pods Frameworks";
			outputPaths = (
				"${TARGET_BUILD_DIR}/${FRAMEWORKS_FOLDER_PATH}/OnePasswordExtension.framework",
				"${TARGET_BUILD_DIR}/${FRAMEWORKS_FOLDER_PATH}/Alamofire.framework",
				"${TARGET_BUILD_DIR}/${FRAMEWORKS_FOLDER_PATH}/AutomatticTracks.framework",
				"${TARGET_BUILD_DIR}/${FRAMEWORKS_FOLDER_PATH}/Charts.framework",
				"${TARGET_BUILD_DIR}/${FRAMEWORKS_FOLDER_PATH}/CocoaLumberjack.framework",
				"${TARGET_BUILD_DIR}/${FRAMEWORKS_FOLDER_PATH}/FormatterKit.framework",
				"${TARGET_BUILD_DIR}/${FRAMEWORKS_FOLDER_PATH}/GTMSessionFetcher.framework",
				"${TARGET_BUILD_DIR}/${FRAMEWORKS_FOLDER_PATH}/GoogleToolboxForMac.framework",
				"${TARGET_BUILD_DIR}/${FRAMEWORKS_FOLDER_PATH}/Gridicons.framework",
				"${TARGET_BUILD_DIR}/${FRAMEWORKS_FOLDER_PATH}/KeychainAccess.framework",
				"${TARGET_BUILD_DIR}/${FRAMEWORKS_FOLDER_PATH}/NSObject_SafeExpectations.framework",
				"${TARGET_BUILD_DIR}/${FRAMEWORKS_FOLDER_PATH}/NSURL_IDN.framework",
				"${TARGET_BUILD_DIR}/${FRAMEWORKS_FOLDER_PATH}/Reachability.framework",
				"${TARGET_BUILD_DIR}/${FRAMEWORKS_FOLDER_PATH}/SVProgressHUD.framework",
				"${TARGET_BUILD_DIR}/${FRAMEWORKS_FOLDER_PATH}/Sentry.framework",
				"${TARGET_BUILD_DIR}/${FRAMEWORKS_FOLDER_PATH}/UIDeviceIdentifier.framework",
				"${TARGET_BUILD_DIR}/${FRAMEWORKS_FOLDER_PATH}/WordPressKit.framework",
				"${TARGET_BUILD_DIR}/${FRAMEWORKS_FOLDER_PATH}/WordPressShared.framework",
				"${TARGET_BUILD_DIR}/${FRAMEWORKS_FOLDER_PATH}/WordPressUI.framework",
				"${TARGET_BUILD_DIR}/${FRAMEWORKS_FOLDER_PATH}/XLPagerTabStrip.framework",
				"${TARGET_BUILD_DIR}/${FRAMEWORKS_FOLDER_PATH}/ZendeskCoreSDK.framework",
				"${TARGET_BUILD_DIR}/${FRAMEWORKS_FOLDER_PATH}/ZendeskProviderSDK.framework",
				"${TARGET_BUILD_DIR}/${FRAMEWORKS_FOLDER_PATH}/ZendeskSDK.framework",
				"${TARGET_BUILD_DIR}/${FRAMEWORKS_FOLDER_PATH}/Lottie.framework",
				"${TARGET_BUILD_DIR}/${FRAMEWORKS_FOLDER_PATH}/wpxmlrpc.framework",
			);
			runOnlyForDeploymentPostprocessing = 0;
			shellPath = /bin/sh;
			shellScript = "\"${PODS_ROOT}/Target Support Files/Pods-WooCommerce/Pods-WooCommerce-frameworks.sh\"\n";
			showEnvVarsInLog = 0;
		};
		CE1445302188ED0300A991D8 /* Zendesk Strip Frameworks */ = {
			isa = PBXShellScriptBuildPhase;
			buildActionMask = 2147483647;
			files = (
			);
			inputPaths = (
			);
			name = "Zendesk Strip Frameworks";
			outputPaths = (
			);
			runOnlyForDeploymentPostprocessing = 0;
			shellPath = /bin/sh;
			shellScript = "# Per Zendesk documentation (https://developer.zendesk.com/embeddables/docs/ios_support_sdk/sdk_add#adding-the-sdk-with-cocoapods):\n# This script should be the last step in your projects \"Build Phases\".\n# This step is required to work around an App store submission bug when archiving universal binaries.\n\nbash \"${BUILT_PRODUCTS_DIR}/${FRAMEWORKS_FOLDER_PATH}/ZendeskCoreSDK.framework/strip-frameworks.sh\"\n";
		};
		E8FC62641D61F33F705BC760 /* [CP] Check Pods Manifest.lock */ = {
			isa = PBXShellScriptBuildPhase;
			buildActionMask = 2147483647;
			files = (
			);
			inputPaths = (
				"${PODS_PODFILE_DIR_PATH}/Podfile.lock",
				"${PODS_ROOT}/Manifest.lock",
			);
			name = "[CP] Check Pods Manifest.lock";
			outputPaths = (
				"$(DERIVED_FILE_DIR)/Pods-WooCommerceTests-checkManifestLockResult.txt",
			);
			runOnlyForDeploymentPostprocessing = 0;
			shellPath = /bin/sh;
			shellScript = "diff \"${PODS_PODFILE_DIR_PATH}/Podfile.lock\" \"${PODS_ROOT}/Manifest.lock\" > /dev/null\nif [ $? != 0 ] ; then\n    # print error to STDERR\n    echo \"error: The sandbox is not in sync with the Podfile.lock. Run 'pod install' or update your CocoaPods installation.\" >&2\n    exit 1\nfi\n# This output is used by Xcode 'outputs' to avoid re-running this script phase.\necho \"SUCCESS\" > \"${SCRIPT_OUTPUT_FILE_0}\"\n";
			showEnvVarsInLog = 0;
		};
/* End PBXShellScriptBuildPhase section */

/* Begin PBXSourcesBuildPhase section */
		B56DB3C22049BFAA00D4AA8E /* Sources */ = {
			isa = PBXSourcesBuildPhase;
			buildActionMask = 2147483647;
			files = (
				B5F571A421BEC90D0010D1B8 /* NoteDetailsHeaderPlainTableViewCell.swift in Sources */,
				CE85535D209B5BB700938BDC /* OrderDetailsViewModel.swift in Sources */,
				CE21B3E020FFC59700A259D5 /* ProductDetailsTableViewCell.swift in Sources */,
				B509FED121C041DF000076A9 /* Locale+Woo.swift in Sources */,
				B5DB01B52114AB2D00A4F797 /* CrashLogging.swift in Sources */,
				7459A6C621B0680300F83A78 /* RequirementsChecker.swift in Sources */,
				CE1D5A55228A0AD200DF3715 /* TwoColumnTableViewCell.swift in Sources */,
				74460D4222289C7A00D7316A /* StorePickerCoordinator.swift in Sources */,
				CE15524A21FFB10100EAA690 /* ApplicationLogViewController.swift in Sources */,
				B59D49CD219B587E006BF0AD /* UILabel+OrderStatus.swift in Sources */,
				CE32B11A20BF8E32006FBCF4 /* UIButton+Helpers.swift in Sources */,
				CE0F17D222A8308900964A63 /* FancyAlertController+PurchaseNote.swift in Sources */,
				B59D1EEA2190AE96009D1978 /* StorageNote+Woo.swift in Sources */,
				CE263DE6206ACD220015A693 /* NotificationsViewController.swift in Sources */,
				B541B220218A007C008FE7C1 /* NSMutableParagraphStyle+Helpers.swift in Sources */,
				CE583A0B2107937F00D73C1C /* TextViewTableViewCell.swift in Sources */,
				B557652B20F681E800185843 /* StoreTableViewCell.swift in Sources */,
				74460D4022289B7600D7316A /* Coordinator.swift in Sources */,
				B57C743D20F5493300EEFC87 /* AccountHeaderView.swift in Sources */,
				B50911312049E27A007D25DC /* OrdersViewController.swift in Sources */,
				B5A8F8AD20B88D9900D211DE /* LoginPrologueViewController.swift in Sources */,
				B5D1AFC620BC7B7300DB0E8C /* StorePickerViewController.swift in Sources */,
				74D0A5302139CF1300E2919F /* String+Helpers.swift in Sources */,
				7435E58E21C0151B00216F0F /* OrderNote+Woo.swift in Sources */,
				D843D5CB22437E59001BFA55 /* TitleAndEditableValueTableViewCell.swift in Sources */,
				B5A8F8A920B84D3F00D211DE /* ApiCredentials.swift in Sources */,
				B5DBF3C520E148E000B53AED /* DeauthenticatedState.swift in Sources */,
				748C7782211E294000814F2C /* Double+Woo.swift in Sources */,
				B5AA7B3F20ED81C2004DA14F /* UserDefaults+Woo.swift in Sources */,
				B58B4AB22108F01700076FDD /* NoticeView.swift in Sources */,
				B59D1EE321907C7B009D1978 /* NSAttributedString+Helpers.swift in Sources */,
				74B5713621CD7604008F9B8E /* SharingHelper.swift in Sources */,
				D8149F532251CFE60006A245 /* EditableOrderTrackingTableViewCell.swift in Sources */,
				740987B321B87760000E4C80 /* FancyAnimatedButton+Woo.swift in Sources */,
				B511ED27218A660E005787DC /* StringDescriptor.swift in Sources */,
				B5F355EF21CD500200A7077A /* OrderSearchViewController.swift in Sources */,
				B55D4C2720B717C000D7A50F /* UserAgent.swift in Sources */,
				CE1CCB402056F21C000EE3AC /* Style.swift in Sources */,
				D85B8333222FABD1002168F3 /* StatusListTableViewCell.swift in Sources */,
				CE22E3F72170E23C005A6BEF /* PrivacySettingsViewController.swift in Sources */,
				B58B4AB32108F01700076FDD /* NoticePresenter.swift in Sources */,
				CE21B3D720FE669A00A259D5 /* BasicTableViewCell.swift in Sources */,
				D843D5D92248EE91001BFA55 /* ManualTrackingViewModel.swift in Sources */,
				B57B678A2107546E00AF8905 /* Address+Woo.swift in Sources */,
				747AA0892107CEC60047A89B /* AnalyticsProvider.swift in Sources */,
				B5DBF3CB20E149CC00B53AED /* AuthenticatedState.swift in Sources */,
				B53B3F39219C817800DF1EB6 /* UIStoryboard+Woo.swift in Sources */,
				B57C5C9621B80E5500FF82B2 /* Dictionary+Woo.swift in Sources */,
				CE27257F21925AE8002B22EB /* ValueOneTableViewCell.swift in Sources */,
				B555530F21B57DE700449E71 /* ApplicationAdapter.swift in Sources */,
				747AA08B2107CF8D0047A89B /* TracksProvider.swift in Sources */,
				CE1EC8F120B8A408009762BF /* OrderNoteTableViewCell.swift in Sources */,
				CE583A0421076C0100D73C1C /* NewNoteViewController.swift in Sources */,
				D843D5D322485009001BFA55 /* ShipmentProvidersViewController.swift in Sources */,
				B58B4AC02108FF6100076FDD /* Array+Helpers.swift in Sources */,
				B5A56BF0219F2CE90065A902 /* VerticalButton.swift in Sources */,
				748C7780211E18A600814F2C /* OrderStats+Woo.swift in Sources */,
				024A543422BA6F8F00F4F38E /* DeveloperEmailChecker.swift in Sources */,
				CE4DA5C621DD755E00074607 /* CurrencyFormatter.swift in Sources */,
				B59C09D92188CBB100AB41D6 /* Array+Notes.swift in Sources */,
				CE1AFE622200B1BD00432745 /* ApplicationLogDetailViewController.swift in Sources */,
				CE4DDB7B20DD312400D32EC8 /* DateFormatter+Helpers.swift in Sources */,
				B50911322049E27A007D25DC /* SettingsViewController.swift in Sources */,
				B541B226218A412C008FE7C1 /* UIFont+Woo.swift in Sources */,
				B59D1EEC2190B08B009D1978 /* Age.swift in Sources */,
				CE22709B228F362600C0626C /* ProductDetailsViewModel.swift in Sources */,
				CE27257C21924A8C002B22EB /* HelpAndSupportViewController.swift in Sources */,
				B57C744720F55BC800EEFC87 /* UIView+Helpers.swift in Sources */,
				B5A82EE221025C450053ADC8 /* FulfillViewController.swift in Sources */,
				B55D4C0620B6027200D7A50F /* AuthenticationManager.swift in Sources */,
				B57C5C9221B80E3C00FF82B2 /* APNSDevice+Woo.swift in Sources */,
				B541B2172189EED4008FE7C1 /* NSMutableAttributedString+Helpers.swift in Sources */,
				B586906621A5F4B1001F1EFC /* UINavigationController+Woo.swift in Sources */,
				CE227097228F152400C0626C /* WooBasicTableViewCell.swift in Sources */,
				B5FD111621D3F13700560344 /* BordersView.swift in Sources */,
				B5F8B7E02194759100DAB7E2 /* NotificationDetailsViewController.swift in Sources */,
				CE85FD5A20F7A7640080B73E /* TableFooterView.swift in Sources */,
				74334F36214AB130006D6AC5 /* ProductTableViewCell.swift in Sources */,
				B560D6862195BCA90027BB7E /* NoteDetailsHeaderTableViewCell.swift in Sources */,
				CE855364209BA6A700938BDC /* ShowHideSectionFooter.swift in Sources */,
				D82DFB4A225F22D400EFE2CB /* UISearchBar+Appearance.swift in Sources */,
				7441E1D221503F77004E6ECE /* IntrinsicTableView.swift in Sources */,
				B517EA1D218B41F200730EC4 /* String+Woo.swift in Sources */,
				D83F5933225B2EB900626E75 /* ManualTrackingViewController.swift in Sources */,
				B57C744A20F5649300EEFC87 /* EmptyStoresTableViewCell.swift in Sources */,
				B56DB3CA2049BFAA00D4AA8E /* AppDelegate.swift in Sources */,
				B5A82EE7210263460053ADC8 /* UIViewController+Helpers.swift in Sources */,
				CE1F512B206985DF00C6C810 /* PaddedLabel.swift in Sources */,
				7421344A210A323C00C13890 /* WooAnalyticsStat.swift in Sources */,
				B5D6DC54214802740003E48A /* SyncCoordinator.swift in Sources */,
				B57C5C9421B80E4700FF82B2 /* Data+Woo.swift in Sources */,
				CE22E3FB21714776005A6BEF /* TopLeftImageTableViewCell.swift in Sources */,
				B554E17B2152F27200F31188 /* UILabel+Appearance.swift in Sources */,
				7441EBC9226A71AA008BF83D /* TitleBodyTableViewCell.swift in Sources */,
				B541B21C2189F3D8008FE7C1 /* StringStyles.swift in Sources */,
				B58B4AB82108F14700076FDD /* NoticeNotificationInfo.swift in Sources */,
				CE24BCD8212F25D4001CD12E /* StorageOrder+Woo.swift in Sources */,
				02820F3422C257B700DE0D37 /* UIViewController+TableViewHelpers.swift in Sources */,
				B557DA1520979904005962F4 /* CustomerNoteTableViewCell.swift in Sources */,
				CE855366209BA6A700938BDC /* CustomerInfoTableViewCell.swift in Sources */,
				748D34E12148291E00E21A2F /* TopPerformerDataViewController.swift in Sources */,
				B5A8532220BDBFAF00FAAB4D /* CircularImageView.swift in Sources */,
				CE1F51252064179A00C6C810 /* UILabel+Helpers.swift in Sources */,
				B5A56BF3219F46470065A902 /* UIButton+Animations.swift in Sources */,
				B54FBE552111F70700390F57 /* ResultsController+UIKit.swift in Sources */,
				CE2409F1215D12D30091F887 /* WooNavigationController.swift in Sources */,
				74F9E9CE214C036400A3F2D2 /* NoPeriodDataTableViewCell.swift in Sources */,
				B50911302049E27A007D25DC /* DashboardViewController.swift in Sources */,
				933A27372222354600C2143A /* Logging.swift in Sources */,
				B5D1AFB820BC510200DB0E8C /* UIImage+Woo.swift in Sources */,
				B5980A6121AC878900EBF596 /* UIDevice+Woo.swift in Sources */,
				B517EA18218B232700730EC4 /* StringFormatter+Notes.swift in Sources */,
				CE583A072107849F00D73C1C /* SwitchTableViewCell.swift in Sources */,
				D8149F562251EE300006A245 /* UITextField+Helpers.swift in Sources */,
				D81D9228222E7F0800FFA585 /* OrderStatusListViewController.swift in Sources */,
				CEE006082077D14C0079161F /* OrderDetailsViewController.swift in Sources */,
				B58B4AB62108F11C00076FDD /* Notice.swift in Sources */,
				CE1EC8C520B46819009762BF /* PaymentTableViewCell.swift in Sources */,
				CE4296B920A5E9E400B2AFBD /* CNContact+Helpers.swift in Sources */,
				CEE006052077D1280079161F /* SummaryTableViewCell.swift in Sources */,
				74A33D8021C3F234009E25DE /* LicensesViewController.swift in Sources */,
				CE1F51272064345B00C6C810 /* UIColor+Helpers.swift in Sources */,
				934CB123224EAB150005CCB9 /* main.swift in Sources */,
				7493BB8E2149852A003071A9 /* TopPerformersHeaderView.swift in Sources */,
				CE1EC8CA20B479F1009762BF /* TwoColumnLabelView.swift in Sources */,
				D83C12A022250BF0004CA04C /* OrderTrackingTableViewCell.swift in Sources */,
				CE21B3DD20FF9BC200A259D5 /* ProductListViewController.swift in Sources */,
				D83F5930225B269C00626E75 /* DatePickerTableViewCell.swift in Sources */,
				B59D1EDF219072CC009D1978 /* NoteTableViewCell.swift in Sources */,
				74AAF6A5212A04A900C612B0 /* ChartMarker.swift in Sources */,
				CE32B11520BF8779006FBCF4 /* FulfillButtonTableViewCell.swift in Sources */,
				CE263DE8206ACE3E0015A693 /* MainTabBarController.swift in Sources */,
				CE14452E2188C11700A991D8 /* ZendeskManager.swift in Sources */,
				B5BE75DB213F1D1E00909A14 /* OverlayMessageView.swift in Sources */,
				CE37C04422984E81008DCB39 /* PickListTableViewCell.swift in Sources */,
				B5A56BF5219F5AB20065A902 /* NSNotificationName+Woo.swift in Sources */,
				B555530D21B57DC300449E71 /* UserNotificationsCenterAdapter.swift in Sources */,
				B541B2152189EEA1008FE7C1 /* Scanner+Helpers.swift in Sources */,
				743EDD9F214B05350039071B /* TopEarnerStatsItem+Woo.swift in Sources */,
				B5BBD6DE21B1703700E3207E /* PushNotificationsManager.swift in Sources */,
				CE1EC8EC20B8A3FF009762BF /* LeftImageTableViewCell.swift in Sources */,
				CE16177A21B7192A00B82A47 /* AuthenticationConstants.swift in Sources */,
				B5C3876421C41B9F006CE970 /* UIApplication+Woo.swift in Sources */,
				74A93A40212DC60B00C13E04 /* NewOrdersViewController.swift in Sources */,
				74EC34A8225FE69C004BBC2E /* ProductDetailsViewController.swift in Sources */,
				B554E1792152F20000F31188 /* UINavigationBar+Appearance.swift in Sources */,
				B55401692170D5E10067DC90 /* ChartPlaceholderView.swift in Sources */,
				B5290ED9219B3FA900A6AF7F /* Date+Woo.swift in Sources */,
				B57C744520F55BA600EEFC87 /* NSObject+Helpers.swift in Sources */,
				CEEC9B6421E7AB850055EEF0 /* AppRatingManager.swift in Sources */,
				B5F04D952194F2A300501EE1 /* NoteDetailsRow.swift in Sources */,
				B57C744E20F56E3800EEFC87 /* UITableViewCell+Helpers.swift in Sources */,
				CEEC9B5C21E79B3E0055EEF0 /* FeatureFlag.swift in Sources */,
				74036CC0211B882100E462C2 /* PeriodDataViewController.swift in Sources */,
				740382DB2267D94100A627F4 /* LargeImageTableViewCell.swift in Sources */,
				CE22709F2293052700C0626C /* WebviewHelper.swift in Sources */,
				744F00D221B582A9007EFA93 /* StarRatingView.swift in Sources */,
				74AFF2EA211B9B1B0038153A /* StoreStatsViewController.swift in Sources */,
				D81F2D37225F0D160084BF9C /* EmptyListMessageWithActionView.swift in Sources */,
				B55BC1F121A878A30011A0C0 /* String+HTML.swift in Sources */,
				B56C721221B5B44000E5E85B /* PushNotificationsConfiguration.swift in Sources */,
				CE021535215BE3AB00C19555 /* LoginNavigationController+Woo.swift in Sources */,
				B541B223218A29A6008FE7C1 /* NSParagraphStyle+Woo.swift in Sources */,
				B50BB4162141828F00AF0F3C /* FooterSpinnerView.swift in Sources */,
				B5980A6321AC879F00EBF596 /* Bundle+Woo.swift in Sources */,
				B59D1EE5219080B4009D1978 /* Note+Woo.swift in Sources */,
				CE4DA5CA21DEA78E00074607 /* NSDecimalNumber+Helpers.swift in Sources */,
				CE32B10D20BEDE1C006FBCF4 /* TwoColumnSectionHeaderView.swift in Sources */,
				B57B678E21078C5400AF8905 /* OrderItemViewModel.swift in Sources */,
				D8C62471227AE0030011A7D6 /* SiteCountry.swift in Sources */,
				B582F95920FFCEAA0060934A /* UITableViewHeaderFooterView+Helpers.swift in Sources */,
				CE0F17CF22A8105800964A63 /* ReadMoreTableViewCell.swift in Sources */,
				B5D1AFBA20BC515600DB0E8C /* UIColor+Woo.swift in Sources */,
				CEEC9B5E21E79C330055EEF0 /* BuildConfiguration.swift in Sources */,
				D843D5D722485B19001BFA55 /* ShippingProvidersViewModel.swift in Sources */,
				CE1CCB4B20570B1F000EE3AC /* OrderTableViewCell.swift in Sources */,
				748AD087219F481B00023535 /* UIView+Animation.swift in Sources */,
				748D34DF214828DD00E21A2F /* TopPerformersViewController.swift in Sources */,
				B509FED321C05121000076A9 /* SupportManagerAdapter.swift in Sources */,
				B5AA7B3D20ED5D15004DA14F /* SessionManager.swift in Sources */,
				74C6FEA521C2F1FA009286B6 /* AboutViewController.swift in Sources */,
				B53B3F37219C75AC00DF1EB6 /* OrderLoaderViewController.swift in Sources */,
				CE1D5A59228A1C2C00DF3715 /* ProductReviewsTableViewCell.swift in Sources */,
				CE24BCCF212DE8A6001CD12E /* HeadlineLabelTableViewCell.swift in Sources */,
				B53B898D20D462A000EDB467 /* StoresManager.swift in Sources */,
				B5D1AFC020BC67C200DB0E8C /* WooConstants.swift in Sources */,
				93FA787421CD7E9E00B663E5 /* CurrencySettings.swift in Sources */,
				74EC34A5225FE21F004BBC2E /* ProductLoaderViewController.swift in Sources */,
				B560D68C2195BD1E0027BB7E /* NoteDetailsCommentTableViewCell.swift in Sources */,
				743E272021AEF20100D6DC82 /* FancyAlertViewController+Upgrade.swift in Sources */,
				CEA16F3A20FD0C8C0061B4E1 /* WooAnalytics.swift in Sources */,
				B541B21A2189F3A2008FE7C1 /* StringFormatter.swift in Sources */,
				CE1F512920697F0100C6C810 /* UIFont+Helpers.swift in Sources */,
			);
			runOnlyForDeploymentPostprocessing = 0;
		};
		B56DB3D92049BFAA00D4AA8E /* Sources */ = {
			isa = PBXSourcesBuildPhase;
			buildActionMask = 2147483647;
			files = (
				B57C5C9F21B80E8300FF82B2 /* SampleError.swift in Sources */,
				B53B898920D450AF00EDB467 /* SessionManagerTests.swift in Sources */,
				7435E59021C0162C00216F0F /* OrderNoteWooTests.swift in Sources */,
				D85B8336222FCDA1002168F3 /* StatusListTableViewCellTests.swift in Sources */,
				B555531321B57E8800449E71 /* MockupUserNotificationsCenterAdapter.swift in Sources */,
				D83F593D225B4B5000626E75 /* ManualTrackingViewControllerTests.swift in Sources */,
				CEEC9B6621E7C5200055EEF0 /* AppRatingManagerTests.swift in Sources */,
				B555531121B57E6F00449E71 /* MockupApplicationAdapter.swift in Sources */,
				CE4DA5C821DD759400074607 /* CurrencyFormatterTests.swift in Sources */,
				B57C745120F56EE900EEFC87 /* UITableViewCellHelpersTests.swift in Sources */,
				B53A569D21123EEB000776C9 /* MockupStorage.swift in Sources */,
				B57C5C9E21B80E8300FF82B2 /* SessionManager+Internal.swift in Sources */,
				B55BC1F321A8790F0011A0C0 /* StringHTMLTests.swift in Sources */,
				D85B833F2230F268002168F3 /* SummaryTableViewCellTests.swift in Sources */,
				B5980A6721AC91AA00EBF596 /* BundleWooTests.swift in Sources */,
				CEEC9B6021E79CAA0055EEF0 /* FeatureFlagTests.swift in Sources */,
				D82DFB4C225F303200EFE2CB /* EmptyListMessageWithActionTests.swift in Sources */,
				B53A569B21123E8E000776C9 /* MockupTableView.swift in Sources */,
				B509FED521C052D1000076A9 /* MockupSupportManager.swift in Sources */,
				B5980A6521AC905C00EBF596 /* UIDeviceWooTests.swift in Sources */,
				746791632108D7C0007CF1DC /* WooAnalyticsTests.swift in Sources */,
				74F3015A2200EC0800931B9E /* NSDecimalNumberWooTests.swift in Sources */,
				D8F82AC522AF903700B67E4B /* IconsTests.swift in Sources */,
				B517EA1A218B2D2600730EC4 /* StringFormatterTests.swift in Sources */,
				746FC23D2200A62B00C3096C /* DateWooTests.swift in Sources */,
				024A543622BA84DB00F4F38E /* DeveloperEmailCheckerTests.swift in Sources */,
				B541B2132189E7FD008FE7C1 /* ScannerWooTests.swift in Sources */,
				B57C5C9A21B80E7100FF82B2 /* DataWooTests.swift in Sources */,
				B53A56A42112483E000776C9 /* Constants.swift in Sources */,
				D89E0C31226EFB0900DF9DE6 /* EditableOrderTrackingTableViewCellTests.swift in Sources */,
				D83F5939225B424B00626E75 /* AddManualTrackingViewModelTests.swift in Sources */,
				D83F5937225B402E00626E75 /* EditableValueOneTableViewCellTests.swift in Sources */,
				9379E1A6225537D0006A6BE4 /* TestingAppDelegate.swift in Sources */,
				B56C721421B5BBC000E5E85B /* MockupStoresManager.swift in Sources */,
				D8AB131E225DC25F002BB5D1 /* MockOrders.swift in Sources */,
				B5C6CE612190D28E00515926 /* NSAttributedStringHelperTests.swift in Sources */,
				CE50345A21B1F8F7007573C6 /* ZendeskManagerTests.swift in Sources */,
				D83F5935225B3CDD00626E75 /* DatePickerTableViewCellTests.swift in Sources */,
				93FA787221CD2A1A00B663E5 /* CurrencySettingsTests.swift in Sources */,
				748C7784211E2D8400814F2C /* DoubleWooTests.swift in Sources */,
				B5718D6521B56B400026C9F0 /* PushNotificationsManagerTests.swift in Sources */,
				B53A56A22112470C000776C9 /* MockupStorage+Sample.swift in Sources */,
				D8A8C4F32268288F001C72BF /* AddManualCustomTrackingViewModelTests.swift in Sources */,
				746791662108D87B007CF1DC /* MockupAnalyticsProvider.swift in Sources */,
				B5F571AB21BEECB60010D1B8 /* NoteWooTests.swift in Sources */,
				B56BBD16214820A70053A32D /* SyncCoordinatorTests.swift in Sources */,
				B5DBF3C320E1484400B53AED /* StoresManagerTests.swift in Sources */,
				B53A569721123D3B000776C9 /* ResultsControllerUIKitTests.swift in Sources */,
				B57C5C9921B80E7100FF82B2 /* DictionaryWooTests.swift in Sources */,
				D816DDBC22265DA300903E59 /* OrderTrackingTableViewCellTests.swift in Sources */,
				D85B833D2230DC9D002168F3 /* StringWooTests.swift in Sources */,
			);
			runOnlyForDeploymentPostprocessing = 0;
		};
/* End PBXSourcesBuildPhase section */

/* Begin PBXTargetDependency section */
		B55D4C1520B6131400D7A50F /* PBXTargetDependency */ = {
			isa = PBXTargetDependency;
			target = B55D4C0F20B612F300D7A50F /* GenerateCredentials */;
			targetProxy = B55D4C1420B6131400D7A50F /* PBXContainerItemProxy */;
		};
		B56DB3DF2049BFAA00D4AA8E /* PBXTargetDependency */ = {
			isa = PBXTargetDependency;
			target = B56DB3C52049BFAA00D4AA8E /* WooCommerce */;
			targetProxy = B56DB3DE2049BFAA00D4AA8E /* PBXContainerItemProxy */;
		};
/* End PBXTargetDependency section */

/* Begin PBXVariantGroup section */
		B56DB3CD2049BFAA00D4AA8E /* Main.storyboard */ = {
			isa = PBXVariantGroup;
			children = (
				B56DB3CE2049BFAA00D4AA8E /* Base */,
			);
			name = Main.storyboard;
			sourceTree = "<group>";
		};
		B56DB3D52049BFAA00D4AA8E /* LaunchScreen.storyboard */ = {
			isa = PBXVariantGroup;
			children = (
				B56DB3D62049BFAA00D4AA8E /* Base */,
			);
			name = LaunchScreen.storyboard;
			sourceTree = "<group>";
		};
		B573B19D219DC2690081C78C /* Localizable.strings */ = {
			isa = PBXVariantGroup;
			children = (
				B573B19E219DC2690081C78C /* en */,
				B573B19F219DC2690081C78C /* es */,
				B573B1A1219DC28E0081C78C /* de */,
				B573B1A2219DC2950081C78C /* ar */,
				B573B1A3219DC2A20081C78C /* fr */,
				B573B1A4219DC2A20081C78C /* he */,
				B573B1A5219DC2A20081C78C /* id */,
				B573B1A6219DC2B20081C78C /* nl */,
				B573B1A7219DC2B30081C78C /* sv */,
				B573B1A8219DC2B30081C78C /* ja */,
				B573B1A9219DC2B30081C78C /* pt-BR */,
				B573B1AA219DC2B30081C78C /* ko */,
				B573B1AB219DC2B40081C78C /* ru */,
				B573B1AC219DC2B40081C78C /* tr */,
				B573B1AD219DC2B40081C78C /* it */,
				B573B1AE219DC2BC0081C78C /* zh-Hans */,
				B573B1AF219DC2BD0081C78C /* zh-Hant */,
			);
			name = Localizable.strings;
			sourceTree = "<group>";
		};
/* End PBXVariantGroup section */

/* Begin XCBuildConfiguration section */
		B55D4C1120B612F300D7A50F /* Debug */ = {
			isa = XCBuildConfiguration;
			buildSettings = {
				CODE_SIGN_STYLE = Automatic;
				INFOPLIST_PREFIX_HEADER = InfoPlist.h;
				PRODUCT_NAME = "$(TARGET_NAME)";
				SECRETS_PATH = "$HOME/.mobile-secrets/iOS/WCiOS/woo_app_credentials.json";
				VALID_ARCHS = "$(inherited)";
			};
			name = Debug;
		};
		B55D4C1220B612F300D7A50F /* Release */ = {
			isa = XCBuildConfiguration;
			buildSettings = {
				CODE_SIGN_STYLE = Automatic;
				INFOPLIST_PREFIX_HEADER = InfoPlist.h;
				PRODUCT_NAME = "$(TARGET_NAME)";
				SECRETS_PATH = "$HOME/.mobile-secrets/iOS/WCiOS/woo_app_credentials.json";
				VALID_ARCHS = "$(inherited)";
			};
			name = Release;
		};
		B56DB3E42049BFAA00D4AA8E /* Debug */ = {
			isa = XCBuildConfiguration;
			baseConfigurationReference = 8CA4F6DD220B257000A47B5D /* WooCommerce.debug.xcconfig */;
			buildSettings = {
				ALWAYS_SEARCH_USER_PATHS = NO;
				CLANG_ANALYZER_LOCALIZABILITY_NONLOCALIZED = YES;
				CLANG_ANALYZER_NONNULL = YES;
				CLANG_ANALYZER_NUMBER_OBJECT_CONVERSION = YES_AGGRESSIVE;
				CLANG_CXX_LANGUAGE_STANDARD = "gnu++14";
				CLANG_CXX_LIBRARY = "libc++";
				CLANG_ENABLE_MODULES = YES;
				CLANG_ENABLE_OBJC_ARC = YES;
				CLANG_WARN_BLOCK_CAPTURE_AUTORELEASING = YES;
				CLANG_WARN_BOOL_CONVERSION = YES;
				CLANG_WARN_COMMA = YES;
				CLANG_WARN_CONSTANT_CONVERSION = YES;
				CLANG_WARN_DEPRECATED_OBJC_IMPLEMENTATIONS = YES;
				CLANG_WARN_DIRECT_OBJC_ISA_USAGE = YES_ERROR;
				CLANG_WARN_DOCUMENTATION_COMMENTS = YES;
				CLANG_WARN_EMPTY_BODY = YES;
				CLANG_WARN_ENUM_CONVERSION = YES;
				CLANG_WARN_INFINITE_RECURSION = YES;
				CLANG_WARN_INT_CONVERSION = YES;
				CLANG_WARN_NON_LITERAL_NULL_CONVERSION = YES;
				CLANG_WARN_OBJC_IMPLICIT_RETAIN_SELF = YES;
				CLANG_WARN_OBJC_LITERAL_CONVERSION = YES;
				CLANG_WARN_OBJC_ROOT_CLASS = YES_ERROR;
				CLANG_WARN_RANGE_LOOP_ANALYSIS = YES;
				CLANG_WARN_STRICT_PROTOTYPES = YES;
				CLANG_WARN_SUSPICIOUS_MOVE = YES;
				CLANG_WARN_UNGUARDED_AVAILABILITY = YES_AGGRESSIVE;
				CLANG_WARN_UNREACHABLE_CODE = YES;
				CLANG_WARN__DUPLICATE_METHOD_MATCH = YES;
				CODE_SIGN_IDENTITY = "iPhone Developer";
				COPY_PHASE_STRIP = NO;
				DEBUG_INFORMATION_FORMAT = dwarf;
				ENABLE_STRICT_OBJC_MSGSEND = YES;
				ENABLE_TESTABILITY = YES;
				GCC_C_LANGUAGE_STANDARD = gnu11;
				GCC_DYNAMIC_NO_PIC = NO;
				GCC_NO_COMMON_BLOCKS = YES;
				GCC_OPTIMIZATION_LEVEL = 0;
				GCC_PREPROCESSOR_DEFINITIONS = (
					"DEBUG=1",
					"$(inherited)",
				);
				GCC_WARN_64_TO_32_BIT_CONVERSION = YES;
				GCC_WARN_ABOUT_RETURN_TYPE = YES_ERROR;
				GCC_WARN_UNDECLARED_SELECTOR = YES;
				GCC_WARN_UNINITIALIZED_AUTOS = YES_AGGRESSIVE;
				GCC_WARN_UNUSED_FUNCTION = YES;
				GCC_WARN_UNUSED_VARIABLE = YES;
				IPHONEOS_DEPLOYMENT_TARGET = 12.0;
				MTL_ENABLE_DEBUG_INFO = YES;
				ONLY_ACTIVE_ARCH = YES;
				SDKROOT = iphoneos;
				SWIFT_ACTIVE_COMPILATION_CONDITIONS = DEBUG;
				SWIFT_OBJC_BRIDGING_HEADER = "Classes/System/WooCommerce-Bridging-Header.h";
				SWIFT_OPTIMIZATION_LEVEL = "-Onone";
				VALID_ARCHS = "$(ARCHS_STANDARD_64_BIT)";
			};
			name = Debug;
		};
		B56DB3E52049BFAA00D4AA8E /* Release */ = {
			isa = XCBuildConfiguration;
			baseConfigurationReference = 8CA4F6DE220B257000A47B5D /* WooCommerce.release.xcconfig */;
			buildSettings = {
				ALWAYS_SEARCH_USER_PATHS = NO;
				CLANG_ANALYZER_LOCALIZABILITY_NONLOCALIZED = YES;
				CLANG_ANALYZER_NONNULL = YES;
				CLANG_ANALYZER_NUMBER_OBJECT_CONVERSION = YES_AGGRESSIVE;
				CLANG_CXX_LANGUAGE_STANDARD = "gnu++14";
				CLANG_CXX_LIBRARY = "libc++";
				CLANG_ENABLE_MODULES = YES;
				CLANG_ENABLE_OBJC_ARC = YES;
				CLANG_WARN_BLOCK_CAPTURE_AUTORELEASING = YES;
				CLANG_WARN_BOOL_CONVERSION = YES;
				CLANG_WARN_COMMA = YES;
				CLANG_WARN_CONSTANT_CONVERSION = YES;
				CLANG_WARN_DEPRECATED_OBJC_IMPLEMENTATIONS = YES;
				CLANG_WARN_DIRECT_OBJC_ISA_USAGE = YES_ERROR;
				CLANG_WARN_DOCUMENTATION_COMMENTS = YES;
				CLANG_WARN_EMPTY_BODY = YES;
				CLANG_WARN_ENUM_CONVERSION = YES;
				CLANG_WARN_INFINITE_RECURSION = YES;
				CLANG_WARN_INT_CONVERSION = YES;
				CLANG_WARN_NON_LITERAL_NULL_CONVERSION = YES;
				CLANG_WARN_OBJC_IMPLICIT_RETAIN_SELF = YES;
				CLANG_WARN_OBJC_LITERAL_CONVERSION = YES;
				CLANG_WARN_OBJC_ROOT_CLASS = YES_ERROR;
				CLANG_WARN_RANGE_LOOP_ANALYSIS = YES;
				CLANG_WARN_STRICT_PROTOTYPES = YES;
				CLANG_WARN_SUSPICIOUS_MOVE = YES;
				CLANG_WARN_UNGUARDED_AVAILABILITY = YES_AGGRESSIVE;
				CLANG_WARN_UNREACHABLE_CODE = YES;
				CLANG_WARN__DUPLICATE_METHOD_MATCH = YES;
				CODE_SIGN_IDENTITY = "iPhone Developer";
				COPY_PHASE_STRIP = NO;
				DEBUG_INFORMATION_FORMAT = "dwarf-with-dsym";
				ENABLE_NS_ASSERTIONS = NO;
				ENABLE_STRICT_OBJC_MSGSEND = YES;
				GCC_C_LANGUAGE_STANDARD = gnu11;
				GCC_NO_COMMON_BLOCKS = YES;
				GCC_WARN_64_TO_32_BIT_CONVERSION = YES;
				GCC_WARN_ABOUT_RETURN_TYPE = YES_ERROR;
				GCC_WARN_UNDECLARED_SELECTOR = YES;
				GCC_WARN_UNINITIALIZED_AUTOS = YES_AGGRESSIVE;
				GCC_WARN_UNUSED_FUNCTION = YES;
				GCC_WARN_UNUSED_VARIABLE = YES;
				IPHONEOS_DEPLOYMENT_TARGET = 12.0;
				MTL_ENABLE_DEBUG_INFO = NO;
				SDKROOT = iphoneos;
				SWIFT_OBJC_BRIDGING_HEADER = "Classes/System/WooCommerce-Bridging-Header.h";
				SWIFT_OPTIMIZATION_LEVEL = "-Owholemodule";
				VALIDATE_PRODUCT = YES;
				VALID_ARCHS = "$(ARCHS_STANDARD_64_BIT)";
			};
			name = Release;
		};
		B56DB3E72049BFAA00D4AA8E /* Debug */ = {
			isa = XCBuildConfiguration;
			baseConfigurationReference = 90AC1C0B391E04A837BDC64E /* Pods-WooCommerce.debug.xcconfig */;
			buildSettings = {
				ASSETCATALOG_COMPILER_APPICON_NAME = AppIcon;
				CODE_SIGN_ENTITLEMENTS = "Resources/Woo-Debug.entitlements";
				CODE_SIGN_STYLE = Manual;
				DEVELOPMENT_TEAM = PZYM8XX95Q;
				ENABLE_BITCODE = NO;
				INFOPLIST_FILE = "$(SRCROOT)/Resources/Info.plist";
				INFOPLIST_PREFIX_HEADER = DerivedSources/InfoPlist.h;
				INFOPLIST_PREPROCESS = YES;
				IPHONEOS_DEPLOYMENT_TARGET = 11.0;
				LD_RUNPATH_SEARCH_PATHS = "$(inherited) @executable_path/Frameworks";
				PRODUCT_BUNDLE_IDENTIFIER = com.automattic.woocommerce;
				PRODUCT_NAME = "$(TARGET_NAME)";
				PROVISIONING_PROFILE = "";
				PROVISIONING_PROFILE_SPECIFIER = "WooCommerce Development";
				SECRETS_PATH = "$HOME/.mobile-secrets/iOS/WCiOS/woo_app_credentials.json";
				SWIFT_VERSION = 5.0;
				TARGETED_DEVICE_FAMILY = "1,2";
				USER_HEADER_SEARCH_PATHS = "";
			};
			name = Debug;
		};
		B56DB3E82049BFAA00D4AA8E /* Release */ = {
			isa = XCBuildConfiguration;
			baseConfigurationReference = 33035144757869DE5E4DC88A /* Pods-WooCommerce.release.xcconfig */;
			buildSettings = {
				ASSETCATALOG_COMPILER_APPICON_NAME = AppIcon;
				CODE_SIGN_ENTITLEMENTS = "Resources/Woo-Release.entitlements";
				CODE_SIGN_IDENTITY = "iPhone Distribution";
				CODE_SIGN_STYLE = Manual;
				DEVELOPMENT_TEAM = PZYM8XX95Q;
				ENABLE_BITCODE = NO;
				INFOPLIST_FILE = "$(SRCROOT)/Resources/Info.plist";
				INFOPLIST_PREFIX_HEADER = DerivedSources/InfoPlist.h;
				INFOPLIST_PREPROCESS = YES;
				IPHONEOS_DEPLOYMENT_TARGET = 11.0;
				LD_RUNPATH_SEARCH_PATHS = "$(inherited) @executable_path/Frameworks";
				PRODUCT_BUNDLE_IDENTIFIER = com.automattic.woocommerce;
				PRODUCT_NAME = "$(TARGET_NAME)";
				PROVISIONING_PROFILE_SPECIFIER = "WooCommerce App Store";
				SECRETS_PATH = "$HOME/.mobile-secrets/iOS/WCiOS/woo_app_credentials.json";
				SWIFT_VERSION = 5.0;
				TARGETED_DEVICE_FAMILY = "1,2";
				USER_HEADER_SEARCH_PATHS = "";
			};
			name = Release;
		};
		B56DB3EA2049BFAA00D4AA8E /* Debug */ = {
			isa = XCBuildConfiguration;
			baseConfigurationReference = 9D2992FEF3D1246B8CCC2EBB /* Pods-WooCommerceTests.debug.xcconfig */;
			buildSettings = {
				ALWAYS_EMBED_SWIFT_STANDARD_LIBRARIES = "$(inherited)";
				BUNDLE_LOADER = "$(TEST_HOST)";
				CLANG_ENABLE_MODULES = "$(inherited)";
				CODE_SIGN_STYLE = Automatic;
				DEVELOPMENT_TEAM = PZYM8XX95Q;
				INFOPLIST_FILE = WooCommerceTests/Info.plist;
				LD_RUNPATH_SEARCH_PATHS = "$(inherited) @executable_path/Frameworks @loader_path/Frameworks";
				PRODUCT_BUNDLE_IDENTIFIER = com.woocommerce.WooCommerceTests;
				PRODUCT_NAME = "$(TARGET_NAME)";
				SWIFT_OPTIMIZATION_LEVEL = "-Onone";
				SWIFT_VERSION = 5.0;
				TARGETED_DEVICE_FAMILY = "1,2";
				TEST_HOST = "$(BUILT_PRODUCTS_DIR)/WooCommerce.app/WooCommerce";
				VALID_ARCHS = "$(inherited)";
			};
			name = Debug;
		};
		B56DB3EB2049BFAA00D4AA8E /* Release */ = {
			isa = XCBuildConfiguration;
			baseConfigurationReference = 8A659E65308A3D9DD79A95F9 /* Pods-WooCommerceTests.release.xcconfig */;
			buildSettings = {
				ALWAYS_EMBED_SWIFT_STANDARD_LIBRARIES = "$(inherited)";
				BUNDLE_LOADER = "$(TEST_HOST)";
				CLANG_ENABLE_MODULES = "$(inherited)";
				CODE_SIGN_STYLE = Automatic;
				DEVELOPMENT_TEAM = PZYM8XX95Q;
				INFOPLIST_FILE = WooCommerceTests/Info.plist;
				LD_RUNPATH_SEARCH_PATHS = "$(inherited) @executable_path/Frameworks @loader_path/Frameworks";
				PRODUCT_BUNDLE_IDENTIFIER = com.woocommerce.WooCommerceTests;
				PRODUCT_NAME = "$(TARGET_NAME)";
				SWIFT_VERSION = 5.0;
				TARGETED_DEVICE_FAMILY = "1,2";
				TEST_HOST = "$(BUILT_PRODUCTS_DIR)/WooCommerce.app/WooCommerce";
				VALID_ARCHS = "$(inherited)";
			};
			name = Release;
		};
/* End XCBuildConfiguration section */

/* Begin XCConfigurationList section */
		B55D4C1020B612F300D7A50F /* Build configuration list for PBXAggregateTarget "GenerateCredentials" */ = {
			isa = XCConfigurationList;
			buildConfigurations = (
				B55D4C1120B612F300D7A50F /* Debug */,
				B55D4C1220B612F300D7A50F /* Release */,
			);
			defaultConfigurationIsVisible = 0;
			defaultConfigurationName = Release;
		};
		B56DB3C12049BFAA00D4AA8E /* Build configuration list for PBXProject "WooCommerce" */ = {
			isa = XCConfigurationList;
			buildConfigurations = (
				B56DB3E42049BFAA00D4AA8E /* Debug */,
				B56DB3E52049BFAA00D4AA8E /* Release */,
			);
			defaultConfigurationIsVisible = 0;
			defaultConfigurationName = Release;
		};
		B56DB3E62049BFAA00D4AA8E /* Build configuration list for PBXNativeTarget "WooCommerce" */ = {
			isa = XCConfigurationList;
			buildConfigurations = (
				B56DB3E72049BFAA00D4AA8E /* Debug */,
				B56DB3E82049BFAA00D4AA8E /* Release */,
			);
			defaultConfigurationIsVisible = 0;
			defaultConfigurationName = Release;
		};
		B56DB3E92049BFAA00D4AA8E /* Build configuration list for PBXNativeTarget "WooCommerceTests" */ = {
			isa = XCConfigurationList;
			buildConfigurations = (
				B56DB3EA2049BFAA00D4AA8E /* Debug */,
				B56DB3EB2049BFAA00D4AA8E /* Release */,
			);
			defaultConfigurationIsVisible = 0;
			defaultConfigurationName = Release;
		};
/* End XCConfigurationList section */
	};
	rootObject = B56DB3BE2049BFAA00D4AA8E /* Project object */;
}<|MERGE_RESOLUTION|>--- conflicted
+++ resolved
@@ -21,12 +21,9 @@
 /* End PBXAggregateTarget section */
 
 /* Begin PBXBuildFile section */
-<<<<<<< HEAD
 		02820F3422C257B700DE0D37 /* UIViewController+TableViewHelpers.swift in Sources */ = {isa = PBXBuildFile; fileRef = 02820F3322C257B700DE0D37 /* UIViewController+TableViewHelpers.swift */; };
-=======
 		024A543422BA6F8F00F4F38E /* DeveloperEmailChecker.swift in Sources */ = {isa = PBXBuildFile; fileRef = 024A543322BA6F8F00F4F38E /* DeveloperEmailChecker.swift */; };
 		024A543622BA84DB00F4F38E /* DeveloperEmailCheckerTests.swift in Sources */ = {isa = PBXBuildFile; fileRef = 024A543522BA84DB00F4F38E /* DeveloperEmailCheckerTests.swift */; };
->>>>>>> e5db697e
 		74036CC0211B882100E462C2 /* PeriodDataViewController.swift in Sources */ = {isa = PBXBuildFile; fileRef = 74036CBF211B882100E462C2 /* PeriodDataViewController.swift */; };
 		740382DB2267D94100A627F4 /* LargeImageTableViewCell.swift in Sources */ = {isa = PBXBuildFile; fileRef = 740382D92267D94100A627F4 /* LargeImageTableViewCell.swift */; };
 		740382DC2267D94100A627F4 /* LargeImageTableViewCell.xib in Resources */ = {isa = PBXBuildFile; fileRef = 740382DA2267D94100A627F4 /* LargeImageTableViewCell.xib */; };
@@ -388,12 +385,9 @@
 /* End PBXCopyFilesBuildPhase section */
 
 /* Begin PBXFileReference section */
-<<<<<<< HEAD
 		02820F3322C257B700DE0D37 /* UIViewController+TableViewHelpers.swift */ = {isa = PBXFileReference; lastKnownFileType = sourcecode.swift; path = "UIViewController+TableViewHelpers.swift"; sourceTree = "<group>"; };
-=======
 		024A543322BA6F8F00F4F38E /* DeveloperEmailChecker.swift */ = {isa = PBXFileReference; lastKnownFileType = sourcecode.swift; path = DeveloperEmailChecker.swift; sourceTree = "<group>"; };
 		024A543522BA84DB00F4F38E /* DeveloperEmailCheckerTests.swift */ = {isa = PBXFileReference; lastKnownFileType = sourcecode.swift; path = DeveloperEmailCheckerTests.swift; sourceTree = "<group>"; };
->>>>>>> e5db697e
 		33035144757869DE5E4DC88A /* Pods-WooCommerce.release.xcconfig */ = {isa = PBXFileReference; includeInIndex = 1; lastKnownFileType = text.xcconfig; name = "Pods-WooCommerce.release.xcconfig"; path = "../Pods/Target Support Files/Pods-WooCommerce/Pods-WooCommerce.release.xcconfig"; sourceTree = "<group>"; };
 		6DC4526F9A7357761197EBF0 /* Pods_WooCommerceTests.framework */ = {isa = PBXFileReference; explicitFileType = wrapper.framework; includeInIndex = 0; path = Pods_WooCommerceTests.framework; sourceTree = BUILT_PRODUCTS_DIR; };
 		74036CBF211B882100E462C2 /* PeriodDataViewController.swift */ = {isa = PBXFileReference; lastKnownFileType = sourcecode.swift; path = PeriodDataViewController.swift; sourceTree = "<group>"; };
