--- conflicted
+++ resolved
@@ -61,12 +61,7 @@
 		B56DB3E12049BFAA00D4AA8E /* WooCommerceTests.swift */ = {isa = PBXFileReference; lastKnownFileType = sourcecode.swift; path = WooCommerceTests.swift; sourceTree = "<group>"; };
 		B56DB3E32049BFAA00D4AA8E /* Info.plist */ = {isa = PBXFileReference; lastKnownFileType = text.plist.xml; path = Info.plist; sourceTree = "<group>"; };
 		B56DB3EC2049BFE600D4AA8E /* ContextManager.swift */ = {isa = PBXFileReference; lastKnownFileType = sourcecode.swift; path = ContextManager.swift; sourceTree = "<group>"; };
-<<<<<<< HEAD
-		CE06CC2F2073DC450090B371 /* real-data-orders-list.json */ = {isa = PBXFileReference; fileEncoding = 4; lastKnownFileType = text.json; path = "real-data-orders-list.json"; sourceTree = "<group>"; };
-		CE1CCB3F2056F21C000EE3AC /* Style.swift */ = {isa = PBXFileReference; lastKnownFileType = sourcecode.swift; name = Style.swift; path = Classes/Helpers/Style.swift; sourceTree = SOURCE_ROOT; };
-=======
 		CE1CCB3F2056F21C000EE3AC /* Style.swift */ = {isa = PBXFileReference; lastKnownFileType = sourcecode.swift; path = Style.swift; sourceTree = "<group>"; };
->>>>>>> 79c8e401
 		CE1CCB4620570A6B000EE3AC /* en.lproj */ = {isa = PBXFileReference; lastKnownFileType = folder; path = en.lproj; sourceTree = "<group>"; };
 		CE1CCB4A20570B1F000EE3AC /* OrderListCell.swift */ = {isa = PBXFileReference; lastKnownFileType = sourcecode.swift; path = OrderListCell.swift; sourceTree = "<group>"; };
 		CE1CCB4D20572456000EE3AC /* Order+Helpers.swift */ = {isa = PBXFileReference; lastKnownFileType = sourcecode.swift; path = "Order+Helpers.swift"; sourceTree = "<group>"; };
