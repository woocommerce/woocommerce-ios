--- conflicted
+++ resolved
@@ -88,13 +88,9 @@
 		026CF63B237E9ABE009563D4 /* ProductVariationsViewController.xib in Resources */ = {isa = PBXBuildFile; fileRef = 026CF639237E9ABE009563D4 /* ProductVariationsViewController.xib */; };
 		0272C00322EE9C3200D7CA2C /* AsyncDictionary.swift in Sources */ = {isa = PBXBuildFile; fileRef = 0272C00222EE9C3200D7CA2C /* AsyncDictionary.swift */; };
 		0274C25423162FB200EF1E40 /* DashboardTopBannerFactory.swift in Sources */ = {isa = PBXBuildFile; fileRef = 0274C25323162FB200EF1E40 /* DashboardTopBannerFactory.swift */; };
-<<<<<<< HEAD
 		02784A03238B8BC800BDD6A8 /* UIView+Border.swift in Sources */ = {isa = PBXBuildFile; fileRef = 02784A02238B8BC800BDD6A8 /* UIView+Border.swift */; };
 		02820F3422C257B700DE0D37 /* UITableView+HeaderFooterHelpers.swift in Sources */ = {isa = PBXBuildFile; fileRef = 02820F3322C257B700DE0D37 /* UITableView+HeaderFooterHelpers.swift */; };
-=======
 		02784A05238BA85500BDD6A8 /* UIImage+ProductForm.swift in Sources */ = {isa = PBXBuildFile; fileRef = 02784A04238BA85500BDD6A8 /* UIImage+ProductForm.swift */; };
-		02820F3422C257B700DE0D37 /* UITableView+FooterHelpers.swift in Sources */ = {isa = PBXBuildFile; fileRef = 02820F3322C257B700DE0D37 /* UITableView+FooterHelpers.swift */; };
->>>>>>> ef5814c8
 		028296EC237D28B600E84012 /* TextViewViewController.swift in Sources */ = {isa = PBXBuildFile; fileRef = 028296EA237D28B600E84012 /* TextViewViewController.swift */; };
 		028296ED237D28B600E84012 /* TextViewViewController.xib in Resources */ = {isa = PBXBuildFile; fileRef = 028296EB237D28B600E84012 /* TextViewViewController.xib */; };
 		0282DD94233C9465006A5FDB /* SearchUICommand.swift in Sources */ = {isa = PBXBuildFile; fileRef = 0282DD93233C9465006A5FDB /* SearchUICommand.swift */; };
@@ -602,13 +598,9 @@
 		026CF639237E9ABE009563D4 /* ProductVariationsViewController.xib */ = {isa = PBXFileReference; lastKnownFileType = file.xib; path = ProductVariationsViewController.xib; sourceTree = "<group>"; };
 		0272C00222EE9C3200D7CA2C /* AsyncDictionary.swift */ = {isa = PBXFileReference; lastKnownFileType = sourcecode.swift; path = AsyncDictionary.swift; sourceTree = "<group>"; };
 		0274C25323162FB200EF1E40 /* DashboardTopBannerFactory.swift */ = {isa = PBXFileReference; lastKnownFileType = sourcecode.swift; path = DashboardTopBannerFactory.swift; sourceTree = "<group>"; };
-<<<<<<< HEAD
 		02784A02238B8BC800BDD6A8 /* UIView+Border.swift */ = {isa = PBXFileReference; lastKnownFileType = sourcecode.swift; path = "UIView+Border.swift"; sourceTree = "<group>"; };
 		02820F3322C257B700DE0D37 /* UITableView+HeaderFooterHelpers.swift */ = {isa = PBXFileReference; lastKnownFileType = sourcecode.swift; path = "UITableView+HeaderFooterHelpers.swift"; sourceTree = "<group>"; };
-=======
 		02784A04238BA85500BDD6A8 /* UIImage+ProductForm.swift */ = {isa = PBXFileReference; lastKnownFileType = sourcecode.swift; path = "UIImage+ProductForm.swift"; sourceTree = "<group>"; };
-		02820F3322C257B700DE0D37 /* UITableView+FooterHelpers.swift */ = {isa = PBXFileReference; lastKnownFileType = sourcecode.swift; path = "UITableView+FooterHelpers.swift"; sourceTree = "<group>"; };
->>>>>>> ef5814c8
 		028296EA237D28B600E84012 /* TextViewViewController.swift */ = {isa = PBXFileReference; lastKnownFileType = sourcecode.swift; path = TextViewViewController.swift; sourceTree = "<group>"; };
 		028296EB237D28B600E84012 /* TextViewViewController.xib */ = {isa = PBXFileReference; lastKnownFileType = file.xib; path = TextViewViewController.xib; sourceTree = "<group>"; };
 		0282DD93233C9465006A5FDB /* SearchUICommand.swift */ = {isa = PBXFileReference; lastKnownFileType = sourcecode.swift; path = SearchUICommand.swift; sourceTree = "<group>"; };
