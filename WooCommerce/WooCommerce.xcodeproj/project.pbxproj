--- conflicted
+++ resolved
@@ -21,8 +21,6 @@
 /* End PBXAggregateTarget section */
 
 /* Begin PBXBuildFile section */
-		0F2268842265E4E800E0EC4F /* DatePickerTableViewCell.swift in Sources */ = {isa = PBXBuildFile; fileRef = 0F2268822265E4E800E0EC4F /* DatePickerTableViewCell.swift */; };
-		0F2268852265E4E800E0EC4F /* DatePickerTableViewCell.xib in Resources */ = {isa = PBXBuildFile; fileRef = 0F2268832265E4E800E0EC4F /* DatePickerTableViewCell.xib */; };
 		0F91060C225CD015004A3573 /* CustomDateRangeSelectionViewController.swift in Sources */ = {isa = PBXBuildFile; fileRef = 0F91060A225CD015004A3573 /* CustomDateRangeSelectionViewController.swift */; };
 		0F91060D225CD015004A3573 /* CustomDateRangeSelectionViewController.xib in Resources */ = {isa = PBXBuildFile; fileRef = 0F91060B225CD015004A3573 /* CustomDateRangeSelectionViewController.xib */; };
 		0F910611225F36B0004A3573 /* StatsQueryOptions.swift in Sources */ = {isa = PBXBuildFile; fileRef = 0F910610225F36B0004A3573 /* StatsQueryOptions.swift */; };
@@ -372,8 +370,6 @@
 /* End PBXCopyFilesBuildPhase section */
 
 /* Begin PBXFileReference section */
-		0F2268822265E4E800E0EC4F /* DatePickerTableViewCell.swift */ = {isa = PBXFileReference; lastKnownFileType = sourcecode.swift; path = DatePickerTableViewCell.swift; sourceTree = "<group>"; };
-		0F2268832265E4E800E0EC4F /* DatePickerTableViewCell.xib */ = {isa = PBXFileReference; lastKnownFileType = file.xib; path = DatePickerTableViewCell.xib; sourceTree = "<group>"; };
 		0F91060A225CD015004A3573 /* CustomDateRangeSelectionViewController.swift */ = {isa = PBXFileReference; lastKnownFileType = sourcecode.swift; path = CustomDateRangeSelectionViewController.swift; sourceTree = "<group>"; };
 		0F91060B225CD015004A3573 /* CustomDateRangeSelectionViewController.xib */ = {isa = PBXFileReference; lastKnownFileType = file.xib; path = CustomDateRangeSelectionViewController.xib; sourceTree = "<group>"; };
 		0F910610225F36B0004A3573 /* StatsQueryOptions.swift */ = {isa = PBXFileReference; lastKnownFileType = sourcecode.swift; path = StatsQueryOptions.swift; sourceTree = "<group>"; };
@@ -1446,14 +1442,9 @@
 				CE21B3D620FE669A00A259D5 /* BasicTableViewCell.xib */,
 				B5FD111521D3F13700560344 /* BordersView.swift */,
 				B5A8532120BDBFAE00FAAB4D /* CircularImageView.swift */,
-<<<<<<< HEAD
-				0F2268822265E4E800E0EC4F /* DatePickerTableViewCell.swift */,
-				0F2268832265E4E800E0EC4F /* DatePickerTableViewCell.xib */,
-=======
 				D83F592E225B269C00626E75 /* DatePickerTableViewCell.swift */,
 				D83F592F225B269C00626E75 /* DatePickerTableViewCell.xib */,
 				B50BB4152141828F00AF0F3C /* FooterSpinnerView.swift */,
->>>>>>> e554ef9e
 				CE24BCCD212DE8A6001CD12E /* HeadlineLabelTableViewCell.swift */,
 				CE24BCCE212DE8A6001CD12E /* HeadlineLabelTableViewCell.xib */,
 				7441E1D121503F77004E6ECE /* IntrinsicTableView.swift */,
@@ -1710,11 +1701,8 @@
 				B55D4BFD20B5CDE700D7A50F /* replace_secrets.rb in Resources */,
 				74A95B5821C403EA00FEE953 /* pure-min.css in Resources */,
 				B5BE75DD213F1D3D00909A14 /* OverlayMessageView.xib in Resources */,
-<<<<<<< HEAD
 				0FE189B922648B65005BAF69 /* RightDetailTableViewCell.xib in Resources */,
-=======
 				D8149F542251CFE60006A245 /* EditableOrderTrackingTableViewCell.xib in Resources */,
->>>>>>> e554ef9e
 				D81D9229222E7F0800FFA585 /* OrderStatusListViewController.xib in Resources */,
 				748D34DE214828DD00E21A2F /* TopPerformerDataViewController.xib in Resources */,
 				0F91060D225CD015004A3573 /* CustomDateRangeSelectionViewController.xib in Resources */,
@@ -1726,7 +1714,6 @@
 				B5FD110E21D3CB8500560344 /* OrderTableViewCell.xib in Resources */,
 				D83C129F22250BF0004CA04C /* OrderTrackingTableViewCell.xib in Resources */,
 				B59D1EE121907304009D1978 /* NoteTableViewCell.xib in Resources */,
-				0F2268852265E4E800E0EC4F /* DatePickerTableViewCell.xib in Resources */,
 				B59D1EE821908A08009D1978 /* Noticons.ttf in Resources */,
 				D81F2D35225F0CF70084BF9C /* EmptyListMessageWithActionView.xib in Resources */,
 				B560D6882195BCC70027BB7E /* NoteDetailsHeaderTableViewCell.xib in Resources */,
@@ -2084,11 +2071,8 @@
 				CE16177A21B7192A00B82A47 /* AuthenticationConstants.swift in Sources */,
 				B5C3876421C41B9F006CE970 /* UIApplication+Woo.swift in Sources */,
 				74A93A40212DC60B00C13E04 /* NewOrdersViewController.swift in Sources */,
-<<<<<<< HEAD
 				0F91060C225CD015004A3573 /* CustomDateRangeSelectionViewController.swift in Sources */,
-=======
 				74EC34A8225FE69C004BBC2E /* ProductDetailsViewController.swift in Sources */,
->>>>>>> e554ef9e
 				B554E1792152F20000F31188 /* UINavigationBar+Appearance.swift in Sources */,
 				B55401692170D5E10067DC90 /* ChartPlaceholderView.swift in Sources */,
 				B5290ED9219B3FA900A6AF7F /* Date+Woo.swift in Sources */,
@@ -2116,7 +2100,6 @@
 				CEEC9B5E21E79C330055EEF0 /* BuildConfiguration.swift in Sources */,
 				D843D5D722485B19001BFA55 /* ShippingProvidersViewModel.swift in Sources */,
 				CE1CCB4B20570B1F000EE3AC /* OrderTableViewCell.swift in Sources */,
-				0F2268842265E4E800E0EC4F /* DatePickerTableViewCell.swift in Sources */,
 				748AD087219F481B00023535 /* UIView+Animation.swift in Sources */,
 				748D34DF214828DD00E21A2F /* TopPerformersViewController.swift in Sources */,
 				B509FED321C05121000076A9 /* SupportManagerAdapter.swift in Sources */,
