--- conflicted
+++ resolved
@@ -11,10 +11,7 @@
 		B50911312049E27A007D25DC /* OrdersViewController.swift in Sources */ = {isa = PBXBuildFile; fileRef = B509112E2049E27A007D25DC /* OrdersViewController.swift */; };
 		B50911322049E27A007D25DC /* SettingsViewController.swift in Sources */ = {isa = PBXBuildFile; fileRef = B509112F2049E27A007D25DC /* SettingsViewController.swift */; };
 		B50911342049E493007D25DC /* Order.swift in Sources */ = {isa = PBXBuildFile; fileRef = B50911332049E493007D25DC /* Order.swift */; };
-<<<<<<< HEAD
-=======
 		B546CCF4209363A5007CDA5F /* FluxSumi.framework in Frameworks */ = {isa = PBXBuildFile; fileRef = B546CCF3209363A5007CDA5F /* FluxSumi.framework */; };
->>>>>>> ba6e4ca6
 		B557D9FE209753BB005962F4 /* Networking.framework in Frameworks */ = {isa = PBXBuildFile; fileRef = B557D9FD209753BB005962F4 /* Networking.framework */; };
 		B557DA1520979904005962F4 /* OrderDetailsCustomerNoteCell.swift in Sources */ = {isa = PBXBuildFile; fileRef = B557DA1320979904005962F4 /* OrderDetailsCustomerNoteCell.swift */; };
 		B557DA1620979904005962F4 /* OrderDetailsCustomerNoteCell.xib in Resources */ = {isa = PBXBuildFile; fileRef = B557DA1420979904005962F4 /* OrderDetailsCustomerNoteCell.xib */; };
@@ -65,10 +62,7 @@
 		B509112E2049E27A007D25DC /* OrdersViewController.swift */ = {isa = PBXFileReference; fileEncoding = 4; lastKnownFileType = sourcecode.swift; path = OrdersViewController.swift; sourceTree = "<group>"; };
 		B509112F2049E27A007D25DC /* SettingsViewController.swift */ = {isa = PBXFileReference; fileEncoding = 4; lastKnownFileType = sourcecode.swift; path = SettingsViewController.swift; sourceTree = "<group>"; };
 		B50911332049E493007D25DC /* Order.swift */ = {isa = PBXFileReference; lastKnownFileType = sourcecode.swift; path = Order.swift; sourceTree = "<group>"; };
-<<<<<<< HEAD
-=======
 		B546CCF3209363A5007CDA5F /* FluxSumi.framework */ = {isa = PBXFileReference; explicitFileType = wrapper.framework; path = FluxSumi.framework; sourceTree = BUILT_PRODUCTS_DIR; };
->>>>>>> ba6e4ca6
 		B557D9FD209753BB005962F4 /* Networking.framework */ = {isa = PBXFileReference; explicitFileType = wrapper.framework; path = Networking.framework; sourceTree = BUILT_PRODUCTS_DIR; };
 		B557DA1320979904005962F4 /* OrderDetailsCustomerNoteCell.swift */ = {isa = PBXFileReference; fileEncoding = 4; lastKnownFileType = sourcecode.swift; path = OrderDetailsCustomerNoteCell.swift; sourceTree = "<group>"; };
 		B557DA1420979904005962F4 /* OrderDetailsCustomerNoteCell.xib */ = {isa = PBXFileReference; fileEncoding = 4; lastKnownFileType = file.xib; path = OrderDetailsCustomerNoteCell.xib; sourceTree = "<group>"; };
@@ -112,10 +106,7 @@
 			buildActionMask = 2147483647;
 			files = (
 				B557D9FE209753BB005962F4 /* Networking.framework in Frameworks */,
-<<<<<<< HEAD
-=======
 				B546CCF4209363A5007CDA5F /* FluxSumi.framework in Frameworks */,
->>>>>>> ba6e4ca6
 				D03928FCB928A909F3675117 /* Pods_WooCommerce.framework in Frameworks */,
 			);
 			runOnlyForDeploymentPostprocessing = 0;
@@ -143,10 +134,7 @@
 			isa = PBXGroup;
 			children = (
 				B557D9FD209753BB005962F4 /* Networking.framework */,
-<<<<<<< HEAD
-=======
 				B546CCF3209363A5007CDA5F /* FluxSumi.framework */,
->>>>>>> ba6e4ca6
 				EA556E3CCFCFAC2E31799011 /* Pods_WooCommerce.framework */,
 			);
 			name = Frameworks;
