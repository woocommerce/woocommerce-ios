--- conflicted
+++ resolved
@@ -11,13 +11,12 @@
 		B50911312049E27A007D25DC /* OrdersViewController.swift in Sources */ = {isa = PBXBuildFile; fileRef = B509112E2049E27A007D25DC /* OrdersViewController.swift */; };
 		B50911322049E27A007D25DC /* SettingsViewController.swift in Sources */ = {isa = PBXBuildFile; fileRef = B509112F2049E27A007D25DC /* SettingsViewController.swift */; };
 		B50911342049E493007D25DC /* Order.swift in Sources */ = {isa = PBXBuildFile; fileRef = B50911332049E493007D25DC /* Order.swift */; };
-<<<<<<< HEAD
+		B546CCF4209363A5007CDA5F /* FluxSumi.framework in Frameworks */ = {isa = PBXBuildFile; fileRef = B546CCF3209363A5007CDA5F /* FluxSumi.framework */; };
 		B557D9FE209753BB005962F4 /* Networking.framework in Frameworks */ = {isa = PBXBuildFile; fileRef = B557D9FD209753BB005962F4 /* Networking.framework */; };
-=======
-		B546CCF4209363A5007CDA5F /* FluxSumi.framework in Frameworks */ = {isa = PBXBuildFile; fileRef = B546CCF3209363A5007CDA5F /* FluxSumi.framework */; };
->>>>>>> 51087a6d
 		B557DA1520979904005962F4 /* OrderDetailsCustomerNoteCell.swift in Sources */ = {isa = PBXBuildFile; fileRef = B557DA1320979904005962F4 /* OrderDetailsCustomerNoteCell.swift */; };
 		B557DA1620979904005962F4 /* OrderDetailsCustomerNoteCell.xib in Resources */ = {isa = PBXBuildFile; fileRef = B557DA1420979904005962F4 /* OrderDetailsCustomerNoteCell.xib */; };
+		B559EBAF20A0BF8F00836CD4 /* README.md in Resources */ = {isa = PBXBuildFile; fileRef = B559EBAD20A0BF8E00836CD4 /* README.md */; };
+		B559EBB020A0BF8F00836CD4 /* LICENSE in Resources */ = {isa = PBXBuildFile; fileRef = B559EBAE20A0BF8F00836CD4 /* LICENSE */; };
 		B56DB3CA2049BFAA00D4AA8E /* AppDelegate.swift in Sources */ = {isa = PBXBuildFile; fileRef = B56DB3C92049BFAA00D4AA8E /* AppDelegate.swift */; };
 		B56DB3CF2049BFAA00D4AA8E /* Main.storyboard in Resources */ = {isa = PBXBuildFile; fileRef = B56DB3CD2049BFAA00D4AA8E /* Main.storyboard */; };
 		B56DB3D22049BFAA00D4AA8E /* WooCommerce.xcdatamodeld in Sources */ = {isa = PBXBuildFile; fileRef = B56DB3D02049BFAA00D4AA8E /* WooCommerce.xcdatamodeld */; };
@@ -63,13 +62,12 @@
 		B509112E2049E27A007D25DC /* OrdersViewController.swift */ = {isa = PBXFileReference; fileEncoding = 4; lastKnownFileType = sourcecode.swift; path = OrdersViewController.swift; sourceTree = "<group>"; };
 		B509112F2049E27A007D25DC /* SettingsViewController.swift */ = {isa = PBXFileReference; fileEncoding = 4; lastKnownFileType = sourcecode.swift; path = SettingsViewController.swift; sourceTree = "<group>"; };
 		B50911332049E493007D25DC /* Order.swift */ = {isa = PBXFileReference; lastKnownFileType = sourcecode.swift; path = Order.swift; sourceTree = "<group>"; };
-<<<<<<< HEAD
+		B546CCF3209363A5007CDA5F /* FluxSumi.framework */ = {isa = PBXFileReference; explicitFileType = wrapper.framework; path = FluxSumi.framework; sourceTree = BUILT_PRODUCTS_DIR; };
 		B557D9FD209753BB005962F4 /* Networking.framework */ = {isa = PBXFileReference; explicitFileType = wrapper.framework; path = Networking.framework; sourceTree = BUILT_PRODUCTS_DIR; };
-=======
-		B546CCF3209363A5007CDA5F /* FluxSumi.framework */ = {isa = PBXFileReference; explicitFileType = wrapper.framework; path = FluxSumi.framework; sourceTree = BUILT_PRODUCTS_DIR; };
->>>>>>> 51087a6d
 		B557DA1320979904005962F4 /* OrderDetailsCustomerNoteCell.swift */ = {isa = PBXFileReference; fileEncoding = 4; lastKnownFileType = sourcecode.swift; path = OrderDetailsCustomerNoteCell.swift; sourceTree = "<group>"; };
 		B557DA1420979904005962F4 /* OrderDetailsCustomerNoteCell.xib */ = {isa = PBXFileReference; fileEncoding = 4; lastKnownFileType = file.xib; path = OrderDetailsCustomerNoteCell.xib; sourceTree = "<group>"; };
+		B559EBAD20A0BF8E00836CD4 /* README.md */ = {isa = PBXFileReference; fileEncoding = 4; lastKnownFileType = net.daringfireball.markdown; name = README.md; path = ../README.md; sourceTree = "<group>"; };
+		B559EBAE20A0BF8F00836CD4 /* LICENSE */ = {isa = PBXFileReference; fileEncoding = 4; lastKnownFileType = text; name = LICENSE; path = ../LICENSE; sourceTree = "<group>"; };
 		B56DB3C62049BFAA00D4AA8E /* WooCommerce.app */ = {isa = PBXFileReference; explicitFileType = wrapper.application; includeInIndex = 0; path = WooCommerce.app; sourceTree = BUILT_PRODUCTS_DIR; };
 		B56DB3C92049BFAA00D4AA8E /* AppDelegate.swift */ = {isa = PBXFileReference; lastKnownFileType = sourcecode.swift; path = AppDelegate.swift; sourceTree = "<group>"; };
 		B56DB3CE2049BFAA00D4AA8E /* Base */ = {isa = PBXFileReference; lastKnownFileType = file.storyboard; name = Base; path = Base.lproj/Main.storyboard; sourceTree = "<group>"; };
@@ -80,7 +78,6 @@
 		B56DB3DD2049BFAA00D4AA8E /* WooCommerceTests.xctest */ = {isa = PBXFileReference; explicitFileType = wrapper.cfbundle; includeInIndex = 0; path = WooCommerceTests.xctest; sourceTree = BUILT_PRODUCTS_DIR; };
 		B56DB3E32049BFAA00D4AA8E /* Info.plist */ = {isa = PBXFileReference; lastKnownFileType = text.plist.xml; path = Info.plist; sourceTree = "<group>"; };
 		B56DB3EC2049BFE600D4AA8E /* ContextManager.swift */ = {isa = PBXFileReference; lastKnownFileType = sourcecode.swift; path = ContextManager.swift; sourceTree = "<group>"; };
-		B5C9DE292087FF65006B910A /* FluxC.framework */ = {isa = PBXFileReference; explicitFileType = wrapper.framework; path = FluxC.framework; sourceTree = BUILT_PRODUCTS_DIR; };
 		CE1CCB3F2056F21C000EE3AC /* Style.swift */ = {isa = PBXFileReference; lastKnownFileType = sourcecode.swift; path = Style.swift; sourceTree = "<group>"; };
 		CE1CCB4620570A6B000EE3AC /* en.lproj */ = {isa = PBXFileReference; lastKnownFileType = folder; path = en.lproj; sourceTree = "<group>"; };
 		CE1CCB4A20570B1F000EE3AC /* OrderListCell.swift */ = {isa = PBXFileReference; lastKnownFileType = sourcecode.swift; path = OrderListCell.swift; sourceTree = "<group>"; };
@@ -108,11 +105,8 @@
 			isa = PBXFrameworksBuildPhase;
 			buildActionMask = 2147483647;
 			files = (
-<<<<<<< HEAD
 				B557D9FE209753BB005962F4 /* Networking.framework in Frameworks */,
-=======
 				B546CCF4209363A5007CDA5F /* FluxSumi.framework in Frameworks */,
->>>>>>> 51087a6d
 				D03928FCB928A909F3675117 /* Pods_WooCommerce.framework in Frameworks */,
 			);
 			runOnlyForDeploymentPostprocessing = 0;
@@ -139,12 +133,8 @@
 		88A44ABE866401E6DB03AC60 /* Frameworks */ = {
 			isa = PBXGroup;
 			children = (
-<<<<<<< HEAD
 				B557D9FD209753BB005962F4 /* Networking.framework */,
-=======
 				B546CCF3209363A5007CDA5F /* FluxSumi.framework */,
-				B5C9DE292087FF65006B910A /* FluxC.framework */,
->>>>>>> 51087a6d
 				EA556E3CCFCFAC2E31799011 /* Pods_WooCommerce.framework */,
 			);
 			name = Frameworks;
@@ -167,6 +157,8 @@
 				88A44ABE866401E6DB03AC60 /* Frameworks */,
 				B56DB3C72049BFAA00D4AA8E /* Products */,
 				580B0381D5FD3CF9393AAD46 /* Pods */,
+				B559EBAE20A0BF8F00836CD4 /* LICENSE */,
+				B559EBAD20A0BF8E00836CD4 /* README.md */,
 			);
 			sourceTree = "<group>";
 		};
@@ -386,11 +378,13 @@
 				CEE006012077CA820079161F /* order-915.json in Resources */,
 				B557DA1620979904005962F4 /* OrderDetailsCustomerNoteCell.xib in Resources */,
 				B56DB3D42049BFAA00D4AA8E /* Assets.xcassets in Resources */,
+				B559EBAF20A0BF8F00836CD4 /* README.md in Resources */,
 				CEE005F82077C9690079161F /* order-list.json in Resources */,
 				CEE005FC2077CA030079161F /* order-949.json in Resources */,
 				CEE005F62076C4040079161F /* Orders.storyboard in Resources */,
 				CEE005FE2077CA2F0079161F /* order-937.json in Resources */,
 				CEE006062077D1280079161F /* OrderDetailsSummaryCell.xib in Resources */,
+				B559EBB020A0BF8F00836CD4 /* LICENSE in Resources */,
 				CE1CCB4720570A6C000EE3AC /* en.lproj in Resources */,
 				B56DB3CF2049BFAA00D4AA8E /* Main.storyboard in Resources */,
 				CEE005FA2077C9C00079161F /* order-925.json in Resources */,
