// !$*UTF8*$!
{
	archiveVersion = 1;
	classes = {
	};
	objectVersion = 48;
	objects = {

/* Begin PBXBuildFile section */
		B50911302049E27A007D25DC /* DashboardViewController.swift in Sources */ = {isa = PBXBuildFile; fileRef = B509112D2049E27A007D25DC /* DashboardViewController.swift */; };
		B50911312049E27A007D25DC /* OrdersViewController.swift in Sources */ = {isa = PBXBuildFile; fileRef = B509112E2049E27A007D25DC /* OrdersViewController.swift */; };
		B50911322049E27A007D25DC /* SettingsViewController.swift in Sources */ = {isa = PBXBuildFile; fileRef = B509112F2049E27A007D25DC /* SettingsViewController.swift */; };
		B50911342049E493007D25DC /* Order.swift in Sources */ = {isa = PBXBuildFile; fileRef = B50911332049E493007D25DC /* Order.swift */; };
		B557DA1520979904005962F4 /* OrderDetailsCustomerNoteCell.swift in Sources */ = {isa = PBXBuildFile; fileRef = B557DA1320979904005962F4 /* OrderDetailsCustomerNoteCell.swift */; };
		B557DA1620979904005962F4 /* OrderDetailsCustomerNoteCell.xib in Resources */ = {isa = PBXBuildFile; fileRef = B557DA1420979904005962F4 /* OrderDetailsCustomerNoteCell.xib */; };
		B56DB3CA2049BFAA00D4AA8E /* AppDelegate.swift in Sources */ = {isa = PBXBuildFile; fileRef = B56DB3C92049BFAA00D4AA8E /* AppDelegate.swift */; };
		B56DB3CF2049BFAA00D4AA8E /* Main.storyboard in Resources */ = {isa = PBXBuildFile; fileRef = B56DB3CD2049BFAA00D4AA8E /* Main.storyboard */; };
		B56DB3D22049BFAA00D4AA8E /* WooCommerce.xcdatamodeld in Sources */ = {isa = PBXBuildFile; fileRef = B56DB3D02049BFAA00D4AA8E /* WooCommerce.xcdatamodeld */; };
		B56DB3D42049BFAA00D4AA8E /* Assets.xcassets in Resources */ = {isa = PBXBuildFile; fileRef = B56DB3D32049BFAA00D4AA8E /* Assets.xcassets */; };
		B56DB3D72049BFAA00D4AA8E /* LaunchScreen.storyboard in Resources */ = {isa = PBXBuildFile; fileRef = B56DB3D52049BFAA00D4AA8E /* LaunchScreen.storyboard */; };
		B56DB3E22049BFAA00D4AA8E /* WooCommerceTests.swift in Sources */ = {isa = PBXBuildFile; fileRef = B56DB3E12049BFAA00D4AA8E /* WooCommerceTests.swift */; };
		B56DB3ED2049BFE600D4AA8E /* ContextManager.swift in Sources */ = {isa = PBXBuildFile; fileRef = B56DB3EC2049BFE600D4AA8E /* ContextManager.swift */; };
		CE1CCB402056F21C000EE3AC /* Style.swift in Sources */ = {isa = PBXBuildFile; fileRef = CE1CCB3F2056F21C000EE3AC /* Style.swift */; };
		CE1CCB4720570A6C000EE3AC /* en.lproj in Resources */ = {isa = PBXBuildFile; fileRef = CE1CCB4620570A6B000EE3AC /* en.lproj */; };
		CE1CCB4B20570B1F000EE3AC /* OrderListCell.swift in Sources */ = {isa = PBXBuildFile; fileRef = CE1CCB4A20570B1F000EE3AC /* OrderListCell.swift */; };
		CE1F51252064179A00C6C810 /* UILabel+Helpers.swift in Sources */ = {isa = PBXBuildFile; fileRef = CE1F51242064179A00C6C810 /* UILabel+Helpers.swift */; };
		CE1F51272064345B00C6C810 /* UIColor+Helpers.swift in Sources */ = {isa = PBXBuildFile; fileRef = CE1F51262064345B00C6C810 /* UIColor+Helpers.swift */; };
		CE1F512920697F0100C6C810 /* UIFont+Helpers.swift in Sources */ = {isa = PBXBuildFile; fileRef = CE1F512820697F0100C6C810 /* UIFont+Helpers.swift */; };
		CE1F512B206985DF00C6C810 /* PaddedLabel.swift in Sources */ = {isa = PBXBuildFile; fileRef = CE1F512A206985DF00C6C810 /* PaddedLabel.swift */; };
		CE263DE6206ACD220015A693 /* NotificationsViewController.swift in Sources */ = {isa = PBXBuildFile; fileRef = CE263DE5206ACD220015A693 /* NotificationsViewController.swift */; };
		CE263DE8206ACE3E0015A693 /* MainTabBarController.swift in Sources */ = {isa = PBXBuildFile; fileRef = CE263DE7206ACE3E0015A693 /* MainTabBarController.swift */; };
		CE53ACD6209909CD004BEFD0 /* OrderDetailsViewModel.swift in Sources */ = {isa = PBXBuildFile; fileRef = CE53ACD5209909CD004BEFD0 /* OrderDetailsViewModel.swift */; };
		CE53ACD8209909DF004BEFD0 /* Address.swift in Sources */ = {isa = PBXBuildFile; fileRef = CE53ACD7209909DF004BEFD0 /* Address.swift */; };
		CE53ACDA209909E6004BEFD0 /* Address+Helpers.swift in Sources */ = {isa = PBXBuildFile; fileRef = CE53ACD9209909E6004BEFD0 /* Address+Helpers.swift */; };
		CE53ACE5209909FA004BEFD0 /* OrderDetailsCustomerNoteCell.xib in Resources */ = {isa = PBXBuildFile; fileRef = CE53ACDC209909FA004BEFD0 /* OrderDetailsCustomerNoteCell.xib */; };
		CE53ACE6209909FA004BEFD0 /* ShowHideFooterCell.swift in Sources */ = {isa = PBXBuildFile; fileRef = CE53ACDD209909FA004BEFD0 /* ShowHideFooterCell.swift */; };
		CE53ACE8209909FA004BEFD0 /* OrderDetailsCustomerInfoCell.xib in Resources */ = {isa = PBXBuildFile; fileRef = CE53ACDF209909FA004BEFD0 /* OrderDetailsCustomerInfoCell.xib */; };
		CE53ACE9209909FA004BEFD0 /* OrderDetailsCustomerInfoCell.swift in Sources */ = {isa = PBXBuildFile; fileRef = CE53ACE0209909FA004BEFD0 /* OrderDetailsCustomerInfoCell.swift */; };
		CE53ACEA209909FA004BEFD0 /* ShowHideFooterCell.xib in Resources */ = {isa = PBXBuildFile; fileRef = CE53ACE1209909FA004BEFD0 /* ShowHideFooterCell.xib */; };
		CE53ACEB209909FA004BEFD0 /* OrderDetailsCustomerNoteCell.swift in Sources */ = {isa = PBXBuildFile; fileRef = CE53ACE2209909FA004BEFD0 /* OrderDetailsCustomerNoteCell.swift */; };
		CEE005F62076C4040079161F /* Orders.storyboard in Resources */ = {isa = PBXBuildFile; fileRef = CEE005F52076C4040079161F /* Orders.storyboard */; };
		CEE005F82077C9690079161F /* order-list.json in Resources */ = {isa = PBXBuildFile; fileRef = CEE005F72077C9690079161F /* order-list.json */; };
		CEE005FA2077C9C00079161F /* order-925.json in Resources */ = {isa = PBXBuildFile; fileRef = CEE005F92077C9C00079161F /* order-925.json */; };
		CEE005FC2077CA030079161F /* order-949.json in Resources */ = {isa = PBXBuildFile; fileRef = CEE005FB2077CA030079161F /* order-949.json */; };
		CEE005FE2077CA2F0079161F /* order-937.json in Resources */ = {isa = PBXBuildFile; fileRef = CEE005FD2077CA2F0079161F /* order-937.json */; };
		CEE006012077CA820079161F /* order-915.json in Resources */ = {isa = PBXBuildFile; fileRef = CEE006002077CA820079161F /* order-915.json */; };
		CEE006052077D1280079161F /* OrderDetailsSummaryCell.swift in Sources */ = {isa = PBXBuildFile; fileRef = CEE006032077D1280079161F /* OrderDetailsSummaryCell.swift */; };
		CEE006062077D1280079161F /* OrderDetailsSummaryCell.xib in Resources */ = {isa = PBXBuildFile; fileRef = CEE006042077D1280079161F /* OrderDetailsSummaryCell.xib */; };
		CEE006082077D14C0079161F /* OrderDetailsViewController.swift in Sources */ = {isa = PBXBuildFile; fileRef = CEE006072077D14C0079161F /* OrderDetailsViewController.swift */; };
		D03928FCB928A909F3675117 /* Pods_WooCommerce.framework in Frameworks */ = {isa = PBXBuildFile; fileRef = EA556E3CCFCFAC2E31799011 /* Pods_WooCommerce.framework */; };
/* End PBXBuildFile section */

/* Begin PBXContainerItemProxy section */
		B56DB3DE2049BFAA00D4AA8E /* PBXContainerItemProxy */ = {
			isa = PBXContainerItemProxy;
			containerPortal = B56DB3BE2049BFAA00D4AA8E /* Project object */;
			proxyType = 1;
			remoteGlobalIDString = B56DB3C52049BFAA00D4AA8E;
			remoteInfo = WooCommerce;
		};
/* End PBXContainerItemProxy section */

/* Begin PBXFileReference section */
		4567EA9A7711F9B576BE500C /* Pods-WooCommerce.release.xcconfig */ = {isa = PBXFileReference; includeInIndex = 1; lastKnownFileType = text.xcconfig; name = "Pods-WooCommerce.release.xcconfig"; path = "../Pods/Target Support Files/Pods-WooCommerce/Pods-WooCommerce.release.xcconfig"; sourceTree = "<group>"; };
		8F0FB96B941C02DB9A12C008 /* Pods-WooCommerce.debug.xcconfig */ = {isa = PBXFileReference; includeInIndex = 1; lastKnownFileType = text.xcconfig; name = "Pods-WooCommerce.debug.xcconfig"; path = "../Pods/Target Support Files/Pods-WooCommerce/Pods-WooCommerce.debug.xcconfig"; sourceTree = "<group>"; };
		B509112D2049E27A007D25DC /* DashboardViewController.swift */ = {isa = PBXFileReference; fileEncoding = 4; lastKnownFileType = sourcecode.swift; path = DashboardViewController.swift; sourceTree = "<group>"; };
		B509112E2049E27A007D25DC /* OrdersViewController.swift */ = {isa = PBXFileReference; fileEncoding = 4; lastKnownFileType = sourcecode.swift; path = OrdersViewController.swift; sourceTree = "<group>"; };
		B509112F2049E27A007D25DC /* SettingsViewController.swift */ = {isa = PBXFileReference; fileEncoding = 4; lastKnownFileType = sourcecode.swift; path = SettingsViewController.swift; sourceTree = "<group>"; };
		B50911332049E493007D25DC /* Order.swift */ = {isa = PBXFileReference; lastKnownFileType = sourcecode.swift; path = Order.swift; sourceTree = "<group>"; };
		B557DA1320979904005962F4 /* OrderDetailsCustomerNoteCell.swift */ = {isa = PBXFileReference; fileEncoding = 4; lastKnownFileType = sourcecode.swift; path = OrderDetailsCustomerNoteCell.swift; sourceTree = "<group>"; };
		B557DA1420979904005962F4 /* OrderDetailsCustomerNoteCell.xib */ = {isa = PBXFileReference; fileEncoding = 4; lastKnownFileType = file.xib; path = OrderDetailsCustomerNoteCell.xib; sourceTree = "<group>"; };
		B56DB3C62049BFAA00D4AA8E /* WooCommerce.app */ = {isa = PBXFileReference; explicitFileType = wrapper.application; includeInIndex = 0; path = WooCommerce.app; sourceTree = BUILT_PRODUCTS_DIR; };
		B56DB3C92049BFAA00D4AA8E /* AppDelegate.swift */ = {isa = PBXFileReference; lastKnownFileType = sourcecode.swift; path = AppDelegate.swift; sourceTree = "<group>"; };
		B56DB3CE2049BFAA00D4AA8E /* Base */ = {isa = PBXFileReference; lastKnownFileType = file.storyboard; name = Base; path = Base.lproj/Main.storyboard; sourceTree = "<group>"; };
		B56DB3D12049BFAA00D4AA8E /* WooCommerce.xcdatamodel */ = {isa = PBXFileReference; lastKnownFileType = wrapper.xcdatamodel; path = WooCommerce.xcdatamodel; sourceTree = "<group>"; };
		B56DB3D32049BFAA00D4AA8E /* Assets.xcassets */ = {isa = PBXFileReference; lastKnownFileType = folder.assetcatalog; path = Assets.xcassets; sourceTree = "<group>"; };
		B56DB3D62049BFAA00D4AA8E /* Base */ = {isa = PBXFileReference; lastKnownFileType = file.storyboard; name = Base; path = Base.lproj/LaunchScreen.storyboard; sourceTree = "<group>"; };
		B56DB3D82049BFAA00D4AA8E /* Info.plist */ = {isa = PBXFileReference; lastKnownFileType = text.plist.xml; path = Info.plist; sourceTree = "<group>"; };
		B56DB3DD2049BFAA00D4AA8E /* WooCommerceTests.xctest */ = {isa = PBXFileReference; explicitFileType = wrapper.cfbundle; includeInIndex = 0; path = WooCommerceTests.xctest; sourceTree = BUILT_PRODUCTS_DIR; };
		B56DB3E12049BFAA00D4AA8E /* WooCommerceTests.swift */ = {isa = PBXFileReference; lastKnownFileType = sourcecode.swift; path = WooCommerceTests.swift; sourceTree = "<group>"; };
		B56DB3E32049BFAA00D4AA8E /* Info.plist */ = {isa = PBXFileReference; lastKnownFileType = text.plist.xml; path = Info.plist; sourceTree = "<group>"; };
		B56DB3EC2049BFE600D4AA8E /* ContextManager.swift */ = {isa = PBXFileReference; lastKnownFileType = sourcecode.swift; path = ContextManager.swift; sourceTree = "<group>"; };
		CE1CCB3F2056F21C000EE3AC /* Style.swift */ = {isa = PBXFileReference; lastKnownFileType = sourcecode.swift; path = Style.swift; sourceTree = "<group>"; };
		CE1CCB4620570A6B000EE3AC /* en.lproj */ = {isa = PBXFileReference; lastKnownFileType = folder; path = en.lproj; sourceTree = "<group>"; };
		CE1CCB4A20570B1F000EE3AC /* OrderListCell.swift */ = {isa = PBXFileReference; lastKnownFileType = sourcecode.swift; path = OrderListCell.swift; sourceTree = "<group>"; };
		CE1F51242064179A00C6C810 /* UILabel+Helpers.swift */ = {isa = PBXFileReference; lastKnownFileType = sourcecode.swift; path = "UILabel+Helpers.swift"; sourceTree = "<group>"; };
		CE1F51262064345B00C6C810 /* UIColor+Helpers.swift */ = {isa = PBXFileReference; lastKnownFileType = sourcecode.swift; path = "UIColor+Helpers.swift"; sourceTree = "<group>"; };
		CE1F512820697F0100C6C810 /* UIFont+Helpers.swift */ = {isa = PBXFileReference; lastKnownFileType = sourcecode.swift; path = "UIFont+Helpers.swift"; sourceTree = "<group>"; };
		CE1F512A206985DF00C6C810 /* PaddedLabel.swift */ = {isa = PBXFileReference; lastKnownFileType = sourcecode.swift; path = PaddedLabel.swift; sourceTree = "<group>"; };
		CE263DE5206ACD220015A693 /* NotificationsViewController.swift */ = {isa = PBXFileReference; lastKnownFileType = sourcecode.swift; path = NotificationsViewController.swift; sourceTree = "<group>"; };
		CE263DE7206ACE3E0015A693 /* MainTabBarController.swift */ = {isa = PBXFileReference; lastKnownFileType = sourcecode.swift; path = MainTabBarController.swift; sourceTree = "<group>"; };
		CE53ACD5209909CD004BEFD0 /* OrderDetailsViewModel.swift */ = {isa = PBXFileReference; fileEncoding = 4; lastKnownFileType = sourcecode.swift; path = OrderDetailsViewModel.swift; sourceTree = "<group>"; };
		CE53ACD7209909DF004BEFD0 /* Address.swift */ = {isa = PBXFileReference; fileEncoding = 4; lastKnownFileType = sourcecode.swift; path = Address.swift; sourceTree = "<group>"; };
		CE53ACD9209909E6004BEFD0 /* Address+Helpers.swift */ = {isa = PBXFileReference; fileEncoding = 4; lastKnownFileType = sourcecode.swift; path = "Address+Helpers.swift"; sourceTree = "<group>"; };
		CE53ACDC209909FA004BEFD0 /* OrderDetailsCustomerNoteCell.xib */ = {isa = PBXFileReference; fileEncoding = 4; lastKnownFileType = file.xib; path = OrderDetailsCustomerNoteCell.xib; sourceTree = "<group>"; };
		CE53ACDD209909FA004BEFD0 /* ShowHideFooterCell.swift */ = {isa = PBXFileReference; fileEncoding = 4; lastKnownFileType = sourcecode.swift; path = ShowHideFooterCell.swift; sourceTree = "<group>"; };
		CE53ACDF209909FA004BEFD0 /* OrderDetailsCustomerInfoCell.xib */ = {isa = PBXFileReference; fileEncoding = 4; lastKnownFileType = file.xib; path = OrderDetailsCustomerInfoCell.xib; sourceTree = "<group>"; };
		CE53ACE0209909FA004BEFD0 /* OrderDetailsCustomerInfoCell.swift */ = {isa = PBXFileReference; fileEncoding = 4; lastKnownFileType = sourcecode.swift; path = OrderDetailsCustomerInfoCell.swift; sourceTree = "<group>"; };
		CE53ACE1209909FA004BEFD0 /* ShowHideFooterCell.xib */ = {isa = PBXFileReference; fileEncoding = 4; lastKnownFileType = file.xib; path = ShowHideFooterCell.xib; sourceTree = "<group>"; };
		CE53ACE2209909FA004BEFD0 /* OrderDetailsCustomerNoteCell.swift */ = {isa = PBXFileReference; fileEncoding = 4; lastKnownFileType = sourcecode.swift; path = OrderDetailsCustomerNoteCell.swift; sourceTree = "<group>"; };
		CEE005F52076C4040079161F /* Orders.storyboard */ = {isa = PBXFileReference; fileEncoding = 4; lastKnownFileType = file.storyboard; path = Orders.storyboard; sourceTree = "<group>"; };
		CEE005F72077C9690079161F /* order-list.json */ = {isa = PBXFileReference; lastKnownFileType = text.json; path = "order-list.json"; sourceTree = "<group>"; };
		CEE005F92077C9C00079161F /* order-925.json */ = {isa = PBXFileReference; lastKnownFileType = text.json; path = "order-925.json"; sourceTree = "<group>"; };
		CEE005FB2077CA030079161F /* order-949.json */ = {isa = PBXFileReference; lastKnownFileType = text.json; path = "order-949.json"; sourceTree = "<group>"; };
		CEE005FD2077CA2F0079161F /* order-937.json */ = {isa = PBXFileReference; lastKnownFileType = text.json; path = "order-937.json"; sourceTree = "<group>"; };
		CEE006002077CA820079161F /* order-915.json */ = {isa = PBXFileReference; lastKnownFileType = text.json; path = "order-915.json"; sourceTree = "<group>"; };
		CEE006032077D1280079161F /* OrderDetailsSummaryCell.swift */ = {isa = PBXFileReference; lastKnownFileType = sourcecode.swift; path = OrderDetailsSummaryCell.swift; sourceTree = "<group>"; };
		CEE006042077D1280079161F /* OrderDetailsSummaryCell.xib */ = {isa = PBXFileReference; lastKnownFileType = file.xib; path = OrderDetailsSummaryCell.xib; sourceTree = "<group>"; };
		CEE006072077D14C0079161F /* OrderDetailsViewController.swift */ = {isa = PBXFileReference; lastKnownFileType = sourcecode.swift; path = OrderDetailsViewController.swift; sourceTree = "<group>"; };
		EA556E3CCFCFAC2E31799011 /* Pods_WooCommerce.framework */ = {isa = PBXFileReference; explicitFileType = wrapper.framework; includeInIndex = 0; path = Pods_WooCommerce.framework; sourceTree = BUILT_PRODUCTS_DIR; };
/* End PBXFileReference section */

/* Begin PBXFrameworksBuildPhase section */
		B56DB3C32049BFAA00D4AA8E /* Frameworks */ = {
			isa = PBXFrameworksBuildPhase;
			buildActionMask = 2147483647;
			files = (
				D03928FCB928A909F3675117 /* Pods_WooCommerce.framework in Frameworks */,
			);
			runOnlyForDeploymentPostprocessing = 0;
		};
		B56DB3DA2049BFAA00D4AA8E /* Frameworks */ = {
			isa = PBXFrameworksBuildPhase;
			buildActionMask = 2147483647;
			files = (
			);
			runOnlyForDeploymentPostprocessing = 0;
		};
/* End PBXFrameworksBuildPhase section */

/* Begin PBXGroup section */
		580B0381D5FD3CF9393AAD46 /* Pods */ = {
			isa = PBXGroup;
			children = (
				8F0FB96B941C02DB9A12C008 /* Pods-WooCommerce.debug.xcconfig */,
				4567EA9A7711F9B576BE500C /* Pods-WooCommerce.release.xcconfig */,
			);
			name = Pods;
			sourceTree = "<group>";
		};
		88A44ABE866401E6DB03AC60 /* Frameworks */ = {
			isa = PBXGroup;
			children = (
				EA556E3CCFCFAC2E31799011 /* Pods_WooCommerce.framework */,
			);
			name = Frameworks;
			sourceTree = "<group>";
		};
		B509112B2049CFDF007D25DC /* Models */ = {
			isa = PBXGroup;
			children = (
				CE53ACD7209909DF004BEFD0 /* Address.swift */,
				B50911332049E493007D25DC /* Order.swift */,
			);
			path = Models;
			sourceTree = "<group>";
		};
		B56DB3BD2049BFAA00D4AA8E = {
			isa = PBXGroup;
			children = (
				B56DB3F12049C0B800D4AA8E /* Classes */,
				B56DB3F22049C0C000D4AA8E /* Resources */,
				B56DB3E02049BFAA00D4AA8E /* WooCommerceTests */,
				88A44ABE866401E6DB03AC60 /* Frameworks */,
				B56DB3C72049BFAA00D4AA8E /* Products */,
				580B0381D5FD3CF9393AAD46 /* Pods */,
			);
			sourceTree = "<group>";
		};
		B56DB3C72049BFAA00D4AA8E /* Products */ = {
			isa = PBXGroup;
			children = (
				B56DB3C62049BFAA00D4AA8E /* WooCommerce.app */,
				B56DB3DD2049BFAA00D4AA8E /* WooCommerceTests.xctest */,
			);
			name = Products;
			sourceTree = "<group>";
		};
		B56DB3E02049BFAA00D4AA8E /* WooCommerceTests */ = {
			isa = PBXGroup;
			children = (
				B56DB3E12049BFAA00D4AA8E /* WooCommerceTests.swift */,
				B56DB3E32049BFAA00D4AA8E /* Info.plist */,
			);
			path = WooCommerceTests;
			sourceTree = "<group>";
		};
		B56DB3EE2049C06200D4AA8E /* CoreData */ = {
			isa = PBXGroup;
			children = (
				B56DB3EC2049BFE600D4AA8E /* ContextManager.swift */,
			);
			path = CoreData;
			sourceTree = "<group>";
		};
		B56DB3EF2049C06D00D4AA8E /* ViewRelated */ = {
			isa = PBXGroup;
			children = (
				CE1CCB4920570B05000EE3AC /* Orders */,
				B56DB3CD2049BFAA00D4AA8E /* Main.storyboard */,
				B509112D2049E27A007D25DC /* DashboardViewController.swift */,
				B509112F2049E27A007D25DC /* SettingsViewController.swift */,
				CE263DE5206ACD220015A693 /* NotificationsViewController.swift */,
				CE263DE7206ACE3E0015A693 /* MainTabBarController.swift */,
			);
			path = ViewRelated;
			sourceTree = "<group>";
		};
		B56DB3F12049C0B800D4AA8E /* Classes */ = {
			isa = PBXGroup;
			children = (
				CE1CCB4C20572444000EE3AC /* Extensions */,
				CE1CCB3E2056F204000EE3AC /* Styles */,
				B509112B2049CFDF007D25DC /* Models */,
				B56DB3EE2049C06200D4AA8E /* CoreData */,
				CE53ACD4209909CC004BEFD0 /* ViewModels */,
				B56DB3EF2049C06D00D4AA8E /* ViewRelated */,
				B56DB3C92049BFAA00D4AA8E /* AppDelegate.swift */,
			);
			path = Classes;
			sourceTree = "<group>";
		};
		B56DB3F22049C0C000D4AA8E /* Resources */ = {
			isa = PBXGroup;
			children = (
				B56DB3D32049BFAA00D4AA8E /* Assets.xcassets */,
				B56DB3D82049BFAA00D4AA8E /* Info.plist */,
				B56DB3D52049BFAA00D4AA8E /* LaunchScreen.storyboard */,
				B56DB3D02049BFAA00D4AA8E /* WooCommerce.xcdatamodeld */,
				CE1CCB4620570A6B000EE3AC /* en.lproj */,
				CEE005FF2077CA5A0079161F /* fake data */,
			);
			path = Resources;
			sourceTree = "<group>";
		};
		CE1CCB3E2056F204000EE3AC /* Styles */ = {
			isa = PBXGroup;
			children = (
				CE1CCB3F2056F21C000EE3AC /* Style.swift */,
				CE1F512A206985DF00C6C810 /* PaddedLabel.swift */,
			);
			path = Styles;
			sourceTree = "<group>";
		};
		CE1CCB4920570B05000EE3AC /* Orders */ = {
			isa = PBXGroup;
			children = (
				CEE006022077D0F80079161F /* OrderDetails */,
				CEE005F52076C4040079161F /* Orders.storyboard */,
				B509112E2049E27A007D25DC /* OrdersViewController.swift */,
				CE1CCB4A20570B1F000EE3AC /* OrderListCell.swift */,
			);
			path = Orders;
			sourceTree = "<group>";
		};
		CE1CCB4C20572444000EE3AC /* Extensions */ = {
			isa = PBXGroup;
			children = (
				CE53ACD9209909E6004BEFD0 /* Address+Helpers.swift */,
				CE1F51242064179A00C6C810 /* UILabel+Helpers.swift */,
				CE1F51262064345B00C6C810 /* UIColor+Helpers.swift */,
				CE1F512820697F0100C6C810 /* UIFont+Helpers.swift */,
			);
			path = Extensions;
			sourceTree = "<group>";
		};
		CE53ACD4209909CC004BEFD0 /* ViewModels */ = {
			isa = PBXGroup;
			children = (
				CE53ACD5209909CD004BEFD0 /* OrderDetailsViewModel.swift */,
			);
			path = ViewModels;
			sourceTree = "<group>";
		};
		CEE005FF2077CA5A0079161F /* fake data */ = {
			isa = PBXGroup;
			children = (
				CEE005F72077C9690079161F /* order-list.json */,
				CEE005F92077C9C00079161F /* order-925.json */,
				CEE005FB2077CA030079161F /* order-949.json */,
				CEE005FD2077CA2F0079161F /* order-937.json */,
				CEE006002077CA820079161F /* order-915.json */,
			);
			path = "fake data";
			sourceTree = "<group>";
		};
		CEE006022077D0F80079161F /* OrderDetails */ = {
			isa = PBXGroup;
			children = (
				CEE006032077D1280079161F /* OrderDetailsSummaryCell.swift */,
				CEE006042077D1280079161F /* OrderDetailsSummaryCell.xib */,
<<<<<<< HEAD
				CE53ACE2209909FA004BEFD0 /* OrderDetailsCustomerNoteCell.swift */,
				CE53ACDC209909FA004BEFD0 /* OrderDetailsCustomerNoteCell.xib */,
				CE53ACE0209909FA004BEFD0 /* OrderDetailsCustomerInfoCell.swift */,
				CE53ACDF209909FA004BEFD0 /* OrderDetailsCustomerInfoCell.xib */,
=======
				B557DA1320979904005962F4 /* OrderDetailsCustomerNoteCell.swift */,
				B557DA1420979904005962F4 /* OrderDetailsCustomerNoteCell.xib */,
>>>>>>> 385f4f0c
				CEE006072077D14C0079161F /* OrderDetailsViewController.swift */,
				CE53ACDD209909FA004BEFD0 /* ShowHideFooterCell.swift */,
				CE53ACE1209909FA004BEFD0 /* ShowHideFooterCell.xib */,
			);
			path = OrderDetails;
			sourceTree = "<group>";
		};
/* End PBXGroup section */

/* Begin PBXNativeTarget section */
		B56DB3C52049BFAA00D4AA8E /* WooCommerce */ = {
			isa = PBXNativeTarget;
			buildConfigurationList = B56DB3E62049BFAA00D4AA8E /* Build configuration list for PBXNativeTarget "WooCommerce" */;
			buildPhases = (
				0B1466AADF9347CBC9D9760E /* [CP] Check Pods Manifest.lock */,
				B56DB3C22049BFAA00D4AA8E /* Sources */,
				B56DB3C32049BFAA00D4AA8E /* Frameworks */,
				B56DB3C42049BFAA00D4AA8E /* Resources */,
				970A8C75D3A7AB71F6A8D56E /* [CP] Embed Pods Frameworks */,
			);
			buildRules = (
			);
			dependencies = (
			);
			name = WooCommerce;
			productName = WooCommerce;
			productReference = B56DB3C62049BFAA00D4AA8E /* WooCommerce.app */;
			productType = "com.apple.product-type.application";
		};
		B56DB3DC2049BFAA00D4AA8E /* WooCommerceTests */ = {
			isa = PBXNativeTarget;
			buildConfigurationList = B56DB3E92049BFAA00D4AA8E /* Build configuration list for PBXNativeTarget "WooCommerceTests" */;
			buildPhases = (
				B56DB3D92049BFAA00D4AA8E /* Sources */,
				B56DB3DA2049BFAA00D4AA8E /* Frameworks */,
				B56DB3DB2049BFAA00D4AA8E /* Resources */,
			);
			buildRules = (
			);
			dependencies = (
				B56DB3DF2049BFAA00D4AA8E /* PBXTargetDependency */,
			);
			name = WooCommerceTests;
			productName = WooCommerceTests;
			productReference = B56DB3DD2049BFAA00D4AA8E /* WooCommerceTests.xctest */;
			productType = "com.apple.product-type.bundle.unit-test";
		};
/* End PBXNativeTarget section */

/* Begin PBXProject section */
		B56DB3BE2049BFAA00D4AA8E /* Project object */ = {
			isa = PBXProject;
			attributes = {
				LastSwiftUpdateCheck = 0920;
				LastUpgradeCheck = 0930;
				ORGANIZATIONNAME = Automattic;
				TargetAttributes = {
					B56DB3C52049BFAA00D4AA8E = {
						CreatedOnToolsVersion = 9.2;
						ProvisioningStyle = Manual;
					};
					B56DB3DC2049BFAA00D4AA8E = {
						CreatedOnToolsVersion = 9.2;
						ProvisioningStyle = Automatic;
						TestTargetID = B56DB3C52049BFAA00D4AA8E;
					};
				};
			};
			buildConfigurationList = B56DB3C12049BFAA00D4AA8E /* Build configuration list for PBXProject "WooCommerce" */;
			compatibilityVersion = "Xcode 8.0";
			developmentRegion = en;
			hasScannedForEncodings = 0;
			knownRegions = (
				en,
				Base,
			);
			mainGroup = B56DB3BD2049BFAA00D4AA8E;
			productRefGroup = B56DB3C72049BFAA00D4AA8E /* Products */;
			projectDirPath = "";
			projectRoot = "";
			targets = (
				B56DB3C52049BFAA00D4AA8E /* WooCommerce */,
				B56DB3DC2049BFAA00D4AA8E /* WooCommerceTests */,
			);
		};
/* End PBXProject section */

/* Begin PBXResourcesBuildPhase section */
		B56DB3C42049BFAA00D4AA8E /* Resources */ = {
			isa = PBXResourcesBuildPhase;
			buildActionMask = 2147483647;
			files = (
				B56DB3D72049BFAA00D4AA8E /* LaunchScreen.storyboard in Resources */,
<<<<<<< HEAD
				CE53ACEA209909FA004BEFD0 /* ShowHideFooterCell.xib in Resources */,
				CEEF9EBE2076AB520096D0AA /* data.json in Resources */,
=======
>>>>>>> 385f4f0c
				CEE006012077CA820079161F /* order-915.json in Resources */,
				B557DA1620979904005962F4 /* OrderDetailsCustomerNoteCell.xib in Resources */,
				B56DB3D42049BFAA00D4AA8E /* Assets.xcassets in Resources */,
				CEE005F82077C9690079161F /* order-list.json in Resources */,
				CEE005FC2077CA030079161F /* order-949.json in Resources */,
				CEE005F62076C4040079161F /* Orders.storyboard in Resources */,
				CEE005FE2077CA2F0079161F /* order-937.json in Resources */,
				CEE006062077D1280079161F /* OrderDetailsSummaryCell.xib in Resources */,
				CE53ACE8209909FA004BEFD0 /* OrderDetailsCustomerInfoCell.xib in Resources */,
				CE53ACE5209909FA004BEFD0 /* OrderDetailsCustomerNoteCell.xib in Resources */,
				CE1CCB4720570A6C000EE3AC /* en.lproj in Resources */,
				B56DB3CF2049BFAA00D4AA8E /* Main.storyboard in Resources */,
				CEE005FA2077C9C00079161F /* order-925.json in Resources */,
			);
			runOnlyForDeploymentPostprocessing = 0;
		};
		B56DB3DB2049BFAA00D4AA8E /* Resources */ = {
			isa = PBXResourcesBuildPhase;
			buildActionMask = 2147483647;
			files = (
			);
			runOnlyForDeploymentPostprocessing = 0;
		};
/* End PBXResourcesBuildPhase section */

/* Begin PBXShellScriptBuildPhase section */
		0B1466AADF9347CBC9D9760E /* [CP] Check Pods Manifest.lock */ = {
			isa = PBXShellScriptBuildPhase;
			buildActionMask = 2147483647;
			files = (
			);
			inputPaths = (
				"${PODS_PODFILE_DIR_PATH}/Podfile.lock",
				"${PODS_ROOT}/Manifest.lock",
			);
			name = "[CP] Check Pods Manifest.lock";
			outputPaths = (
				"$(DERIVED_FILE_DIR)/Pods-WooCommerce-checkManifestLockResult.txt",
			);
			runOnlyForDeploymentPostprocessing = 0;
			shellPath = /bin/sh;
			shellScript = "diff \"${PODS_PODFILE_DIR_PATH}/Podfile.lock\" \"${PODS_ROOT}/Manifest.lock\" > /dev/null\nif [ $? != 0 ] ; then\n    # print error to STDERR\n    echo \"error: The sandbox is not in sync with the Podfile.lock. Run 'pod install' or update your CocoaPods installation.\" >&2\n    exit 1\nfi\n# This output is used by Xcode 'outputs' to avoid re-running this script phase.\necho \"SUCCESS\" > \"${SCRIPT_OUTPUT_FILE_0}\"\n";
			showEnvVarsInLog = 0;
		};
		970A8C75D3A7AB71F6A8D56E /* [CP] Embed Pods Frameworks */ = {
			isa = PBXShellScriptBuildPhase;
			buildActionMask = 2147483647;
			files = (
			);
			inputPaths = (
				"${SRCROOT}/../Pods/Target Support Files/Pods-WooCommerce/Pods-WooCommerce-frameworks.sh",
				"${BUILT_PRODUCTS_DIR}/Alamofire/Alamofire.framework",
				"${BUILT_PRODUCTS_DIR}/Automattic-Tracks-iOS/AutomatticTracks.framework",
				"${BUILT_PRODUCTS_DIR}/CocoaLumberjack/CocoaLumberjack.framework",
				"${BUILT_PRODUCTS_DIR}/Gridicons/Gridicons.framework",
				"${BUILT_PRODUCTS_DIR}/PhoneNumberKit/PhoneNumberKit.framework",
				"${BUILT_PRODUCTS_DIR}/Reachability/Reachability.framework",
				"${BUILT_PRODUCTS_DIR}/UIDeviceIdentifier/UIDeviceIdentifier.framework",
			);
			name = "[CP] Embed Pods Frameworks";
			outputPaths = (
				"${TARGET_BUILD_DIR}/${FRAMEWORKS_FOLDER_PATH}/Alamofire.framework",
				"${TARGET_BUILD_DIR}/${FRAMEWORKS_FOLDER_PATH}/AutomatticTracks.framework",
				"${TARGET_BUILD_DIR}/${FRAMEWORKS_FOLDER_PATH}/CocoaLumberjack.framework",
				"${TARGET_BUILD_DIR}/${FRAMEWORKS_FOLDER_PATH}/Gridicons.framework",
				"${TARGET_BUILD_DIR}/${FRAMEWORKS_FOLDER_PATH}/PhoneNumberKit.framework",
				"${TARGET_BUILD_DIR}/${FRAMEWORKS_FOLDER_PATH}/Reachability.framework",
				"${TARGET_BUILD_DIR}/${FRAMEWORKS_FOLDER_PATH}/UIDeviceIdentifier.framework",
			);
			runOnlyForDeploymentPostprocessing = 0;
			shellPath = /bin/sh;
			shellScript = "\"${SRCROOT}/../Pods/Target Support Files/Pods-WooCommerce/Pods-WooCommerce-frameworks.sh\"\n";
			showEnvVarsInLog = 0;
		};
/* End PBXShellScriptBuildPhase section */

/* Begin PBXSourcesBuildPhase section */
		B56DB3C22049BFAA00D4AA8E /* Sources */ = {
			isa = PBXSourcesBuildPhase;
			buildActionMask = 2147483647;
			files = (
				CE263DE6206ACD220015A693 /* NotificationsViewController.swift in Sources */,
				B50911312049E27A007D25DC /* OrdersViewController.swift in Sources */,
				CE53ACE9209909FA004BEFD0 /* OrderDetailsCustomerInfoCell.swift in Sources */,
				CE1CCB402056F21C000EE3AC /* Style.swift in Sources */,
				B50911322049E27A007D25DC /* SettingsViewController.swift in Sources */,
				B56DB3CA2049BFAA00D4AA8E /* AppDelegate.swift in Sources */,
				CE53ACEB209909FA004BEFD0 /* OrderDetailsCustomerNoteCell.swift in Sources */,
				CE53ACD8209909DF004BEFD0 /* Address.swift in Sources */,
				CE1F512B206985DF00C6C810 /* PaddedLabel.swift in Sources */,
				B557DA1520979904005962F4 /* OrderDetailsCustomerNoteCell.swift in Sources */,
				CE1F51252064179A00C6C810 /* UILabel+Helpers.swift in Sources */,
				CE53ACDA209909E6004BEFD0 /* Address+Helpers.swift in Sources */,
				B50911302049E27A007D25DC /* DashboardViewController.swift in Sources */,
				CEE006082077D14C0079161F /* OrderDetailsViewController.swift in Sources */,
				CEE006052077D1280079161F /* OrderDetailsSummaryCell.swift in Sources */,
				CE1F51272064345B00C6C810 /* UIColor+Helpers.swift in Sources */,
				CE263DE8206ACE3E0015A693 /* MainTabBarController.swift in Sources */,
				B56DB3D22049BFAA00D4AA8E /* WooCommerce.xcdatamodeld in Sources */,
				CE53ACD6209909CD004BEFD0 /* OrderDetailsViewModel.swift in Sources */,
				B56DB3ED2049BFE600D4AA8E /* ContextManager.swift in Sources */,
				CE53ACE6209909FA004BEFD0 /* ShowHideFooterCell.swift in Sources */,
				B50911342049E493007D25DC /* Order.swift in Sources */,
				CE1CCB4B20570B1F000EE3AC /* OrderListCell.swift in Sources */,
				CE1F512920697F0100C6C810 /* UIFont+Helpers.swift in Sources */,
			);
			runOnlyForDeploymentPostprocessing = 0;
		};
		B56DB3D92049BFAA00D4AA8E /* Sources */ = {
			isa = PBXSourcesBuildPhase;
			buildActionMask = 2147483647;
			files = (
				B56DB3E22049BFAA00D4AA8E /* WooCommerceTests.swift in Sources */,
			);
			runOnlyForDeploymentPostprocessing = 0;
		};
/* End PBXSourcesBuildPhase section */

/* Begin PBXTargetDependency section */
		B56DB3DF2049BFAA00D4AA8E /* PBXTargetDependency */ = {
			isa = PBXTargetDependency;
			target = B56DB3C52049BFAA00D4AA8E /* WooCommerce */;
			targetProxy = B56DB3DE2049BFAA00D4AA8E /* PBXContainerItemProxy */;
		};
/* End PBXTargetDependency section */

/* Begin PBXVariantGroup section */
		B56DB3CD2049BFAA00D4AA8E /* Main.storyboard */ = {
			isa = PBXVariantGroup;
			children = (
				B56DB3CE2049BFAA00D4AA8E /* Base */,
			);
			name = Main.storyboard;
			sourceTree = "<group>";
		};
		B56DB3D52049BFAA00D4AA8E /* LaunchScreen.storyboard */ = {
			isa = PBXVariantGroup;
			children = (
				B56DB3D62049BFAA00D4AA8E /* Base */,
			);
			name = LaunchScreen.storyboard;
			sourceTree = "<group>";
		};
/* End PBXVariantGroup section */

/* Begin XCBuildConfiguration section */
		B56DB3E42049BFAA00D4AA8E /* Debug */ = {
			isa = XCBuildConfiguration;
			buildSettings = {
				ALWAYS_SEARCH_USER_PATHS = NO;
				CLANG_ANALYZER_NONNULL = YES;
				CLANG_ANALYZER_NUMBER_OBJECT_CONVERSION = YES_AGGRESSIVE;
				CLANG_CXX_LANGUAGE_STANDARD = "gnu++14";
				CLANG_CXX_LIBRARY = "libc++";
				CLANG_ENABLE_MODULES = YES;
				CLANG_ENABLE_OBJC_ARC = YES;
				CLANG_WARN_BLOCK_CAPTURE_AUTORELEASING = YES;
				CLANG_WARN_BOOL_CONVERSION = YES;
				CLANG_WARN_COMMA = YES;
				CLANG_WARN_CONSTANT_CONVERSION = YES;
				CLANG_WARN_DEPRECATED_OBJC_IMPLEMENTATIONS = YES;
				CLANG_WARN_DIRECT_OBJC_ISA_USAGE = YES_ERROR;
				CLANG_WARN_DOCUMENTATION_COMMENTS = YES;
				CLANG_WARN_EMPTY_BODY = YES;
				CLANG_WARN_ENUM_CONVERSION = YES;
				CLANG_WARN_INFINITE_RECURSION = YES;
				CLANG_WARN_INT_CONVERSION = YES;
				CLANG_WARN_NON_LITERAL_NULL_CONVERSION = YES;
				CLANG_WARN_OBJC_IMPLICIT_RETAIN_SELF = YES;
				CLANG_WARN_OBJC_LITERAL_CONVERSION = YES;
				CLANG_WARN_OBJC_ROOT_CLASS = YES_ERROR;
				CLANG_WARN_RANGE_LOOP_ANALYSIS = YES;
				CLANG_WARN_STRICT_PROTOTYPES = YES;
				CLANG_WARN_SUSPICIOUS_MOVE = YES;
				CLANG_WARN_UNGUARDED_AVAILABILITY = YES_AGGRESSIVE;
				CLANG_WARN_UNREACHABLE_CODE = YES;
				CLANG_WARN__DUPLICATE_METHOD_MATCH = YES;
				CODE_SIGN_IDENTITY = "iPhone Developer";
				COPY_PHASE_STRIP = NO;
				DEBUG_INFORMATION_FORMAT = dwarf;
				ENABLE_STRICT_OBJC_MSGSEND = YES;
				ENABLE_TESTABILITY = YES;
				GCC_C_LANGUAGE_STANDARD = gnu11;
				GCC_DYNAMIC_NO_PIC = NO;
				GCC_NO_COMMON_BLOCKS = YES;
				GCC_OPTIMIZATION_LEVEL = 0;
				GCC_PREPROCESSOR_DEFINITIONS = (
					"DEBUG=1",
					"$(inherited)",
				);
				GCC_WARN_64_TO_32_BIT_CONVERSION = YES;
				GCC_WARN_ABOUT_RETURN_TYPE = YES_ERROR;
				GCC_WARN_UNDECLARED_SELECTOR = YES;
				GCC_WARN_UNINITIALIZED_AUTOS = YES_AGGRESSIVE;
				GCC_WARN_UNUSED_FUNCTION = YES;
				GCC_WARN_UNUSED_VARIABLE = YES;
				IPHONEOS_DEPLOYMENT_TARGET = 11.2;
				MTL_ENABLE_DEBUG_INFO = YES;
				ONLY_ACTIVE_ARCH = YES;
				SDKROOT = iphoneos;
				SWIFT_ACTIVE_COMPILATION_CONDITIONS = DEBUG;
				SWIFT_OPTIMIZATION_LEVEL = "-Onone";
			};
			name = Debug;
		};
		B56DB3E52049BFAA00D4AA8E /* Release */ = {
			isa = XCBuildConfiguration;
			buildSettings = {
				ALWAYS_SEARCH_USER_PATHS = NO;
				CLANG_ANALYZER_NONNULL = YES;
				CLANG_ANALYZER_NUMBER_OBJECT_CONVERSION = YES_AGGRESSIVE;
				CLANG_CXX_LANGUAGE_STANDARD = "gnu++14";
				CLANG_CXX_LIBRARY = "libc++";
				CLANG_ENABLE_MODULES = YES;
				CLANG_ENABLE_OBJC_ARC = YES;
				CLANG_WARN_BLOCK_CAPTURE_AUTORELEASING = YES;
				CLANG_WARN_BOOL_CONVERSION = YES;
				CLANG_WARN_COMMA = YES;
				CLANG_WARN_CONSTANT_CONVERSION = YES;
				CLANG_WARN_DEPRECATED_OBJC_IMPLEMENTATIONS = YES;
				CLANG_WARN_DIRECT_OBJC_ISA_USAGE = YES_ERROR;
				CLANG_WARN_DOCUMENTATION_COMMENTS = YES;
				CLANG_WARN_EMPTY_BODY = YES;
				CLANG_WARN_ENUM_CONVERSION = YES;
				CLANG_WARN_INFINITE_RECURSION = YES;
				CLANG_WARN_INT_CONVERSION = YES;
				CLANG_WARN_NON_LITERAL_NULL_CONVERSION = YES;
				CLANG_WARN_OBJC_IMPLICIT_RETAIN_SELF = YES;
				CLANG_WARN_OBJC_LITERAL_CONVERSION = YES;
				CLANG_WARN_OBJC_ROOT_CLASS = YES_ERROR;
				CLANG_WARN_RANGE_LOOP_ANALYSIS = YES;
				CLANG_WARN_STRICT_PROTOTYPES = YES;
				CLANG_WARN_SUSPICIOUS_MOVE = YES;
				CLANG_WARN_UNGUARDED_AVAILABILITY = YES_AGGRESSIVE;
				CLANG_WARN_UNREACHABLE_CODE = YES;
				CLANG_WARN__DUPLICATE_METHOD_MATCH = YES;
				CODE_SIGN_IDENTITY = "iPhone Developer";
				COPY_PHASE_STRIP = NO;
				DEBUG_INFORMATION_FORMAT = "dwarf-with-dsym";
				ENABLE_NS_ASSERTIONS = NO;
				ENABLE_STRICT_OBJC_MSGSEND = YES;
				GCC_C_LANGUAGE_STANDARD = gnu11;
				GCC_NO_COMMON_BLOCKS = YES;
				GCC_WARN_64_TO_32_BIT_CONVERSION = YES;
				GCC_WARN_ABOUT_RETURN_TYPE = YES_ERROR;
				GCC_WARN_UNDECLARED_SELECTOR = YES;
				GCC_WARN_UNINITIALIZED_AUTOS = YES_AGGRESSIVE;
				GCC_WARN_UNUSED_FUNCTION = YES;
				GCC_WARN_UNUSED_VARIABLE = YES;
				IPHONEOS_DEPLOYMENT_TARGET = 11.2;
				MTL_ENABLE_DEBUG_INFO = NO;
				SDKROOT = iphoneos;
				SWIFT_OPTIMIZATION_LEVEL = "-Owholemodule";
				VALIDATE_PRODUCT = YES;
			};
			name = Release;
		};
		B56DB3E72049BFAA00D4AA8E /* Debug */ = {
			isa = XCBuildConfiguration;
			baseConfigurationReference = 8F0FB96B941C02DB9A12C008 /* Pods-WooCommerce.debug.xcconfig */;
			buildSettings = {
				ASSETCATALOG_COMPILER_APPICON_NAME = AppIcon;
				CODE_SIGN_STYLE = Manual;
				DEVELOPMENT_TEAM = PZYM8XX95Q;
				INFOPLIST_FILE = "$(SRCROOT)/Resources/Info.plist";
				LD_RUNPATH_SEARCH_PATHS = "$(inherited) @executable_path/Frameworks";
				PRODUCT_BUNDLE_IDENTIFIER = com.automattic.woocommerce.debug;
				PRODUCT_NAME = "$(TARGET_NAME)";
				PROVISIONING_PROFILE = "";
				PROVISIONING_PROFILE_SPECIFIER = "WooCommerce Development";
				SWIFT_VERSION = 4.0;
				TARGETED_DEVICE_FAMILY = "1,2";
			};
			name = Debug;
		};
		B56DB3E82049BFAA00D4AA8E /* Release */ = {
			isa = XCBuildConfiguration;
			baseConfigurationReference = 4567EA9A7711F9B576BE500C /* Pods-WooCommerce.release.xcconfig */;
			buildSettings = {
				ASSETCATALOG_COMPILER_APPICON_NAME = AppIcon;
				CODE_SIGN_STYLE = Manual;
				DEVELOPMENT_TEAM = PZYM8XX95Q;
				INFOPLIST_FILE = "$(SRCROOT)/Resources/Info.plist";
				LD_RUNPATH_SEARCH_PATHS = "$(inherited) @executable_path/Frameworks";
				PRODUCT_BUNDLE_IDENTIFIER = com.automattic.woocommerce;
				PRODUCT_NAME = "$(TARGET_NAME)";
				PROVISIONING_PROFILE_SPECIFIER = "WooCommerce App Store";
				SWIFT_VERSION = 4.0;
				TARGETED_DEVICE_FAMILY = "1,2";
			};
			name = Release;
		};
		B56DB3EA2049BFAA00D4AA8E /* Debug */ = {
			isa = XCBuildConfiguration;
			buildSettings = {
				ALWAYS_EMBED_SWIFT_STANDARD_LIBRARIES = YES;
				BUNDLE_LOADER = "$(TEST_HOST)";
				CODE_SIGN_STYLE = Automatic;
				DEVELOPMENT_TEAM = PZYM8XX95Q;
				INFOPLIST_FILE = WooCommerceTests/Info.plist;
				LD_RUNPATH_SEARCH_PATHS = "$(inherited) @executable_path/Frameworks @loader_path/Frameworks";
				PRODUCT_BUNDLE_IDENTIFIER = com.woocommerce.WooCommerceTests;
				PRODUCT_NAME = "$(TARGET_NAME)";
				SWIFT_VERSION = 4.0;
				TARGETED_DEVICE_FAMILY = "1,2";
				TEST_HOST = "$(BUILT_PRODUCTS_DIR)/WooCommerce.app/WooCommerce";
			};
			name = Debug;
		};
		B56DB3EB2049BFAA00D4AA8E /* Release */ = {
			isa = XCBuildConfiguration;
			buildSettings = {
				ALWAYS_EMBED_SWIFT_STANDARD_LIBRARIES = YES;
				BUNDLE_LOADER = "$(TEST_HOST)";
				CODE_SIGN_STYLE = Automatic;
				DEVELOPMENT_TEAM = PZYM8XX95Q;
				INFOPLIST_FILE = WooCommerceTests/Info.plist;
				LD_RUNPATH_SEARCH_PATHS = "$(inherited) @executable_path/Frameworks @loader_path/Frameworks";
				PRODUCT_BUNDLE_IDENTIFIER = com.woocommerce.WooCommerceTests;
				PRODUCT_NAME = "$(TARGET_NAME)";
				SWIFT_VERSION = 4.0;
				TARGETED_DEVICE_FAMILY = "1,2";
				TEST_HOST = "$(BUILT_PRODUCTS_DIR)/WooCommerce.app/WooCommerce";
			};
			name = Release;
		};
/* End XCBuildConfiguration section */

/* Begin XCConfigurationList section */
		B56DB3C12049BFAA00D4AA8E /* Build configuration list for PBXProject "WooCommerce" */ = {
			isa = XCConfigurationList;
			buildConfigurations = (
				B56DB3E42049BFAA00D4AA8E /* Debug */,
				B56DB3E52049BFAA00D4AA8E /* Release */,
			);
			defaultConfigurationIsVisible = 0;
			defaultConfigurationName = Release;
		};
		B56DB3E62049BFAA00D4AA8E /* Build configuration list for PBXNativeTarget "WooCommerce" */ = {
			isa = XCConfigurationList;
			buildConfigurations = (
				B56DB3E72049BFAA00D4AA8E /* Debug */,
				B56DB3E82049BFAA00D4AA8E /* Release */,
			);
			defaultConfigurationIsVisible = 0;
			defaultConfigurationName = Release;
		};
		B56DB3E92049BFAA00D4AA8E /* Build configuration list for PBXNativeTarget "WooCommerceTests" */ = {
			isa = XCConfigurationList;
			buildConfigurations = (
				B56DB3EA2049BFAA00D4AA8E /* Debug */,
				B56DB3EB2049BFAA00D4AA8E /* Release */,
			);
			defaultConfigurationIsVisible = 0;
			defaultConfigurationName = Release;
		};
/* End XCConfigurationList section */

/* Begin XCVersionGroup section */
		B56DB3D02049BFAA00D4AA8E /* WooCommerce.xcdatamodeld */ = {
			isa = XCVersionGroup;
			children = (
				B56DB3D12049BFAA00D4AA8E /* WooCommerce.xcdatamodel */,
			);
			currentVersion = B56DB3D12049BFAA00D4AA8E /* WooCommerce.xcdatamodel */;
			path = WooCommerce.xcdatamodeld;
			sourceTree = "<group>";
			versionGroupType = wrapper.xcdatamodel;
		};
/* End XCVersionGroup section */
	};
	rootObject = B56DB3BE2049BFAA00D4AA8E /* Project object */;
}<|MERGE_RESOLUTION|>--- conflicted
+++ resolved
@@ -289,15 +289,10 @@
 			children = (
 				CEE006032077D1280079161F /* OrderDetailsSummaryCell.swift */,
 				CEE006042077D1280079161F /* OrderDetailsSummaryCell.xib */,
-<<<<<<< HEAD
 				CE53ACE2209909FA004BEFD0 /* OrderDetailsCustomerNoteCell.swift */,
 				CE53ACDC209909FA004BEFD0 /* OrderDetailsCustomerNoteCell.xib */,
 				CE53ACE0209909FA004BEFD0 /* OrderDetailsCustomerInfoCell.swift */,
 				CE53ACDF209909FA004BEFD0 /* OrderDetailsCustomerInfoCell.xib */,
-=======
-				B557DA1320979904005962F4 /* OrderDetailsCustomerNoteCell.swift */,
-				B557DA1420979904005962F4 /* OrderDetailsCustomerNoteCell.xib */,
->>>>>>> 385f4f0c
 				CEE006072077D14C0079161F /* OrderDetailsViewController.swift */,
 				CE53ACDD209909FA004BEFD0 /* ShowHideFooterCell.swift */,
 				CE53ACE1209909FA004BEFD0 /* ShowHideFooterCell.xib */,
@@ -391,13 +386,8 @@
 			buildActionMask = 2147483647;
 			files = (
 				B56DB3D72049BFAA00D4AA8E /* LaunchScreen.storyboard in Resources */,
-<<<<<<< HEAD
 				CE53ACEA209909FA004BEFD0 /* ShowHideFooterCell.xib in Resources */,
-				CEEF9EBE2076AB520096D0AA /* data.json in Resources */,
-=======
->>>>>>> 385f4f0c
 				CEE006012077CA820079161F /* order-915.json in Resources */,
-				B557DA1620979904005962F4 /* OrderDetailsCustomerNoteCell.xib in Resources */,
 				B56DB3D42049BFAA00D4AA8E /* Assets.xcassets in Resources */,
 				CEE005F82077C9690079161F /* order-list.json in Resources */,
 				CEE005FC2077CA030079161F /* order-949.json in Resources */,
