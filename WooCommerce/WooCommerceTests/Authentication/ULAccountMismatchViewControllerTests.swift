--- conflicted
+++ resolved
@@ -316,21 +316,18 @@
 
     let primaryButtonTitle: String = "Primary"
 
-<<<<<<< HEAD
     var viewLoaded: Bool = false
-=======
     var rightBarButtonItemTitle: String?
 
     let isPrimaryButtonHidden: Bool = false
->>>>>>> 338b94aa
     var primaryButtonTapped: Bool = false
     var secondaryButtonTapped: Bool = false
     var logOutButtonTapped: Bool = false
     var auxiliaryButtonTapped: Bool = false
-<<<<<<< HEAD
     var showingActivityIndicator: Bool = false
     var primaryButtonHidden: Bool = false
     var primaryButtonLoading: Bool = false
+    var rightBarButtonItemTapped = false
 
     func viewDidLoad(_ viewController: UIViewController?) {
         viewLoaded = true
@@ -339,9 +336,6 @@
     func didTapSecondaryButton(in viewController: UIViewController?) {
         secondaryButtonTapped = true
     }
-=======
-    var rightBarButtonItemTapped = false
->>>>>>> 338b94aa
 
     func didTapPrimaryButton(in viewController: UIViewController?) {
         primaryButtonTapped = true
