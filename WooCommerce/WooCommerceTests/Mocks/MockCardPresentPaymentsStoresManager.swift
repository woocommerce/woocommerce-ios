import Combine
import Yosemite
@testable import WooCommerce

/// Allows mocking for `CardPresentPaymentAction`.
///
final class MockCardPresentPaymentsStoresManager: DefaultStoresManager {
    private var connectedReaders: [CardReader]
    private var discoveredReaders: [CardReader]
    private var failDiscovery: Bool
    private var failUpdate: Bool
    private var failConnection: Bool
    private var softwareUpdateSubject: CurrentValueSubject<CardReaderSoftwareUpdateState, Never> = .init(.none)

    init(connectedReaders: [CardReader],
         discoveredReaders: [CardReader],
         sessionManager: SessionManager,
         failDiscovery: Bool = false,
         failUpdate: Bool = false,
         failConnection: Bool = false
    ) {
        self.connectedReaders = connectedReaders
        self.discoveredReaders = discoveredReaders
        self.failDiscovery = failDiscovery
        self.failUpdate = failUpdate
        self.failConnection = failConnection
        super.init(sessionManager: sessionManager)
    }

    override func dispatch(_ action: Action) {
        if let action = action as? CardPresentPaymentAction {
            onCardPresentPaymentAction(action: action)
        } else {
            super.dispatch(action)
        }
    }

    private func onCardPresentPaymentAction(action: CardPresentPaymentAction) {
        switch action {
        case .observeConnectedReaders(let onCompletion):
            onCompletion(connectedReaders)
        case .startCardReaderDiscovery(_, let onReaderDiscovered, let onError):
            guard !failDiscovery else {
                onError(MockErrors.discoveryFailure)
                return
            }
            guard discoveredReaders.isNotEmpty else {
                return
            }
            onReaderDiscovered(discoveredReaders)
        case .connect(let reader, let onCompletion):
            guard !failConnection else {
                onCompletion(Result.failure(MockErrors.connectionFailure))
                return
            }
            guard !failUpdate else {
                return onCompletion(.failure(CardReaderServiceError.softwareUpdate(underlyingError: .readerSoftwareUpdateFailedBatteryLow, batteryLevel: 0.25)))
            }
            onCompletion(Result.success(reader))
        case .cancelCardReaderDiscovery(let onCompletion):
            onCompletion(Result.success(()))
        case .observeCardReaderUpdateState(onCompletion: let completion):
            completion(softwareUpdateEvents)
        case .startCardReaderUpdate:
            softwareUpdateSubject.send(.started(cancelable: MockFallibleCancelable(onCancel: { [softwareUpdateSubject] in
                softwareUpdateSubject.send(.available)
            })))
            softwareUpdateSubject.send(.installing(progress: 0.5))
            // TODO: send error when we can handle failure state
            softwareUpdateSubject.send(.completed)
            softwareUpdateSubject.send(.none)
        default:
            fatalError("Not available")
        }
    }

    var softwareUpdateEvents: AnyPublisher<CardReaderSoftwareUpdateState, Never> {
        softwareUpdateSubject.eraseToAnyPublisher()
    }
}

extension MockCardPresentPaymentsStoresManager {
    enum MockErrors: Error {
        case discoveryFailure
        case readerUpdateFailure
        case connectionFailure
    }
}

extension MockCardPresentPaymentsStoresManager {
    func simulateSuccessfulUpdate() {
        softwareUpdateSubject.send(.completed)
    }

    func simulateFailedUpdate(error: Error) {
        softwareUpdateSubject.send(.failed(error: error))
    }

    func simulateCancelableUpdate(onCancel: @escaping () -> Void) {
        softwareUpdateSubject.send(.started(cancelable: MockFallibleCancelable(onCancel: {
            onCancel()
            self.softwareUpdateSubject.send(
                .failed(error: CardReaderServiceError.softwareUpdate(
                    underlyingError: .readerSoftwareUpdateFailedInterrupted,
                    batteryLevel: 0.86
                ))
            )
        })))
    }

    func simulateUpdateStarted() {
        softwareUpdateSubject.send(.started(cancelable: nil))
    }

<<<<<<< HEAD
    func simulateUpdateProgress(_ progress: Float) {
        softwareUpdateSubject.send(.installing(progress: progress))
=======
    func simulateOptionalUpdateAvailable() {
        softwareUpdateSubject.send(.available)
>>>>>>> 3ea5660d
    }
}<|MERGE_RESOLUTION|>--- conflicted
+++ resolved
@@ -112,12 +112,11 @@
         softwareUpdateSubject.send(.started(cancelable: nil))
     }
 
-<<<<<<< HEAD
     func simulateUpdateProgress(_ progress: Float) {
         softwareUpdateSubject.send(.installing(progress: progress))
-=======
+    }
+
     func simulateOptionalUpdateAvailable() {
         softwareUpdateSubject.send(.available)
->>>>>>> 3ea5660d
     }
 }