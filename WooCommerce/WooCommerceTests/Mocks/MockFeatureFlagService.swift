--- conflicted
+++ resolved
@@ -21,13 +21,10 @@
     private let blazei3NativeCampaignCreation: Bool
     private let isBackendReceiptsEnabled: Bool
     private let sideBySideViewForOrderForm: Bool
-<<<<<<< HEAD
-    private let favoriteProducts: Bool
-=======
     private let isSubscriptionsInOrderCreationCustomersEnabled: Bool
     private let isDisplayPointOfSaleToggleEnabled: Bool
     private let isDynamicDashboardM2Enabled: Bool
->>>>>>> f6e65849
+    private let favoriteProducts: Bool
 
     init(isInboxOn: Bool = false,
          isUpdateOrderOptimisticallyOn: Bool = false,
@@ -48,13 +45,10 @@
          blazei3NativeCampaignCreation: Bool = false,
          isBackendReceiptsEnabled: Bool = false,
          sideBySideViewForOrderForm: Bool = false,
-<<<<<<< HEAD
-         favoriteProducts: Bool = false) {
-=======
          isSubscriptionsInOrderCreationCustomersEnabled: Bool = false,
          isDisplayPointOfSaleToggleEnabled: Bool = false,
-         isDynamicDashboardM2Enabled: Bool = false) {
->>>>>>> f6e65849
+         isDynamicDashboardM2Enabled: Bool = false,
+         favoriteProducts: Bool = false) {
         self.isInboxOn = isInboxOn
         self.isUpdateOrderOptimisticallyOn = isUpdateOrderOptimisticallyOn
         self.shippingLabelsOnboardingM1 = shippingLabelsOnboardingM1
@@ -74,13 +68,10 @@
         self.blazei3NativeCampaignCreation = blazei3NativeCampaignCreation
         self.isBackendReceiptsEnabled = isBackendReceiptsEnabled
         self.sideBySideViewForOrderForm = sideBySideViewForOrderForm
-<<<<<<< HEAD
-        self.favoriteProducts = favoriteProducts
-=======
         self.isSubscriptionsInOrderCreationCustomersEnabled = isSubscriptionsInOrderCreationCustomersEnabled
         self.isDisplayPointOfSaleToggleEnabled = isDisplayPointOfSaleToggleEnabled
         self.isDynamicDashboardM2Enabled = isDynamicDashboardM2Enabled
->>>>>>> f6e65849
+        self.favoriteProducts = favoriteProducts
     }
 
     func isFeatureFlagEnabled(_ featureFlag: FeatureFlag) -> Bool {
@@ -121,17 +112,14 @@
             return isBackendReceiptsEnabled
         case .sideBySideViewForOrderForm:
             return sideBySideViewForOrderForm
-<<<<<<< HEAD
-        case .favoriteProducts:
-            return favoriteProducts
-=======
         case .subscriptionsInOrderCreationCustomers:
             return isSubscriptionsInOrderCreationCustomersEnabled
         case .displayPointOfSaleToggle:
             return isDisplayPointOfSaleToggleEnabled
         case .dynamicDashboardM2:
             return isDynamicDashboardM2Enabled
->>>>>>> f6e65849
+        case .favoriteProducts:
+            return favoriteProducts
         default:
             return false
         }
