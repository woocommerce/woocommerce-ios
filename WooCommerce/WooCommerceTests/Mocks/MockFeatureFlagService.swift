--- conflicted
+++ resolved
@@ -25,11 +25,8 @@
     private let isReadOnlyGiftCardsEnabled: Bool
     private let isHideStoreOnboardingTaskListFeatureEnabled: Bool
     private let isAddProductToOrderViaSKUScannerEnabled: Bool
-<<<<<<< HEAD
     private let isBlazeEnabled: Bool
-=======
     private let isShareProductAIEnabled: Bool
->>>>>>> b47abebc
 
     init(isInboxOn: Bool = false,
          isSplitViewInOrdersTabOn: Bool = false,
@@ -54,11 +51,8 @@
          isReadOnlyGiftCardsEnabled: Bool = false,
          isHideStoreOnboardingTaskListFeatureEnabled: Bool = false,
          isAddProductToOrderViaSKUScannerEnabled: Bool = false,
-<<<<<<< HEAD
-         isBlazeEnabled: Bool = false) {
-=======
+         isBlazeEnabled: Bool = false,
          isShareProductAIEnabled: Bool = false) {
->>>>>>> b47abebc
         self.isInboxOn = isInboxOn
         self.isSplitViewInOrdersTabOn = isSplitViewInOrdersTabOn
         self.isUpdateOrderOptimisticallyOn = isUpdateOrderOptimisticallyOn
@@ -82,11 +76,8 @@
         self.isReadOnlyGiftCardsEnabled = isReadOnlyGiftCardsEnabled
         self.isHideStoreOnboardingTaskListFeatureEnabled = isHideStoreOnboardingTaskListFeatureEnabled
         self.isAddProductToOrderViaSKUScannerEnabled = isAddProductToOrderViaSKUScannerEnabled
-<<<<<<< HEAD
         self.isBlazeEnabled = isBlazeEnabled
-=======
         self.isShareProductAIEnabled = isShareProductAIEnabled
->>>>>>> b47abebc
     }
 
     func isFeatureFlagEnabled(_ featureFlag: FeatureFlag) -> Bool {
@@ -137,13 +128,10 @@
             return isHideStoreOnboardingTaskListFeatureEnabled
         case .addProductToOrderViaSKUScanner:
             return isAddProductToOrderViaSKUScannerEnabled
-<<<<<<< HEAD
         case .blaze:
             return isBlazeEnabled
-=======
         case .shareProductAI:
             return isShareProductAIEnabled
->>>>>>> b47abebc
         default:
             return false
         }
