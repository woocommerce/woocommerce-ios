@testable import WooCommerce
import Experiments

struct MockFeatureFlagService: FeatureFlagService {
    private let isInboxOn: Bool
    private let isSplitViewInOrdersTabOn: Bool
    private let isUpdateOrderOptimisticallyOn: Bool
    private let shippingLabelsOnboardingM1: Bool
    private let isLoginPrologueOnboardingEnabled: Bool
    private let isStoreCreationMVPEnabled: Bool
    private let isStoreCreationM2Enabled: Bool
    private let isStoreCreationM2WithInAppPurchasesEnabled: Bool
    private let isDomainSettingsEnabled: Bool
    private let isSupportRequestEnabled: Bool
    private let isProductMultiSelectionM1Enabled: Bool
    private let isAddCouponToOrderEnabled: Bool
    private let isDashboardStoreOnboardingEnabled: Bool
    private let isFreeTrial: Bool
    private let jetpackSetupWithApplicationPassword: Bool
    private let isTapToPayOnIPhoneMilestone2On: Bool
    private let isIPPUKExpansionEnabled: Bool
    private let isReadOnlySubscriptionsEnabled: Bool
    private let isProductDescriptionAIEnabled: Bool
<<<<<<< HEAD
    private let isHideStoreOnboardingTaskListFeatureEnabled: Bool
=======
    private let isReadOnlyGiftCardsEnabled: Bool
>>>>>>> 4fae20ad

    init(isInboxOn: Bool = false,
         isSplitViewInOrdersTabOn: Bool = false,
         isUpdateOrderOptimisticallyOn: Bool = false,
         shippingLabelsOnboardingM1: Bool = false,
         isLoginPrologueOnboardingEnabled: Bool = false,
         isStoreCreationMVPEnabled: Bool = true,
         isStoreCreationM2Enabled: Bool = false,
         isStoreCreationM2WithInAppPurchasesEnabled: Bool = false,
         isDomainSettingsEnabled: Bool = false,
         isSupportRequestEnabled: Bool = false,
         isProductMultiSelectionM1Enabled: Bool = false,
         isAddCouponToOrderEnabled: Bool = false,
         isDashboardStoreOnboardingEnabled: Bool = false,
         isFreeTrial: Bool = false,
         jetpackSetupWithApplicationPassword: Bool = false,
         isTapToPayOnIPhoneMilestone2On: Bool = false,
         isIPPUKExpansionEnabled: Bool = false,
         isReadOnlySubscriptionsEnabled: Bool = false,
         isProductDescriptionAIEnabled: Bool = false,
<<<<<<< HEAD
         isHideStoreOnboardingTaskListFeatureEnabled: Bool = false) {
=======
         isReadOnlyGiftCardsEnabled: Bool = false) {
>>>>>>> 4fae20ad
        self.isInboxOn = isInboxOn
        self.isSplitViewInOrdersTabOn = isSplitViewInOrdersTabOn
        self.isUpdateOrderOptimisticallyOn = isUpdateOrderOptimisticallyOn
        self.shippingLabelsOnboardingM1 = shippingLabelsOnboardingM1
        self.isLoginPrologueOnboardingEnabled = isLoginPrologueOnboardingEnabled
        self.isStoreCreationMVPEnabled = isStoreCreationMVPEnabled
        self.isStoreCreationM2Enabled = isStoreCreationM2Enabled
        self.isStoreCreationM2WithInAppPurchasesEnabled = isStoreCreationM2WithInAppPurchasesEnabled
        self.isDomainSettingsEnabled = isDomainSettingsEnabled
        self.isSupportRequestEnabled = isSupportRequestEnabled
        self.isProductMultiSelectionM1Enabled = isProductMultiSelectionM1Enabled
        self.isAddCouponToOrderEnabled = isAddCouponToOrderEnabled
        self.isDashboardStoreOnboardingEnabled = isDashboardStoreOnboardingEnabled
        self.isFreeTrial = isFreeTrial
        self.jetpackSetupWithApplicationPassword = jetpackSetupWithApplicationPassword
        self.isTapToPayOnIPhoneMilestone2On = isTapToPayOnIPhoneMilestone2On
        self.isIPPUKExpansionEnabled = isIPPUKExpansionEnabled
        self.isReadOnlySubscriptionsEnabled = isReadOnlySubscriptionsEnabled
        self.isProductDescriptionAIEnabled = isProductDescriptionAIEnabled
<<<<<<< HEAD
        self.isHideStoreOnboardingTaskListFeatureEnabled = isHideStoreOnboardingTaskListFeatureEnabled
=======
        self.isReadOnlyGiftCardsEnabled = isReadOnlyGiftCardsEnabled
>>>>>>> 4fae20ad
    }

    func isFeatureFlagEnabled(_ featureFlag: FeatureFlag) -> Bool {
        switch featureFlag {
        case .inbox:
            return isInboxOn
        case .splitViewInOrdersTab:
            return isSplitViewInOrdersTabOn
        case .updateOrderOptimistically:
            return isUpdateOrderOptimisticallyOn
        case .shippingLabelsOnboardingM1:
            return shippingLabelsOnboardingM1
        case .loginPrologueOnboarding:
            return isLoginPrologueOnboardingEnabled
        case .storeCreationMVP:
            return isStoreCreationMVPEnabled
        case .storeCreationM2:
            return isStoreCreationM2Enabled
        case .storeCreationM2WithInAppPurchasesEnabled:
            return isStoreCreationM2WithInAppPurchasesEnabled
        case .domainSettings:
            return isDomainSettingsEnabled
        case .supportRequests:
            return isSupportRequestEnabled
        case .productMultiSelectionM1:
            return isProductMultiSelectionM1Enabled
        case .addCouponToOrder:
            return isAddCouponToOrderEnabled
        case .dashboardOnboarding:
            return isDashboardStoreOnboardingEnabled
        case .freeTrial:
            return isFreeTrial
        case .jetpackSetupWithApplicationPassword:
            return jetpackSetupWithApplicationPassword
        case .tapToPayOnIPhoneMilestone2:
            return isTapToPayOnIPhoneMilestone2On
        case .IPPUKExpansion:
            return isIPPUKExpansionEnabled
        case .readOnlySubscriptions:
            return isReadOnlySubscriptionsEnabled
        case .productDescriptionAI:
            return isProductDescriptionAIEnabled
<<<<<<< HEAD
        case .hideStoreOnboardingTaskList:
            return isHideStoreOnboardingTaskListFeatureEnabled
=======
        case .readOnlyGiftCards:
            return isReadOnlyGiftCardsEnabled
>>>>>>> 4fae20ad
        default:
            return false
        }
    }
}<|MERGE_RESOLUTION|>--- conflicted
+++ resolved
@@ -21,11 +21,8 @@
     private let isIPPUKExpansionEnabled: Bool
     private let isReadOnlySubscriptionsEnabled: Bool
     private let isProductDescriptionAIEnabled: Bool
-<<<<<<< HEAD
+    private let isReadOnlyGiftCardsEnabled: Bool
     private let isHideStoreOnboardingTaskListFeatureEnabled: Bool
-=======
-    private let isReadOnlyGiftCardsEnabled: Bool
->>>>>>> 4fae20ad
 
     init(isInboxOn: Bool = false,
          isSplitViewInOrdersTabOn: Bool = false,
@@ -46,11 +43,8 @@
          isIPPUKExpansionEnabled: Bool = false,
          isReadOnlySubscriptionsEnabled: Bool = false,
          isProductDescriptionAIEnabled: Bool = false,
-<<<<<<< HEAD
+         isReadOnlyGiftCardsEnabled: Bool = false,
          isHideStoreOnboardingTaskListFeatureEnabled: Bool = false) {
-=======
-         isReadOnlyGiftCardsEnabled: Bool = false) {
->>>>>>> 4fae20ad
         self.isInboxOn = isInboxOn
         self.isSplitViewInOrdersTabOn = isSplitViewInOrdersTabOn
         self.isUpdateOrderOptimisticallyOn = isUpdateOrderOptimisticallyOn
@@ -70,11 +64,8 @@
         self.isIPPUKExpansionEnabled = isIPPUKExpansionEnabled
         self.isReadOnlySubscriptionsEnabled = isReadOnlySubscriptionsEnabled
         self.isProductDescriptionAIEnabled = isProductDescriptionAIEnabled
-<<<<<<< HEAD
+        self.isReadOnlyGiftCardsEnabled = isReadOnlyGiftCardsEnabled
         self.isHideStoreOnboardingTaskListFeatureEnabled = isHideStoreOnboardingTaskListFeatureEnabled
-=======
-        self.isReadOnlyGiftCardsEnabled = isReadOnlyGiftCardsEnabled
->>>>>>> 4fae20ad
     }
 
     func isFeatureFlagEnabled(_ featureFlag: FeatureFlag) -> Bool {
@@ -117,13 +108,10 @@
             return isReadOnlySubscriptionsEnabled
         case .productDescriptionAI:
             return isProductDescriptionAIEnabled
-<<<<<<< HEAD
+        case .readOnlyGiftCards:
+            return isReadOnlyGiftCardsEnabled
         case .hideStoreOnboardingTaskList:
             return isHideStoreOnboardingTaskListFeatureEnabled
-=======
-        case .readOnlyGiftCards:
-            return isReadOnlyGiftCardsEnabled
->>>>>>> 4fae20ad
         default:
             return false
         }
