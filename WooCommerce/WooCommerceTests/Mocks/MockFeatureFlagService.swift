--- conflicted
+++ resolved
@@ -23,11 +23,8 @@
     private let sideBySideViewForOrderForm: Bool
     private let isCustomersInHubMenuEnabled: Bool
     private let isSubscriptionsInOrderCreationCustomersEnabled: Bool
-<<<<<<< HEAD
+    private let isMultipleShippingLinesEnabled: Bool
     private let isDisplayPointOfSaleToggleEnabled: Bool
-=======
-    private let isMultipleShippingLinesEnabled: Bool
->>>>>>> 90834740
 
     init(isInboxOn: Bool = false,
          isUpdateOrderOptimisticallyOn: Bool = false,
@@ -50,11 +47,8 @@
          sideBySideViewForOrderForm: Bool = false,
          isCustomersInHubMenuEnabled: Bool = false,
          isSubscriptionsInOrderCreationCustomersEnabled: Bool = false,
-<<<<<<< HEAD
+         isMultipleShippingLinesEnabled: Bool = false,
          isDisplayPointOfSaleToggleEnabled: Bool = false) {
-=======
-         isMultipleShippingLinesEnabled: Bool = false) {
->>>>>>> 90834740
         self.isInboxOn = isInboxOn
         self.isUpdateOrderOptimisticallyOn = isUpdateOrderOptimisticallyOn
         self.shippingLabelsOnboardingM1 = shippingLabelsOnboardingM1
@@ -76,11 +70,8 @@
         self.sideBySideViewForOrderForm = sideBySideViewForOrderForm
         self.isCustomersInHubMenuEnabled = isCustomersInHubMenuEnabled
         self.isSubscriptionsInOrderCreationCustomersEnabled = isSubscriptionsInOrderCreationCustomersEnabled
-<<<<<<< HEAD
+        self.isMultipleShippingLinesEnabled = isMultipleShippingLinesEnabled
         self.isDisplayPointOfSaleToggleEnabled = isDisplayPointOfSaleToggleEnabled
-=======
-        self.isMultipleShippingLinesEnabled = isMultipleShippingLinesEnabled
->>>>>>> 90834740
     }
 
     func isFeatureFlagEnabled(_ featureFlag: FeatureFlag) -> Bool {
@@ -125,13 +116,10 @@
             return isCustomersInHubMenuEnabled
         case .subscriptionsInOrderCreationCustomers:
             return isSubscriptionsInOrderCreationCustomersEnabled
-<<<<<<< HEAD
+        case .multipleShippingLines:
+            return isMultipleShippingLinesEnabled
         case .displayPointOfSaleToggle:
             return isDisplayPointOfSaleToggleEnabled
-=======
-        case .multipleShippingLines:
-            return isMultipleShippingLinesEnabled
->>>>>>> 90834740
         default:
             return false
         }
