--- conflicted
+++ resolved
@@ -9,13 +9,8 @@
 
     init(isJetpackConnectionPackageSupportOn: Bool = false,
          isHubMenuOn: Bool = false,
-<<<<<<< HEAD
-         isTaxLinesInSimplePaymentsOn: Bool = false,
          isInboxOn: Bool = false,
          isSplitViewInOrdersTabOn: Bool = false) {
-=======
-         isInboxOn: Bool = false) {
->>>>>>> 07ffeca9
         self.isJetpackConnectionPackageSupportOn = isJetpackConnectionPackageSupportOn
         self.isHubMenuOn = isHubMenuOn
         self.isInboxOn = isInboxOn
