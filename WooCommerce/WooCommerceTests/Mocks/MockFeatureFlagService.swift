@testable import WooCommerce
import Experiments

struct MockFeatureFlagService: FeatureFlagService {
    private let isInboxOn: Bool
    private let isSplitViewInOrdersTabOn: Bool
    private let isUpdateOrderOptimisticallyOn: Bool
    private let shippingLabelsOnboardingM1: Bool
    private let isLoginPrologueOnboardingEnabled: Bool
    private let isStoreCreationMVPEnabled: Bool
    private let isStoreCreationM2Enabled: Bool
    private let isStoreCreationM2WithInAppPurchasesEnabled: Bool
    private let isStoreCreationM3ProfilerEnabled: Bool
    private let isDomainSettingsEnabled: Bool
    private let isSupportRequestEnabled: Bool
    private let isDashboardStoreOnboardingEnabled: Bool
    private let isFreeTrial: Bool
    private let jetpackSetupWithApplicationPassword: Bool
    private let isTapToPayOnIPhoneMilestone2On: Bool
    private let isReadOnlySubscriptionsEnabled: Bool
    private let isProductDescriptionAIEnabled: Bool
    private let isProductDescriptionAIFromStoreOnboardingEnabled: Bool
    private let isReadOnlyGiftCardsEnabled: Bool
    private let isHideStoreOnboardingTaskListFeatureEnabled: Bool
    private let isAddProductToOrderViaSKUScannerEnabled: Bool
    private let isBlazeEnabled: Bool
    private let isShareProductAIEnabled: Bool
    private let isJustInTimeMessagesOnDashboardEnabled: Bool
    private let isFreeTrialInAppPurchasesUpgradeM2: Bool
<<<<<<< HEAD
    private let isCreateTestOrderEnabled: Bool
=======
    private let isFreeTrialSurvey24hAfterFreeTrialSubscribedEnabled: Bool
>>>>>>> 6789fd6a

    init(isInboxOn: Bool = false,
         isSplitViewInOrdersTabOn: Bool = false,
         isUpdateOrderOptimisticallyOn: Bool = false,
         shippingLabelsOnboardingM1: Bool = false,
         isLoginPrologueOnboardingEnabled: Bool = false,
         isStoreCreationMVPEnabled: Bool = true,
         isStoreCreationM2Enabled: Bool = false,
         isStoreCreationM2WithInAppPurchasesEnabled: Bool = false,
         isStoreCreationM3ProfilerEnabled: Bool = false,
         isDomainSettingsEnabled: Bool = false,
         isSupportRequestEnabled: Bool = false,
         isDashboardStoreOnboardingEnabled: Bool = false,
         isFreeTrial: Bool = false,
         jetpackSetupWithApplicationPassword: Bool = false,
         isTapToPayOnIPhoneMilestone2On: Bool = false,
         isReadOnlySubscriptionsEnabled: Bool = false,
         isProductDescriptionAIEnabled: Bool = false,
         isProductDescriptionAIFromStoreOnboardingEnabled: Bool = false,
         isReadOnlyGiftCardsEnabled: Bool = false,
         isHideStoreOnboardingTaskListFeatureEnabled: Bool = false,
         isAddProductToOrderViaSKUScannerEnabled: Bool = false,
         isBlazeEnabled: Bool = false,
         isShareProductAIEnabled: Bool = false,
         isJustInTimeMessagesOnDashboardEnabled: Bool = false,
         isFreeTrialInAppPurchasesUpgradeM2: Bool = false,
<<<<<<< HEAD
         isCreateTestOrderEnabled: Bool = false) {
=======
         isFreeTrialSurvey24hAfterFreeTrialSubscribedEnabled: Bool = false) {
>>>>>>> 6789fd6a
        self.isInboxOn = isInboxOn
        self.isSplitViewInOrdersTabOn = isSplitViewInOrdersTabOn
        self.isUpdateOrderOptimisticallyOn = isUpdateOrderOptimisticallyOn
        self.shippingLabelsOnboardingM1 = shippingLabelsOnboardingM1
        self.isLoginPrologueOnboardingEnabled = isLoginPrologueOnboardingEnabled
        self.isStoreCreationMVPEnabled = isStoreCreationMVPEnabled
        self.isStoreCreationM2Enabled = isStoreCreationM2Enabled
        self.isStoreCreationM2WithInAppPurchasesEnabled = isStoreCreationM2WithInAppPurchasesEnabled
        self.isStoreCreationM3ProfilerEnabled = isStoreCreationM3ProfilerEnabled
        self.isDomainSettingsEnabled = isDomainSettingsEnabled
        self.isSupportRequestEnabled = isSupportRequestEnabled
        self.isDashboardStoreOnboardingEnabled = isDashboardStoreOnboardingEnabled
        self.isFreeTrial = isFreeTrial
        self.isFreeTrialInAppPurchasesUpgradeM2 = isFreeTrialInAppPurchasesUpgradeM2
        self.jetpackSetupWithApplicationPassword = jetpackSetupWithApplicationPassword
        self.isTapToPayOnIPhoneMilestone2On = isTapToPayOnIPhoneMilestone2On
        self.isReadOnlySubscriptionsEnabled = isReadOnlySubscriptionsEnabled
        self.isProductDescriptionAIEnabled = isProductDescriptionAIEnabled
        self.isProductDescriptionAIFromStoreOnboardingEnabled = isProductDescriptionAIFromStoreOnboardingEnabled
        self.isReadOnlyGiftCardsEnabled = isReadOnlyGiftCardsEnabled
        self.isHideStoreOnboardingTaskListFeatureEnabled = isHideStoreOnboardingTaskListFeatureEnabled
        self.isAddProductToOrderViaSKUScannerEnabled = isAddProductToOrderViaSKUScannerEnabled
        self.isBlazeEnabled = isBlazeEnabled
        self.isShareProductAIEnabled = isShareProductAIEnabled
        self.isJustInTimeMessagesOnDashboardEnabled = isJustInTimeMessagesOnDashboardEnabled
<<<<<<< HEAD
        self.isCreateTestOrderEnabled = isCreateTestOrderEnabled
=======
        self.isFreeTrialSurvey24hAfterFreeTrialSubscribedEnabled = isFreeTrialSurvey24hAfterFreeTrialSubscribedEnabled
>>>>>>> 6789fd6a
    }

    func isFeatureFlagEnabled(_ featureFlag: FeatureFlag) -> Bool {
        switch featureFlag {
        case .inbox:
            return isInboxOn
        case .splitViewInOrdersTab:
            return isSplitViewInOrdersTabOn
        case .updateOrderOptimistically:
            return isUpdateOrderOptimisticallyOn
        case .shippingLabelsOnboardingM1:
            return shippingLabelsOnboardingM1
        case .loginPrologueOnboarding:
            return isLoginPrologueOnboardingEnabled
        case .storeCreationMVP:
            return isStoreCreationMVPEnabled
        case .storeCreationM2:
            return isStoreCreationM2Enabled
        case .storeCreationM2WithInAppPurchasesEnabled:
            return isStoreCreationM2WithInAppPurchasesEnabled
        case .storeCreationM3Profiler:
            return isStoreCreationM3ProfilerEnabled
        case .domainSettings:
            return isDomainSettingsEnabled
        case .supportRequests:
            return isSupportRequestEnabled
        case .dashboardOnboarding:
            return isDashboardStoreOnboardingEnabled
        case .freeTrial:
            return isFreeTrial
        case .jetpackSetupWithApplicationPassword:
            return jetpackSetupWithApplicationPassword
        case .tapToPayOnIPhoneMilestone2:
            return isTapToPayOnIPhoneMilestone2On
        case .readOnlySubscriptions:
            return isReadOnlySubscriptionsEnabled
        case .productDescriptionAI:
            return isProductDescriptionAIEnabled
        case .productDescriptionAIFromStoreOnboarding:
            return isProductDescriptionAIFromStoreOnboardingEnabled
        case .readOnlyGiftCards:
            return isReadOnlyGiftCardsEnabled
        case .hideStoreOnboardingTaskList:
            return isHideStoreOnboardingTaskListFeatureEnabled
        case .addProductToOrderViaSKUScanner:
            return isAddProductToOrderViaSKUScannerEnabled
        case .shareProductAI:
            return isShareProductAIEnabled
        case .justInTimeMessagesOnDashboard:
            return isJustInTimeMessagesOnDashboardEnabled
        case .freeTrialInAppPurchasesUpgradeM2:
            return isFreeTrialInAppPurchasesUpgradeM2
<<<<<<< HEAD
        case .createTestOrder:
            return isCreateTestOrderEnabled
=======
        case .freeTrialSurvey24hAfterFreeTrialSubscribed:
            return isFreeTrialSurvey24hAfterFreeTrialSubscribedEnabled
>>>>>>> 6789fd6a
        default:
            return false
        }
    }
}<|MERGE_RESOLUTION|>--- conflicted
+++ resolved
@@ -27,11 +27,6 @@
     private let isShareProductAIEnabled: Bool
     private let isJustInTimeMessagesOnDashboardEnabled: Bool
     private let isFreeTrialInAppPurchasesUpgradeM2: Bool
-<<<<<<< HEAD
-    private let isCreateTestOrderEnabled: Bool
-=======
-    private let isFreeTrialSurvey24hAfterFreeTrialSubscribedEnabled: Bool
->>>>>>> 6789fd6a
 
     init(isInboxOn: Bool = false,
          isSplitViewInOrdersTabOn: Bool = false,
@@ -57,12 +52,7 @@
          isBlazeEnabled: Bool = false,
          isShareProductAIEnabled: Bool = false,
          isJustInTimeMessagesOnDashboardEnabled: Bool = false,
-         isFreeTrialInAppPurchasesUpgradeM2: Bool = false,
-<<<<<<< HEAD
-         isCreateTestOrderEnabled: Bool = false) {
-=======
-         isFreeTrialSurvey24hAfterFreeTrialSubscribedEnabled: Bool = false) {
->>>>>>> 6789fd6a
+         isFreeTrialInAppPurchasesUpgradeM2: Bool = false) {
         self.isInboxOn = isInboxOn
         self.isSplitViewInOrdersTabOn = isSplitViewInOrdersTabOn
         self.isUpdateOrderOptimisticallyOn = isUpdateOrderOptimisticallyOn
@@ -88,11 +78,6 @@
         self.isBlazeEnabled = isBlazeEnabled
         self.isShareProductAIEnabled = isShareProductAIEnabled
         self.isJustInTimeMessagesOnDashboardEnabled = isJustInTimeMessagesOnDashboardEnabled
-<<<<<<< HEAD
-        self.isCreateTestOrderEnabled = isCreateTestOrderEnabled
-=======
-        self.isFreeTrialSurvey24hAfterFreeTrialSubscribedEnabled = isFreeTrialSurvey24hAfterFreeTrialSubscribedEnabled
->>>>>>> 6789fd6a
     }
 
     func isFeatureFlagEnabled(_ featureFlag: FeatureFlag) -> Bool {
@@ -145,13 +130,6 @@
             return isJustInTimeMessagesOnDashboardEnabled
         case .freeTrialInAppPurchasesUpgradeM2:
             return isFreeTrialInAppPurchasesUpgradeM2
-<<<<<<< HEAD
-        case .createTestOrder:
-            return isCreateTestOrderEnabled
-=======
-        case .freeTrialSurvey24hAfterFreeTrialSubscribed:
-            return isFreeTrialSurvey24hAfterFreeTrialSubscribedEnabled
->>>>>>> 6789fd6a
         default:
             return false
         }
