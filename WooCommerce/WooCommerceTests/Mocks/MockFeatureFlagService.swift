@testable import WooCommerce
import Experiments

struct MockFeatureFlagService: FeatureFlagService {
    private let isInboxOn: Bool
    private let isShowInboxCTAEnabled: Bool
    private let isUpdateOrderOptimisticallyOn: Bool
    private let shippingLabelsOnboardingM1: Bool
    private let isDomainSettingsEnabled: Bool
    private let isSupportRequestEnabled: Bool
    private let jetpackSetupWithApplicationPassword: Bool
    private let betterCustomerSelectionInOrder: Bool
    private let productBundlesInOrderForm: Bool
    private let isScanToUpdateInventoryEnabled: Bool
    private let isBackendReceiptsEnabled: Bool
    private let sideBySideViewForOrderForm: Bool
    private let isSubscriptionsInOrderCreationCustomersEnabled: Bool
    private let isPointOfSaleEnabled: Bool
    private let googleAdsCampaignCreationOnWebView: Bool
    private let blazeEvergreenCampaigns: Bool
    private let blazeCampaignObjective: Bool
    private let revampedShippingLabelCreation: Bool
<<<<<<< HEAD
    private let viewEditCustomFieldsInProductsAndOrders: Bool
=======
    private let favoriteProducts: Bool
>>>>>>> a1317562

    init(isInboxOn: Bool = false,
         isShowInboxCTAEnabled: Bool = false,
         isUpdateOrderOptimisticallyOn: Bool = false,
         shippingLabelsOnboardingM1: Bool = false,
         isDomainSettingsEnabled: Bool = false,
         isSupportRequestEnabled: Bool = false,
         jetpackSetupWithApplicationPassword: Bool = false,
         betterCustomerSelectionInOrder: Bool = false,
         productBundlesInOrderForm: Bool = false,
         isScanToUpdateInventoryEnabled: Bool = false,
         isBackendReceiptsEnabled: Bool = false,
         sideBySideViewForOrderForm: Bool = false,
         isSubscriptionsInOrderCreationCustomersEnabled: Bool = false,
         isPointOfSaleEnabled: Bool = false,
         googleAdsCampaignCreationOnWebView: Bool = false,
         blazeEvergreenCampaigns: Bool = false,
         blazeCampaignObjective: Bool = false,
         revampedShippingLabelCreation: Bool = false,
<<<<<<< HEAD
         viewEditCustomFieldsInProductsAndOrders: Bool = false) {
=======
         favoriteProducts: Bool = false) {
>>>>>>> a1317562
        self.isInboxOn = isInboxOn
        self.isShowInboxCTAEnabled = isShowInboxCTAEnabled
        self.isUpdateOrderOptimisticallyOn = isUpdateOrderOptimisticallyOn
        self.shippingLabelsOnboardingM1 = shippingLabelsOnboardingM1
        self.isDomainSettingsEnabled = isDomainSettingsEnabled
        self.isSupportRequestEnabled = isSupportRequestEnabled
        self.jetpackSetupWithApplicationPassword = jetpackSetupWithApplicationPassword
        self.betterCustomerSelectionInOrder = betterCustomerSelectionInOrder
        self.productBundlesInOrderForm = productBundlesInOrderForm
        self.isScanToUpdateInventoryEnabled = isScanToUpdateInventoryEnabled
        self.isBackendReceiptsEnabled = isBackendReceiptsEnabled
        self.sideBySideViewForOrderForm = sideBySideViewForOrderForm
        self.isSubscriptionsInOrderCreationCustomersEnabled = isSubscriptionsInOrderCreationCustomersEnabled
        self.isPointOfSaleEnabled = isPointOfSaleEnabled
        self.googleAdsCampaignCreationOnWebView = googleAdsCampaignCreationOnWebView
        self.blazeEvergreenCampaigns = blazeEvergreenCampaigns
        self.blazeCampaignObjective = blazeCampaignObjective
        self.revampedShippingLabelCreation = revampedShippingLabelCreation
<<<<<<< HEAD
        self.viewEditCustomFieldsInProductsAndOrders = viewEditCustomFieldsInProductsAndOrders
=======
        self.favoriteProducts = favoriteProducts
>>>>>>> a1317562
    }

    func isFeatureFlagEnabled(_ featureFlag: FeatureFlag) -> Bool {
        switch featureFlag {
        case .inbox:
            return isInboxOn
        case .showInboxCTA:
            return isShowInboxCTAEnabled
        case .updateOrderOptimistically:
            return isUpdateOrderOptimisticallyOn
        case .shippingLabelsOnboardingM1:
            return shippingLabelsOnboardingM1
        case .domainSettings:
            return isDomainSettingsEnabled
        case .supportRequests:
            return isSupportRequestEnabled
        case .jetpackSetupWithApplicationPassword:
            return jetpackSetupWithApplicationPassword
        case .betterCustomerSelectionInOrder:
            return betterCustomerSelectionInOrder
        case .productBundlesInOrderForm:
            return productBundlesInOrderForm
        case .scanToUpdateInventory:
            return isScanToUpdateInventoryEnabled
        case .backendReceipts:
            return isBackendReceiptsEnabled
        case .sideBySideViewForOrderForm:
            return sideBySideViewForOrderForm
        case .subscriptionsInOrderCreationCustomers:
            return isSubscriptionsInOrderCreationCustomersEnabled
        case .pointOfSale:
            return isPointOfSaleEnabled
        case .googleAdsCampaignCreationOnWebView:
            return googleAdsCampaignCreationOnWebView
        case .blazeEvergreenCampaigns:
            return blazeEvergreenCampaigns
        case .blazeCampaignObjective:
            return blazeCampaignObjective
        case .revampedShippingLabelCreation:
            return revampedShippingLabelCreation
<<<<<<< HEAD
        case .viewEditCustomFieldsInProductsAndOrders:
            return viewEditCustomFieldsInProductsAndOrders
=======
        case .favoriteProducts:
            return favoriteProducts
>>>>>>> a1317562
        default:
            return false
        }
    }
}<|MERGE_RESOLUTION|>--- conflicted
+++ resolved
@@ -20,11 +20,8 @@
     private let blazeEvergreenCampaigns: Bool
     private let blazeCampaignObjective: Bool
     private let revampedShippingLabelCreation: Bool
-<<<<<<< HEAD
     private let viewEditCustomFieldsInProductsAndOrders: Bool
-=======
     private let favoriteProducts: Bool
->>>>>>> a1317562
 
     init(isInboxOn: Bool = false,
          isShowInboxCTAEnabled: Bool = false,
@@ -44,11 +41,8 @@
          blazeEvergreenCampaigns: Bool = false,
          blazeCampaignObjective: Bool = false,
          revampedShippingLabelCreation: Bool = false,
-<<<<<<< HEAD
-         viewEditCustomFieldsInProductsAndOrders: Bool = false) {
-=======
+         viewEditCustomFieldsInProductsAndOrders: Bool = false,
          favoriteProducts: Bool = false) {
->>>>>>> a1317562
         self.isInboxOn = isInboxOn
         self.isShowInboxCTAEnabled = isShowInboxCTAEnabled
         self.isUpdateOrderOptimisticallyOn = isUpdateOrderOptimisticallyOn
@@ -67,11 +61,8 @@
         self.blazeEvergreenCampaigns = blazeEvergreenCampaigns
         self.blazeCampaignObjective = blazeCampaignObjective
         self.revampedShippingLabelCreation = revampedShippingLabelCreation
-<<<<<<< HEAD
         self.viewEditCustomFieldsInProductsAndOrders = viewEditCustomFieldsInProductsAndOrders
-=======
         self.favoriteProducts = favoriteProducts
->>>>>>> a1317562
     }
 
     func isFeatureFlagEnabled(_ featureFlag: FeatureFlag) -> Bool {
@@ -112,13 +103,10 @@
             return blazeCampaignObjective
         case .revampedShippingLabelCreation:
             return revampedShippingLabelCreation
-<<<<<<< HEAD
         case .viewEditCustomFieldsInProductsAndOrders:
             return viewEditCustomFieldsInProductsAndOrders
-=======
         case .favoriteProducts:
             return favoriteProducts
->>>>>>> a1317562
         default:
             return false
         }
