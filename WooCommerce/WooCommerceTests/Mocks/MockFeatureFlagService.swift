@testable import WooCommerce
import Experiments

struct MockFeatureFlagService: FeatureFlagService {
    private let isInboxOn: Bool
    private let isSplitViewInOrdersTabOn: Bool
    private let isUpdateOrderOptimisticallyOn: Bool
    private let shippingLabelsOnboardingM1: Bool
    private let isLoginPrologueOnboardingEnabled: Bool
    private let isStoreCreationM2Enabled: Bool
    private let isStoreCreationM2WithInAppPurchasesEnabled: Bool
    private let isStoreCreationM3ProfilerEnabled: Bool
    private let isDomainSettingsEnabled: Bool
    private let isSupportRequestEnabled: Bool
    private let isDashboardStoreOnboardingEnabled: Bool
    private let isFreeTrial: Bool
    private let jetpackSetupWithApplicationPassword: Bool
    private let isTapToPayOnIPhoneMilestone2On: Bool
    private let isReadOnlySubscriptionsEnabled: Bool
    private let isProductDescriptionAIEnabled: Bool
    private let isProductDescriptionAIFromStoreOnboardingEnabled: Bool
    private let isReadOnlyGiftCardsEnabled: Bool
    private let isHideStoreOnboardingTaskListFeatureEnabled: Bool
    private let isAddProductToOrderViaSKUScannerEnabled: Bool
    private let isBlazeEnabled: Bool
    private let isShareProductAIEnabled: Bool
    private let isJustInTimeMessagesOnDashboardEnabled: Bool
    private let isFreeTrialInAppPurchasesUpgradeM2: Bool
<<<<<<< HEAD
    private let isFreeTrialSurvey24hAfterFreeTrialSubscribedEnabled: Bool
    private let betterCustomerSelectionInOrder: Bool
=======
>>>>>>> 5969f989

    init(isInboxOn: Bool = false,
         isSplitViewInOrdersTabOn: Bool = false,
         isUpdateOrderOptimisticallyOn: Bool = false,
         shippingLabelsOnboardingM1: Bool = false,
         isLoginPrologueOnboardingEnabled: Bool = false,
         isStoreCreationM2Enabled: Bool = false,
         isStoreCreationM2WithInAppPurchasesEnabled: Bool = false,
         isStoreCreationM3ProfilerEnabled: Bool = false,
         isDomainSettingsEnabled: Bool = false,
         isSupportRequestEnabled: Bool = false,
         isDashboardStoreOnboardingEnabled: Bool = false,
         isFreeTrial: Bool = false,
         jetpackSetupWithApplicationPassword: Bool = false,
         isTapToPayOnIPhoneMilestone2On: Bool = false,
         isReadOnlySubscriptionsEnabled: Bool = false,
         isProductDescriptionAIEnabled: Bool = false,
         isProductDescriptionAIFromStoreOnboardingEnabled: Bool = false,
         isReadOnlyGiftCardsEnabled: Bool = false,
         isHideStoreOnboardingTaskListFeatureEnabled: Bool = false,
         isAddProductToOrderViaSKUScannerEnabled: Bool = false,
         isBlazeEnabled: Bool = false,
         isShareProductAIEnabled: Bool = false,
         isJustInTimeMessagesOnDashboardEnabled: Bool = false,
<<<<<<< HEAD
         isFreeTrialInAppPurchasesUpgradeM2: Bool = false,
         isFreeTrialSurvey24hAfterFreeTrialSubscribedEnabled: Bool = false,
         betterCustomerSelectionInOrder: Bool = false) {
=======
         isFreeTrialInAppPurchasesUpgradeM2: Bool = false) {
>>>>>>> 5969f989
        self.isInboxOn = isInboxOn
        self.isSplitViewInOrdersTabOn = isSplitViewInOrdersTabOn
        self.isUpdateOrderOptimisticallyOn = isUpdateOrderOptimisticallyOn
        self.shippingLabelsOnboardingM1 = shippingLabelsOnboardingM1
        self.isLoginPrologueOnboardingEnabled = isLoginPrologueOnboardingEnabled
        self.isStoreCreationM2Enabled = isStoreCreationM2Enabled
        self.isStoreCreationM2WithInAppPurchasesEnabled = isStoreCreationM2WithInAppPurchasesEnabled
        self.isStoreCreationM3ProfilerEnabled = isStoreCreationM3ProfilerEnabled
        self.isDomainSettingsEnabled = isDomainSettingsEnabled
        self.isSupportRequestEnabled = isSupportRequestEnabled
        self.isDashboardStoreOnboardingEnabled = isDashboardStoreOnboardingEnabled
        self.isFreeTrial = isFreeTrial
        self.isFreeTrialInAppPurchasesUpgradeM2 = isFreeTrialInAppPurchasesUpgradeM2
        self.jetpackSetupWithApplicationPassword = jetpackSetupWithApplicationPassword
        self.isTapToPayOnIPhoneMilestone2On = isTapToPayOnIPhoneMilestone2On
        self.isReadOnlySubscriptionsEnabled = isReadOnlySubscriptionsEnabled
        self.isProductDescriptionAIEnabled = isProductDescriptionAIEnabled
        self.isProductDescriptionAIFromStoreOnboardingEnabled = isProductDescriptionAIFromStoreOnboardingEnabled
        self.isReadOnlyGiftCardsEnabled = isReadOnlyGiftCardsEnabled
        self.isHideStoreOnboardingTaskListFeatureEnabled = isHideStoreOnboardingTaskListFeatureEnabled
        self.isAddProductToOrderViaSKUScannerEnabled = isAddProductToOrderViaSKUScannerEnabled
        self.isBlazeEnabled = isBlazeEnabled
        self.isShareProductAIEnabled = isShareProductAIEnabled
        self.isJustInTimeMessagesOnDashboardEnabled = isJustInTimeMessagesOnDashboardEnabled
<<<<<<< HEAD
        self.isFreeTrialSurvey24hAfterFreeTrialSubscribedEnabled = isFreeTrialSurvey24hAfterFreeTrialSubscribedEnabled
        self.betterCustomerSelectionInOrder = betterCustomerSelectionInOrder
=======
>>>>>>> 5969f989
    }

    func isFeatureFlagEnabled(_ featureFlag: FeatureFlag) -> Bool {
        switch featureFlag {
        case .inbox:
            return isInboxOn
        case .splitViewInOrdersTab:
            return isSplitViewInOrdersTabOn
        case .updateOrderOptimistically:
            return isUpdateOrderOptimisticallyOn
        case .shippingLabelsOnboardingM1:
            return shippingLabelsOnboardingM1
        case .loginPrologueOnboarding:
            return isLoginPrologueOnboardingEnabled
        case .storeCreationM2:
            return isStoreCreationM2Enabled
        case .storeCreationM2WithInAppPurchasesEnabled:
            return isStoreCreationM2WithInAppPurchasesEnabled
        case .storeCreationM3Profiler:
            return isStoreCreationM3ProfilerEnabled
        case .domainSettings:
            return isDomainSettingsEnabled
        case .supportRequests:
            return isSupportRequestEnabled
        case .dashboardOnboarding:
            return isDashboardStoreOnboardingEnabled
        case .freeTrial:
            return isFreeTrial
        case .jetpackSetupWithApplicationPassword:
            return jetpackSetupWithApplicationPassword
        case .tapToPayOnIPhoneMilestone2:
            return isTapToPayOnIPhoneMilestone2On
        case .readOnlySubscriptions:
            return isReadOnlySubscriptionsEnabled
        case .productDescriptionAI:
            return isProductDescriptionAIEnabled
        case .productDescriptionAIFromStoreOnboarding:
            return isProductDescriptionAIFromStoreOnboardingEnabled
        case .readOnlyGiftCards:
            return isReadOnlyGiftCardsEnabled
        case .hideStoreOnboardingTaskList:
            return isHideStoreOnboardingTaskListFeatureEnabled
        case .addProductToOrderViaSKUScanner:
            return isAddProductToOrderViaSKUScannerEnabled
        case .shareProductAI:
            return isShareProductAIEnabled
        case .justInTimeMessagesOnDashboard:
            return isJustInTimeMessagesOnDashboardEnabled
        case .freeTrialInAppPurchasesUpgradeM2:
            return isFreeTrialInAppPurchasesUpgradeM2
<<<<<<< HEAD
        case .freeTrialSurvey24hAfterFreeTrialSubscribed:
            return isFreeTrialSurvey24hAfterFreeTrialSubscribedEnabled
        case .betterCustomerSelectionInOrder:
            return betterCustomerSelectionInOrder
=======
>>>>>>> 5969f989
        default:
            return false
        }
    }
}<|MERGE_RESOLUTION|>--- conflicted
+++ resolved
@@ -26,11 +26,7 @@
     private let isShareProductAIEnabled: Bool
     private let isJustInTimeMessagesOnDashboardEnabled: Bool
     private let isFreeTrialInAppPurchasesUpgradeM2: Bool
-<<<<<<< HEAD
-    private let isFreeTrialSurvey24hAfterFreeTrialSubscribedEnabled: Bool
     private let betterCustomerSelectionInOrder: Bool
-=======
->>>>>>> 5969f989
 
     init(isInboxOn: Bool = false,
          isSplitViewInOrdersTabOn: Bool = false,
@@ -55,13 +51,8 @@
          isBlazeEnabled: Bool = false,
          isShareProductAIEnabled: Bool = false,
          isJustInTimeMessagesOnDashboardEnabled: Bool = false,
-<<<<<<< HEAD
          isFreeTrialInAppPurchasesUpgradeM2: Bool = false,
-         isFreeTrialSurvey24hAfterFreeTrialSubscribedEnabled: Bool = false,
          betterCustomerSelectionInOrder: Bool = false) {
-=======
-         isFreeTrialInAppPurchasesUpgradeM2: Bool = false) {
->>>>>>> 5969f989
         self.isInboxOn = isInboxOn
         self.isSplitViewInOrdersTabOn = isSplitViewInOrdersTabOn
         self.isUpdateOrderOptimisticallyOn = isUpdateOrderOptimisticallyOn
@@ -86,11 +77,7 @@
         self.isBlazeEnabled = isBlazeEnabled
         self.isShareProductAIEnabled = isShareProductAIEnabled
         self.isJustInTimeMessagesOnDashboardEnabled = isJustInTimeMessagesOnDashboardEnabled
-<<<<<<< HEAD
-        self.isFreeTrialSurvey24hAfterFreeTrialSubscribedEnabled = isFreeTrialSurvey24hAfterFreeTrialSubscribedEnabled
         self.betterCustomerSelectionInOrder = betterCustomerSelectionInOrder
-=======
->>>>>>> 5969f989
     }
 
     func isFeatureFlagEnabled(_ featureFlag: FeatureFlag) -> Bool {
@@ -141,13 +128,8 @@
             return isJustInTimeMessagesOnDashboardEnabled
         case .freeTrialInAppPurchasesUpgradeM2:
             return isFreeTrialInAppPurchasesUpgradeM2
-<<<<<<< HEAD
-        case .freeTrialSurvey24hAfterFreeTrialSubscribed:
-            return isFreeTrialSurvey24hAfterFreeTrialSubscribedEnabled
         case .betterCustomerSelectionInOrder:
             return betterCustomerSelectionInOrder
-=======
->>>>>>> 5969f989
         default:
             return false
         }
