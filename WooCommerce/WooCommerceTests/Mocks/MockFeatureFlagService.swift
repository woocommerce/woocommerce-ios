--- conflicted
+++ resolved
@@ -19,11 +19,8 @@
     private let jetpackSetupWithApplicationPassword: Bool
     private let isTapToPayOnIPhoneMilestone2On: Bool
     private let isIPPUKExpansionEnabled: Bool
-<<<<<<< HEAD
     private let isReadOnlySubscriptionsEnabled: Bool
-=======
     private let isProductDescriptionAIEnabled: Bool
->>>>>>> 046b2fcc
 
     init(isInboxOn: Bool = false,
          isSplitViewInOrdersTabOn: Bool = false,
@@ -42,11 +39,8 @@
          jetpackSetupWithApplicationPassword: Bool = false,
          isTapToPayOnIPhoneMilestone2On: Bool = false,
          isIPPUKExpansionEnabled: Bool = false,
-<<<<<<< HEAD
-         isReadOnlySubscriptionsEnabled: Bool = false) {
-=======
+         isReadOnlySubscriptionsEnabled: Bool = false,
          isProductDescriptionAIEnabled: Bool = false) {
->>>>>>> 046b2fcc
         self.isInboxOn = isInboxOn
         self.isSplitViewInOrdersTabOn = isSplitViewInOrdersTabOn
         self.isUpdateOrderOptimisticallyOn = isUpdateOrderOptimisticallyOn
@@ -64,11 +58,8 @@
         self.jetpackSetupWithApplicationPassword = jetpackSetupWithApplicationPassword
         self.isTapToPayOnIPhoneMilestone2On = isTapToPayOnIPhoneMilestone2On
         self.isIPPUKExpansionEnabled = isIPPUKExpansionEnabled
-<<<<<<< HEAD
         self.isReadOnlySubscriptionsEnabled = isReadOnlySubscriptionsEnabled
-=======
         self.isProductDescriptionAIEnabled = isProductDescriptionAIEnabled
->>>>>>> 046b2fcc
     }
 
     func isFeatureFlagEnabled(_ featureFlag: FeatureFlag) -> Bool {
@@ -107,13 +98,10 @@
             return isTapToPayOnIPhoneMilestone2On
         case .IPPUKExpansion:
             return isIPPUKExpansionEnabled
-<<<<<<< HEAD
         case .readOnlySubscriptions:
             return isReadOnlySubscriptionsEnabled
-=======
         case .productDescriptionAI:
             return isProductDescriptionAIEnabled
->>>>>>> 046b2fcc
         default:
             return false
         }
