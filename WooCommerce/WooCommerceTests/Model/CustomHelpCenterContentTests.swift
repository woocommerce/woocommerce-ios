import XCTest
@testable import WordPressAuthenticator
@testable import WooCommerce

final class CustomHelpCenterContentTests: XCTestCase {

    // MARK: CustomHelpCenterContent.Key
    //
    func test_step_key_has_correct_rawValue() {
        let sut = CustomHelpCenterContent.Key.step
        XCTAssertEqual(sut.rawValue, "source_step")
    }

    func test_flow_key_has_correct_rawValue() {
        let sut = CustomHelpCenterContent.Key.flow
        XCTAssertEqual(sut.rawValue, "source_flow")
    }

    func test_url_key_has_correct_rawValue() {
        let sut = CustomHelpCenterContent.Key.url
        XCTAssertEqual(sut.rawValue, "help_content_url")
    }

    // MARK: Invalid `Step` and `Flow`
    //
    func test_init_using_invalid_step_and_flow_returns_nil() {
        let step: AuthenticatorAnalyticsTracker.Step = .twoFactorAuthentication
        let flow: AuthenticatorAnalyticsTracker.Flow = .prologue

        XCTAssertNil(CustomHelpCenterContent(step: step, flow: flow))
    }

    // MARK: Enter Store Address screen
    //
    func test_init_using_step_and_flow_returns_valid_instance_for_enter_store_address_screen() throws {
        // Given
        let step: AuthenticatorAnalyticsTracker.Step = .start
        let flow: AuthenticatorAnalyticsTracker.Flow = .loginWithSiteAddress

        // When
        let sut = try XCTUnwrap(CustomHelpCenterContent(step: step, flow: flow))

        // Then
        let helpContentURL = WooConstants.URLs.helpCenterForEnterStoreAddress.asURL()
        XCTAssertEqual(sut.url, helpContentURL)

        // Test the `trackingProperties` dictionary values
        XCTAssertEqual(sut.trackingProperties[CustomHelpCenterContent.Key.step.rawValue], step.rawValue)
        XCTAssertEqual(sut.trackingProperties[CustomHelpCenterContent.Key.flow.rawValue], flow.rawValue)
        XCTAssertEqual(sut.trackingProperties[CustomHelpCenterContent.Key.url.rawValue], helpContentURL.absoluteString)
    }

    // MARK: Enter WordPress.com email screen from store address flow
    //
    func test_init_using_step_and_flow_returns_valid_instance_for_enter_WPCOM_email_address_screen() throws {
        // Given
        let step: AuthenticatorAnalyticsTracker.Step = .enterEmailAddress
        let flow: AuthenticatorAnalyticsTracker.Flow = .loginWithSiteAddress

        // When
        let sut = try XCTUnwrap(CustomHelpCenterContent(step: step, flow: flow))

        // Then
        let helpContentURL = WooConstants.URLs.helpCenterForWPCOMEmailFromSiteAddressFlow.asURL()
        XCTAssertEqual(sut.url, helpContentURL)

        // Test the `trackingProperties` dictionary values
        XCTAssertEqual(sut.trackingProperties[CustomHelpCenterContent.Key.step.rawValue], step.rawValue)
        XCTAssertEqual(sut.trackingProperties[CustomHelpCenterContent.Key.flow.rawValue], flow.rawValue)
        XCTAssertEqual(sut.trackingProperties[CustomHelpCenterContent.Key.url.rawValue], helpContentURL.absoluteString)
    }

    // MARK: Enter WordPress.com email screen from WPCOM email flow
    //
    func test_init_using_step_and_flow_returns_valid_instance_for_enter_WPCOM_email_address_screen_from_WPCOM_flow() throws {
        // Given
        let step: AuthenticatorAnalyticsTracker.Step = .enterEmailAddress
        let flow: AuthenticatorAnalyticsTracker.Flow = .wpCom

        // When
        let sut = try XCTUnwrap(CustomHelpCenterContent(step: step, flow: flow))

        // Then
        let helpContentURL = WooConstants.URLs.helpCenterForWPCOMEmailScreen.asURL()
        XCTAssertEqual(sut.url, helpContentURL)

        // Test the `trackingProperties` dictionary values
        XCTAssertEqual(sut.trackingProperties[CustomHelpCenterContent.Key.step.rawValue], step.rawValue)
        XCTAssertEqual(sut.trackingProperties[CustomHelpCenterContent.Key.flow.rawValue], flow.rawValue)
        XCTAssertEqual(sut.trackingProperties[CustomHelpCenterContent.Key.url.rawValue], helpContentURL.absoluteString)
    }

    // MARK: Enter Store credentials screen (wp-admin creds)
    //
    func test_init_using_step_and_flow_returns_valid_instance_for_enter_store_creds_screen() throws {
        // Given
        let step: AuthenticatorAnalyticsTracker.Step = .usernamePassword
        let flow: AuthenticatorAnalyticsTracker.Flow = .loginWithSiteAddress

        // When
        let sut = try XCTUnwrap(CustomHelpCenterContent(step: step, flow: flow))

        // Then
        let helpContentURL = WooConstants.URLs.helpCenterForEnterStoreCredentials.asURL()
        XCTAssertEqual(sut.url, helpContentURL)

        // Test the `trackingProperties` dictionary values
        XCTAssertEqual(sut.trackingProperties[CustomHelpCenterContent.Key.step.rawValue], step.rawValue)
        XCTAssertEqual(sut.trackingProperties[CustomHelpCenterContent.Key.flow.rawValue], flow.rawValue)
        XCTAssertEqual(sut.trackingProperties[CustomHelpCenterContent.Key.url.rawValue], helpContentURL.absoluteString)
    }

    // MARK: Jetpack required error screen
    //
    func test_init_screen_returns_valid_instance_for_jetpack_required_error_screen() throws {
        // Given
        let step = "jetpack_not_connected"
        let flow: AuthenticatorAnalyticsTracker.Flow = .loginWithPasswordWithMagicLinkEmphasis

        // When
        let sut = CustomHelpCenterContent(screen: .jetpackRequired, flow: flow)

        // Then
        let helpContentURL = WooConstants.URLs.helpCenterForJetpackRequiredError.asURL()
        XCTAssertEqual(sut.url, helpContentURL)

        // Test the `trackingProperties` dictionary values
        XCTAssertEqual(sut.trackingProperties[CustomHelpCenterContent.Key.step.rawValue], step)
        XCTAssertEqual(sut.trackingProperties[CustomHelpCenterContent.Key.flow.rawValue], flow.rawValue)
        XCTAssertEqual(sut.trackingProperties[CustomHelpCenterContent.Key.url.rawValue], helpContentURL.absoluteString)
    }

    // MARK: Store picker screen - `StorePickerViewController`
    //
    func test_init_screen_returns_valid_instance_for_store_picker_screen() throws {
        // Given
        let step = "site_list"
        let flow: AuthenticatorAnalyticsTracker.Flow = .loginWithPasswordWithMagicLinkEmphasis

        // When
        let sut = CustomHelpCenterContent(screen: .storePicker, flow: flow)

        // Then
        let helpContentURL = WooConstants.URLs.helpCenterForStorePicker.asURL()
        XCTAssertEqual(sut.url, helpContentURL)

        // Test the `trackingProperties` dictionary values
        XCTAssertEqual(sut.trackingProperties[CustomHelpCenterContent.Key.step.rawValue], step)
        XCTAssertEqual(sut.trackingProperties[CustomHelpCenterContent.Key.flow.rawValue], flow.rawValue)
        XCTAssertEqual(sut.trackingProperties[CustomHelpCenterContent.Key.url.rawValue], helpContentURL.absoluteString)
    }

<<<<<<< HEAD
    // MARK: Open email screen after requesting magic link
    //
    func test_init_using_step_and_flow_returns_valid_instance_for_open_email_screen() throws {
        // Given
        let step: AuthenticatorAnalyticsTracker.Step = .magicLinkRequested
        let flow: AuthenticatorAnalyticsTracker.Flow = .loginWithSiteAddress
=======
    // MARK: Enter WordPress.com password screen from normal WPCOM flow
    //
    func test_init_using_step_and_flow_returns_valid_instance_for_enter_WPCOM_password_screen() throws {
        // Given
        let step: AuthenticatorAnalyticsTracker.Step = .start
        let flow: AuthenticatorAnalyticsTracker.Flow = .loginWithPassword
>>>>>>> b667f11b

        // When
        let sut = try XCTUnwrap(CustomHelpCenterContent(step: step, flow: flow))

        // Then
<<<<<<< HEAD
        let helpContentURL = WooConstants.URLs.helpCenterForOpenEmail.asURL()
=======
        let helpContentURL = WooConstants.URLs.helpCenterForWPCOMPasswordScreen.asURL()
>>>>>>> b667f11b
        XCTAssertEqual(sut.url, helpContentURL)

        // Test the `trackingProperties` dictionary values
        XCTAssertEqual(sut.trackingProperties[CustomHelpCenterContent.Key.step.rawValue], step.rawValue)
        XCTAssertEqual(sut.trackingProperties[CustomHelpCenterContent.Key.flow.rawValue], flow.rawValue)
        XCTAssertEqual(sut.trackingProperties[CustomHelpCenterContent.Key.url.rawValue], helpContentURL.absoluteString)
    }

<<<<<<< HEAD
    // MARK: Open email screen after magic link has been auto requested
    //
    func test_init_using_step_and_flow_returns_valid_instance_for_open_email_screen_after_magic_link_auto_request() throws {
        // Given
        let step: AuthenticatorAnalyticsTracker.Step = .magicLinkAutoRequested
        let flow: AuthenticatorAnalyticsTracker.Flow = .loginWithSiteAddress
=======
    // MARK: Enter WordPress.com password screen from magic link emphasis flow
    //
    func test_init_using_step_and_flow_returns_valid_instance_for_enter_WPCOM_password_screen_in_magic_link_emphasis_flow() throws {
        // Given
        let step: AuthenticatorAnalyticsTracker.Step = .start
        let flow: AuthenticatorAnalyticsTracker.Flow = .loginWithPasswordWithMagicLinkEmphasis
>>>>>>> b667f11b

        // When
        let sut = try XCTUnwrap(CustomHelpCenterContent(step: step, flow: flow))

        // Then
<<<<<<< HEAD
        let helpContentURL = WooConstants.URLs.helpCenterForOpenEmail.asURL()
=======
        let helpContentURL = WooConstants.URLs.helpCenterForWPCOMPasswordScreen.asURL()
        XCTAssertEqual(sut.url, helpContentURL)

        // Test the `trackingProperties` dictionary values
        XCTAssertEqual(sut.trackingProperties[CustomHelpCenterContent.Key.step.rawValue], step.rawValue)
        XCTAssertEqual(sut.trackingProperties[CustomHelpCenterContent.Key.flow.rawValue], flow.rawValue)
        XCTAssertEqual(sut.trackingProperties[CustomHelpCenterContent.Key.url.rawValue], helpContentURL.absoluteString)
    }

    // MARK: Enter WordPress.com password screen for social login password challenge
    //
    func test_init_using_step_and_flow_returns_valid_instance_for_enter_WPCOM_password_screen_in_password_challenge_mode() throws {
        // Given
        let step: AuthenticatorAnalyticsTracker.Step = .passwordChallenge
        let flow: AuthenticatorAnalyticsTracker.Flow = .loginWithGoogle

        // When
        let sut = try XCTUnwrap(CustomHelpCenterContent(step: step, flow: flow))

        // Then
        let helpContentURL = WooConstants.URLs.helpCenterForWPCOMPasswordScreen.asURL()
>>>>>>> b667f11b
        XCTAssertEqual(sut.url, helpContentURL)

        // Test the `trackingProperties` dictionary values
        XCTAssertEqual(sut.trackingProperties[CustomHelpCenterContent.Key.step.rawValue], step.rawValue)
        XCTAssertEqual(sut.trackingProperties[CustomHelpCenterContent.Key.flow.rawValue], flow.rawValue)
        XCTAssertEqual(sut.trackingProperties[CustomHelpCenterContent.Key.url.rawValue], helpContentURL.absoluteString)
    }
}<|MERGE_RESOLUTION|>--- conflicted
+++ resolved
@@ -24,7 +24,7 @@
     // MARK: Invalid `Step` and `Flow`
     //
     func test_init_using_invalid_step_and_flow_returns_nil() {
-        let step: AuthenticatorAnalyticsTracker.Step = .twoFactorAuthentication
+        let step: AuthenticatorAnalyticsTracker.Step = .magicLinkRequested
         let flow: AuthenticatorAnalyticsTracker.Flow = .prologue
 
         XCTAssertNil(CustomHelpCenterContent(step: step, flow: flow))
@@ -150,62 +150,37 @@
         XCTAssertEqual(sut.trackingProperties[CustomHelpCenterContent.Key.url.rawValue], helpContentURL.absoluteString)
     }
 
-<<<<<<< HEAD
-    // MARK: Open email screen after requesting magic link
-    //
-    func test_init_using_step_and_flow_returns_valid_instance_for_open_email_screen() throws {
-        // Given
-        let step: AuthenticatorAnalyticsTracker.Step = .magicLinkRequested
-        let flow: AuthenticatorAnalyticsTracker.Flow = .loginWithSiteAddress
-=======
     // MARK: Enter WordPress.com password screen from normal WPCOM flow
     //
     func test_init_using_step_and_flow_returns_valid_instance_for_enter_WPCOM_password_screen() throws {
         // Given
         let step: AuthenticatorAnalyticsTracker.Step = .start
         let flow: AuthenticatorAnalyticsTracker.Flow = .loginWithPassword
->>>>>>> b667f11b
-
-        // When
-        let sut = try XCTUnwrap(CustomHelpCenterContent(step: step, flow: flow))
-
-        // Then
-<<<<<<< HEAD
-        let helpContentURL = WooConstants.URLs.helpCenterForOpenEmail.asURL()
-=======
+
+        // When
+        let sut = try XCTUnwrap(CustomHelpCenterContent(step: step, flow: flow))
+
+        // Then
         let helpContentURL = WooConstants.URLs.helpCenterForWPCOMPasswordScreen.asURL()
->>>>>>> b667f11b
-        XCTAssertEqual(sut.url, helpContentURL)
-
-        // Test the `trackingProperties` dictionary values
-        XCTAssertEqual(sut.trackingProperties[CustomHelpCenterContent.Key.step.rawValue], step.rawValue)
-        XCTAssertEqual(sut.trackingProperties[CustomHelpCenterContent.Key.flow.rawValue], flow.rawValue)
-        XCTAssertEqual(sut.trackingProperties[CustomHelpCenterContent.Key.url.rawValue], helpContentURL.absoluteString)
-    }
-
-<<<<<<< HEAD
-    // MARK: Open email screen after magic link has been auto requested
-    //
-    func test_init_using_step_and_flow_returns_valid_instance_for_open_email_screen_after_magic_link_auto_request() throws {
-        // Given
-        let step: AuthenticatorAnalyticsTracker.Step = .magicLinkAutoRequested
-        let flow: AuthenticatorAnalyticsTracker.Flow = .loginWithSiteAddress
-=======
+        XCTAssertEqual(sut.url, helpContentURL)
+
+        // Test the `trackingProperties` dictionary values
+        XCTAssertEqual(sut.trackingProperties[CustomHelpCenterContent.Key.step.rawValue], step.rawValue)
+        XCTAssertEqual(sut.trackingProperties[CustomHelpCenterContent.Key.flow.rawValue], flow.rawValue)
+        XCTAssertEqual(sut.trackingProperties[CustomHelpCenterContent.Key.url.rawValue], helpContentURL.absoluteString)
+    }
+
     // MARK: Enter WordPress.com password screen from magic link emphasis flow
     //
     func test_init_using_step_and_flow_returns_valid_instance_for_enter_WPCOM_password_screen_in_magic_link_emphasis_flow() throws {
         // Given
         let step: AuthenticatorAnalyticsTracker.Step = .start
         let flow: AuthenticatorAnalyticsTracker.Flow = .loginWithPasswordWithMagicLinkEmphasis
->>>>>>> b667f11b
-
-        // When
-        let sut = try XCTUnwrap(CustomHelpCenterContent(step: step, flow: flow))
-
-        // Then
-<<<<<<< HEAD
-        let helpContentURL = WooConstants.URLs.helpCenterForOpenEmail.asURL()
-=======
+
+        // When
+        let sut = try XCTUnwrap(CustomHelpCenterContent(step: step, flow: flow))
+
+        // Then
         let helpContentURL = WooConstants.URLs.helpCenterForWPCOMPasswordScreen.asURL()
         XCTAssertEqual(sut.url, helpContentURL)
 
@@ -227,7 +202,46 @@
 
         // Then
         let helpContentURL = WooConstants.URLs.helpCenterForWPCOMPasswordScreen.asURL()
->>>>>>> b667f11b
+        XCTAssertEqual(sut.url, helpContentURL)
+
+        // Test the `trackingProperties` dictionary values
+        XCTAssertEqual(sut.trackingProperties[CustomHelpCenterContent.Key.step.rawValue], step.rawValue)
+        XCTAssertEqual(sut.trackingProperties[CustomHelpCenterContent.Key.flow.rawValue], flow.rawValue)
+        XCTAssertEqual(sut.trackingProperties[CustomHelpCenterContent.Key.url.rawValue], helpContentURL.absoluteString)
+    }
+
+    // MARK: Open email screen after requesting magic link
+    //
+    func test_init_using_step_and_flow_returns_valid_instance_for_open_email_screen() throws {
+        // Given
+        let step: AuthenticatorAnalyticsTracker.Step = .magicLinkRequested
+        let flow: AuthenticatorAnalyticsTracker.Flow = .loginWithSiteAddress
+
+        // When
+        let sut = try XCTUnwrap(CustomHelpCenterContent(step: step, flow: flow))
+
+        // Then
+        let helpContentURL = WooConstants.URLs.helpCenterForOpenEmail.asURL()
+        XCTAssertEqual(sut.url, helpContentURL)
+
+        // Test the `trackingProperties` dictionary values
+        XCTAssertEqual(sut.trackingProperties[CustomHelpCenterContent.Key.step.rawValue], step.rawValue)
+        XCTAssertEqual(sut.trackingProperties[CustomHelpCenterContent.Key.flow.rawValue], flow.rawValue)
+        XCTAssertEqual(sut.trackingProperties[CustomHelpCenterContent.Key.url.rawValue], helpContentURL.absoluteString)
+    }
+
+    // MARK: Open email screen after magic link has been auto requested
+    //
+    func test_init_using_step_and_flow_returns_valid_instance_for_open_email_screen_after_magic_link_auto_request() throws {
+        // Given
+        let step: AuthenticatorAnalyticsTracker.Step = .magicLinkAutoRequested
+        let flow: AuthenticatorAnalyticsTracker.Flow = .loginWithSiteAddress
+
+        // When
+        let sut = try XCTUnwrap(CustomHelpCenterContent(step: step, flow: flow))
+
+        // Then
+        let helpContentURL = WooConstants.URLs.helpCenterForOpenEmail.asURL()
         XCTAssertEqual(sut.url, helpContentURL)
 
         // Test the `trackingProperties` dictionary values
