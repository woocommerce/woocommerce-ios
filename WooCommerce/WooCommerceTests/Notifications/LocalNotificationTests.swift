--- conflicted
+++ resolved
@@ -90,22 +90,6 @@
         XCTAssertNil(notification.actions)
     }
 
-<<<<<<< HEAD
-=======
-    func test_twentyFourHoursAfterFreeTrialSubscribed_scenario_returns_correct_notification_contents() throws {
-        // Given
-        let scenario = LocalNotification.Scenario.twentyFourHoursAfterFreeTrialSubscribed(siteID: 123)
-        let notification = LocalNotification(scenario: scenario)
-
-        // Then
-        let expectedTitle = LocalNotification.Localization.TwentyFourHoursAfterFreeTrialSubscribed.title
-        let expectedBody = LocalNotification.Localization.TwentyFourHoursAfterFreeTrialSubscribed.body
-        assertEqual(expectedTitle, notification.title)
-        assertEqual(expectedBody, notification.body)
-        XCTAssertNil(notification.actions)
-    }
-
->>>>>>> 2761ea70
     func test_freeTrialSurvey24hAfterFreeTrialSubscribed_scenario_returns_correct_notification_contents() throws {
         // Given
         let scenario = LocalNotification.Scenario.freeTrialSurvey24hAfterFreeTrialSubscribed(siteID: 123)
