import XCTest
@testable import WooCommerce

final class PointOfSaleCardPresentPaymentEventPresentationStyleTests: XCTestCase {

    func test_presentationStyle_for_paymentError_tryAnotherPaymentMethod_is_message_paymentError_with_correctActions() {
        // Given
        var spyRetryCalled = false
        let eventDetails = CardPresentPaymentEventDetails.paymentError(
            error: NSError(domain: "test", code: 1),
            retryApproach: .tryAnotherPaymentMethod(retryAction: { spyRetryCalled = true }),
            cancelPayment: {})
        let dependencies = createPresentationStyleDependencies()

        // When
        let presentationStyle =  PointOfSaleCardPresentPaymentEventPresentationStyle(
            for: eventDetails,
            dependencies: dependencies)

        // Then
        guard case .message(.paymentError(let viewModel)) = presentationStyle else {
            return XCTFail("Expected payment error message not found")
        }

        viewModel.tryAgainButtonViewModel.actionHandler()
        XCTAssertTrue(spyRetryCalled)

        XCTAssertNil(viewModel.backToCheckoutButtonViewModel)
    }

    func test_presentationStyle_for_paymentError_tryPaymentAgain_is_message_paymentError_with_correctActions() {
        // Given
        var spyRetryCalled = false
        let eventDetails = CardPresentPaymentEventDetails.paymentError(
            error: NSError(domain: "test", code: 1),
            retryApproach: .tryAgain(retryAction: { spyRetryCalled = true }),
            cancelPayment: {})
        var spyBackToCheckoutCalled = false
        let dependencies = createPresentationStyleDependencies(tryPaymentAgainBackToCheckoutAction: { spyBackToCheckoutCalled = true })

        // When
        let presentationStyle =  PointOfSaleCardPresentPaymentEventPresentationStyle(
            for: eventDetails,
            dependencies: dependencies)

        // Then
        guard case .message(.paymentError(let viewModel)) = presentationStyle else {
            return XCTFail("Expected payment error message not found")
        }

        viewModel.tryAgainButtonViewModel.actionHandler()
        XCTAssertTrue(spyRetryCalled)

        viewModel.backToCheckoutButtonViewModel?.actionHandler()
        XCTAssertTrue(spyBackToCheckoutCalled)
    }

    func test_presentationStyle_for_paymentError_dontRetry_is_message_paymentErrorNonRetryable_with_correctActions() {
        // Given
        let eventDetails = CardPresentPaymentEventDetails.paymentError(
            error: NSError(domain: "test", code: 1),
            retryApproach: .dontRetry,
            cancelPayment: {})
        var spyTryAnotherPaymentMethod = false
        let dependencies = createPresentationStyleDependencies(nonRetryableErrorExitAction: { spyTryAnotherPaymentMethod = true })

        // When
        let presentationStyle = PointOfSaleCardPresentPaymentEventPresentationStyle(
            for: eventDetails,
            dependencies: dependencies)

        // Then
        guard case .message(.paymentErrorNonRetryable(let viewModel)) = presentationStyle else {
            return XCTFail("Expected payment error message not found")
        }

        viewModel.tryAnotherPaymentMethodButtonViewModel.actionHandler()
        XCTAssertTrue(spyTryAnotherPaymentMethod)
    }

    func test_presentationStyle_for_paymentSuccess_is_message_paymentSuccess_with_order_total() {
        // Given
        let eventDetails = CardPresentPaymentEventDetails.paymentSuccess(done: {})
        let dependencies = createPresentationStyleDependencies(formattedOrderTotalPrice: "$200.50")

        // When
        let presentationStyle = PointOfSaleCardPresentPaymentEventPresentationStyle(
            for: eventDetails,
            dependencies: dependencies)

        // Then
        guard case .message(.paymentSuccess(let viewModel)) = presentationStyle else {
            return XCTFail("Expected payment success message not found")
        }

        XCTAssertEqual(viewModel.message, "A payment of $200.50 was successfully made")
    }

    func test_presentationStyle_for_paymentCaptureError_is_message_paymentCaptureError_with_correctActions() {
        // Given
        let eventDetails = CardPresentPaymentEventDetails.paymentCaptureError(cancelPayment: {})
        var spyPaymentCaptureErrorTryAgainCalled = false
        var spyPaymentCaptureErrorNewOrderCalled = false
        let dependencies = createPresentationStyleDependencies(
            paymentCaptureErrorTryAgainAction: {
                spyPaymentCaptureErrorTryAgainCalled = true
            },
            paymentCaptureErrorNewOrderAction: {
                spyPaymentCaptureErrorNewOrderCalled = true
            }
        )

        // When
        let presentationStyle = PointOfSaleCardPresentPaymentEventPresentationStyle(
            for: eventDetails,
            dependencies: dependencies)

        // Then
        guard case .message(.paymentCaptureError(let viewModel)) = presentationStyle else {
            return XCTFail("Expected payment capture error message not found")
        }

        viewModel.tryAgainButtonViewModel.actionHandler()
        viewModel.newOrderButtonViewModel.actionHandler()
        XCTAssertTrue(spyPaymentCaptureErrorTryAgainCalled)
        XCTAssertTrue(spyPaymentCaptureErrorNewOrderCalled)
    }

    func test_presentationStyle_for_scanningForReader_is_alert_scanningForReader_with_correctActions() {
        // Given
        let eventDetails = CardPresentPaymentEventDetails.scanningForReaders(endSearch: {})
        var spyDismissReaderConnectionModalActionCalled = false
        let dependencies = createPresentationStyleDependencies(
            dismissReaderConnectionModalAction: {
                spyDismissReaderConnectionModalActionCalled = true
            }
        )

        // When
        let presentationStyle = PointOfSaleCardPresentPaymentEventPresentationStyle(
            for: eventDetails,
            dependencies: dependencies)

        // Then
        guard case .alert(.scanningForReaders(let viewModel)) = presentationStyle else {
            return XCTFail("Expected scanning for readers alert not found")
        }

        viewModel.buttonViewModel.actionHandler()
        XCTAssertTrue(spyDismissReaderConnectionModalActionCalled)
    }

    func createPresentationStyleDependencies(
        tryPaymentAgainBackToCheckoutAction: @escaping () -> Void = {},
        nonRetryableErrorExitAction: @escaping () -> Void = {},
        formattedOrderTotalPrice: String? = nil,
        paymentCaptureErrorTryAgainAction: @escaping () -> Void = {},
        paymentCaptureErrorNewOrderAction: @escaping () -> Void = {},
<<<<<<< HEAD
        paymentIntentCreationErrorEditOrderAction: @escaping () -> Void = {}) -> PointOfSaleCardPresentPaymentEventPresentationStyle.Dependencies {
=======
        dismissReaderConnectionModalAction: @escaping () -> Void = {}) -> PointOfSaleCardPresentPaymentEventPresentationStyle.Dependencies {
>>>>>>> b155ebc0
            PointOfSaleCardPresentPaymentEventPresentationStyle.Dependencies(
                tryPaymentAgainBackToCheckoutAction: tryPaymentAgainBackToCheckoutAction,
                nonRetryableErrorExitAction: nonRetryableErrorExitAction,
                formattedOrderTotalPrice: formattedOrderTotalPrice,
                paymentCaptureErrorTryAgainAction: paymentCaptureErrorTryAgainAction,
                paymentCaptureErrorNewOrderAction: paymentCaptureErrorNewOrderAction,
<<<<<<< HEAD
                paymentIntentCreationErrorEditOrderAction: paymentIntentCreationErrorEditOrderAction
=======
                dismissReaderConnectionModal: dismissReaderConnectionModalAction
>>>>>>> b155ebc0
            )
        }

}<|MERGE_RESOLUTION|>--- conflicted
+++ resolved
@@ -156,22 +156,16 @@
         formattedOrderTotalPrice: String? = nil,
         paymentCaptureErrorTryAgainAction: @escaping () -> Void = {},
         paymentCaptureErrorNewOrderAction: @escaping () -> Void = {},
-<<<<<<< HEAD
-        paymentIntentCreationErrorEditOrderAction: @escaping () -> Void = {}) -> PointOfSaleCardPresentPaymentEventPresentationStyle.Dependencies {
-=======
+        paymentIntentCreationErrorEditOrderAction: @escaping () -> Void = {},
         dismissReaderConnectionModalAction: @escaping () -> Void = {}) -> PointOfSaleCardPresentPaymentEventPresentationStyle.Dependencies {
->>>>>>> b155ebc0
             PointOfSaleCardPresentPaymentEventPresentationStyle.Dependencies(
                 tryPaymentAgainBackToCheckoutAction: tryPaymentAgainBackToCheckoutAction,
                 nonRetryableErrorExitAction: nonRetryableErrorExitAction,
                 formattedOrderTotalPrice: formattedOrderTotalPrice,
                 paymentCaptureErrorTryAgainAction: paymentCaptureErrorTryAgainAction,
                 paymentCaptureErrorNewOrderAction: paymentCaptureErrorNewOrderAction,
-<<<<<<< HEAD
-                paymentIntentCreationErrorEditOrderAction: paymentIntentCreationErrorEditOrderAction
-=======
+                paymentIntentCreationErrorEditOrderAction: paymentIntentCreationErrorEditOrderAction,
                 dismissReaderConnectionModal: dismissReaderConnectionModalAction
->>>>>>> b155ebc0
             )
         }
 
