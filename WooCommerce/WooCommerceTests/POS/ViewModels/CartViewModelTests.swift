--- conflicted
+++ resolved
@@ -156,18 +156,6 @@
         XCTAssertFalse(sut.isCartEmpty)
     }
 
-<<<<<<< HEAD
-    func test_receivedEvents_when_addItemToCart_then_tracks_pos_item_added_to_cart_event() {
-        // Given
-        let expectedEvent = "pos_item_added_to_cart"
-        let item = Self.makeItem()
-
-        // When
-        sut.addItemToCart(item)
-
-        // Then
-        XCTAssertEqual(analyticsProvider.receivedEvents.first, expectedEvent)
-=======
     func test_shouldShowClearCartButton_before_addItemToCart_and_deletion_allowed_false() {
         // Given
         sut.canDeleteItemsFromCart = true
@@ -202,7 +190,18 @@
 
         // Then
         XCTAssertFalse(sut.shouldShowClearCartButton)
->>>>>>> 9e3f2078
+    }
+
+    func test_receivedEvents_when_addItemToCart_then_tracks_pos_item_added_to_cart_event() {
+        // Given
+        let expectedEvent = "pos_item_added_to_cart"
+        let item = Self.makeItem()
+
+        // When
+        sut.addItemToCart(item)
+
+        // Then
+        XCTAssertEqual(analyticsProvider.receivedEvents.first, expectedEvent)
     }
 }
 
