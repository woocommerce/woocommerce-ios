import XCTest
@testable import WooCommerce

final class CardPresentModalErrorTests: XCTestCase {
    private var viewModel: CardPresentModalError!
    private var closures: Closures!

    override func setUp() {
        super.setUp()
        closures = Closures()
<<<<<<< HEAD
        viewModel = CardPresentModalError(error: Expectations.error,
                                          transactionType: .collectPayment,
                                          primaryAction: closures.primaryAction(),
                                          secondaryAction: closures.secondaryAction())
=======
        viewModel = CardPresentModalError(errorDescription: Expectations.error.localizedDescription,
                                          transactionType: .collectPayment,
                                          primaryAction: closures.primaryAction())
>>>>>>> 59a06f27
    }

    override func tearDown() {
        viewModel = nil
        closures = nil
        super.tearDown()
    }

    func test_viewmodel_provides_expected_image() {
        XCTAssertEqual(viewModel.image, Expectations.image)
    }

    func test_topTitle_is_not_nil() {
        XCTAssertNotNil(viewModel.topTitle)
    }

    func test_topSubtitle_is_nil() {
        XCTAssertNil(viewModel.topSubtitle)
    }

    func test_primary_button_title_is_not_nil() {
        XCTAssertNotNil(viewModel.primaryButtonTitle)
    }

    func test_secondary_button_title_is_not_nil() {
        XCTAssertNotNil(viewModel.secondaryButtonTitle)
    }

    func test_bottom_title_is_not_nil() {
        XCTAssertNotNil(viewModel.bottomTitle)
    }

    func test_bottom_subTitle_is_nil() {
        XCTAssertNil(viewModel.bottomSubtitle)
    }
}


private extension CardPresentModalErrorTests {
    enum Expectations {
        static let image = UIImage.paymentErrorImage
        static let error = MockError()
    }

    final class MockError: Error {
        var localizedDescription: String {
            "description"
        }
    }
}


private final class Closures {
    var didTapPrimary = false
    var didTapSecondary = false

    func primaryAction() -> () -> Void {
        return {[weak self] in
            self?.didTapPrimary = true
        }
    }

    func secondaryAction() -> (UIViewController?) -> Void {
        return { [weak self] _ in
            self?.didTapSecondary = true
        }
    }
}<|MERGE_RESOLUTION|>--- conflicted
+++ resolved
@@ -8,16 +8,10 @@
     override func setUp() {
         super.setUp()
         closures = Closures()
-<<<<<<< HEAD
-        viewModel = CardPresentModalError(error: Expectations.error,
+        viewModel = CardPresentModalError(errorDescription: Expectations.error.localizedDescription,
                                           transactionType: .collectPayment,
                                           primaryAction: closures.primaryAction(),
                                           secondaryAction: closures.secondaryAction())
-=======
-        viewModel = CardPresentModalError(errorDescription: Expectations.error.localizedDescription,
-                                          transactionType: .collectPayment,
-                                          primaryAction: closures.primaryAction())
->>>>>>> 59a06f27
     }
 
     override func tearDown() {
