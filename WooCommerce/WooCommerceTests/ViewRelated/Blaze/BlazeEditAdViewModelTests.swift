--- conflicted
+++ resolved
@@ -206,48 +206,48 @@
         XCTAssertTrue(sut.isSaveButtonEnabled)
     }
 
-<<<<<<< HEAD
     func test_save_button_is_disabled_when_tagline_exceeds_character_limit() {
         // Given
         let sut = BlazeEditAdViewModel(siteID: 123,
                                        adData: sampleAdData,
-=======
+                                       suggestions: [.fake()],
+                                       onSave: { _ in })
+
+        // When
+        sut.tagline = String(repeating: "a", count: BlazeEditAdViewModel.Constants.taglineMaxLength + 1)
+
+        // Then
+        XCTAssertFalse(sut.isSaveButtonEnabled)
+    }
+
+    func test_save_button_is_disabled_when_description_exceeds_character_limit() {
+        // Given
+        let sut = BlazeEditAdViewModel(siteID: 123,
+                                       adData: sampleAdData,
+                                       suggestions: [.fake()],
+                                       onSave: { _ in })
+
+        // When
+        sut.description = String(repeating: "a", count: BlazeEditAdViewModel.Constants.descriptionMaxLength + 1)
+
+        // Then
+        XCTAssertFalse(sut.isSaveButtonEnabled)
+    }
+
     func test_save_button_is_enabled_when_description_is_changed_even_though_image_is_nil() {
         // Given
         let sut = BlazeEditAdViewModel(siteID: 123,
                                        adData: BlazeEditAdData(image: nil,
                                                                tagline: "Sample Tagline",
                                                                description: "Sample description"),
->>>>>>> 3c85e09c
-                                       suggestions: [.fake()],
-                                       onSave: { _ in })
-
-        // When
-<<<<<<< HEAD
-        sut.tagline = String(repeating: "a", count: BlazeEditAdViewModel.Constants.taglineMaxLength + 1)
-
-        // Then
-        XCTAssertFalse(sut.isSaveButtonEnabled)
-    }
-
-    func test_save_button_is_disabled_when_description_exceeds_character_limit() {
-        // Given
-        let sut = BlazeEditAdViewModel(siteID: 123,
-                                       adData: sampleAdData,
-                                       suggestions: [.fake()],
-                                       onSave: { _ in })
-
-        // When
-        sut.description = String(repeating: "a", count: BlazeEditAdViewModel.Constants.descriptionMaxLength + 1)
-
-        // Then
-        XCTAssertFalse(sut.isSaveButtonEnabled)
-=======
+                                       suggestions: [.fake()],
+                                       onSave: { _ in })
+
+        // When
         sut.description = "Test"
 
         // Then
         XCTAssertTrue(sut.isSaveButtonEnabled)
->>>>>>> 3c85e09c
     }
 
     // MARK: Can select previous suggestions
