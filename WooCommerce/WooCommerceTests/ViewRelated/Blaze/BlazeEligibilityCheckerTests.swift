--- conflicted
+++ resolved
@@ -17,13 +17,8 @@
     }
 
     // MARK: - `isSiteEligible` for site
-<<<<<<< HEAD
-    @MainActor
-    func test_isEligible_is_true_when_authenticated_with_wpcom_and_feature_flag_enabled_and_blaze_approved() async {
-=======
 
     func test_isEligible_is_true_when_authenticated_with_wpcom_and_feature_flag_enabled_and_blaze_approved() {
->>>>>>> 71ef35fa
         // Given
         stores.authenticate(credentials: .wpcom(username: "", authToken: "", siteAddress: ""))
         let site = mockSite(isEligibleForBlaze: true)
@@ -36,12 +31,7 @@
         XCTAssertTrue(isEligible)
     }
 
-<<<<<<< HEAD
-    @MainActor
-    func test_isEligible_is_false_when_authenticated_without_wpcom() async {
-=======
     func test_isEligible_is_false_when_authenticated_without_wpcom() {
->>>>>>> 71ef35fa
         // Given
         let site = mockSite(isEligibleForBlaze: true)
         let nonWPCOMCredentialsValues: [Credentials] = [
@@ -61,12 +51,7 @@
         }
     }
 
-<<<<<<< HEAD
-    @MainActor
-    func test_isEligible_is_false_when_remote_feature_is_disabled() async {
-=======
     func test_isEligible_is_false_when_blaze_is_not_approved() {
->>>>>>> 71ef35fa
         // Given
         stores.authenticate(credentials: .wpcom(username: "", authToken: "", siteAddress: ""))
         let site = mockSite(isEligibleForBlaze: false)
@@ -79,51 +64,22 @@
         XCTAssertFalse(isEligible)
     }
 
-<<<<<<< HEAD
-    @MainActor
-    func test_isEligible_is_false_when_blaze_is_not_approved() async {
-=======
     func test_isEligible_is_false_when_site_user_is_not_admin() {
->>>>>>> 71ef35fa
         // Given
         stores.authenticate(credentials: .wpcom(username: "", authToken: "", siteAddress: ""))
         let site = mockSite(isEligibleForBlaze: true, isAdmin: false)
         let checker = BlazeEligibilityChecker(stores: stores)
 
         // When
-<<<<<<< HEAD
-        let isEligible = await checker.isSiteEligible()
-
-        // Then
-        XCTAssertFalse(isEligible)
-    }
-
-    @MainActor
-    func test_isEligible_is_false_when_site_user_is_not_admin() async {
-        // Given
-        stores.authenticate(credentials: .wpcom(username: "", authToken: "", siteAddress: ""))
-        mockDefaultSite(isEligibleForBlaze: true, isAdmin: false)
-        mockRemoteFeatureFlag(isEnabled: true)
-        let checker = BlazeEligibilityChecker(stores: stores)
-
-        // When
-        let isEligible = await checker.isSiteEligible()
-=======
         let isEligible = checker.isSiteEligible(site)
->>>>>>> 71ef35fa
 
         // Then
         XCTAssertFalse(isEligible)
     }
 
     // MARK: - `isProductEligible`
-<<<<<<< HEAD
-    @MainActor
-    func test_isProductEligible_is_true_when_wpcom_auth_and_feature_flag_enabled_and_blaze_approved_and_product_public_without_password() async {
-=======
 
     func test_isProductEligible_is_true_when_wpcom_auth_and_feature_flag_enabled_and_blaze_approved_and_product_public_without_password() {
->>>>>>> 71ef35fa
         // Given
         stores.authenticate(credentials: .wpcom(username: "", authToken: "", siteAddress: ""))
         let site = mockSite(isEligibleForBlaze: true)
@@ -141,12 +97,7 @@
         XCTAssertTrue(isEligible)
     }
 
-<<<<<<< HEAD
-    @MainActor
-    func test_isProductEligible_is_false_when_product_is_not_public() async {
-=======
     func test_isProductEligible_is_false_when_product_is_not_public() {
->>>>>>> 71ef35fa
         // Given
         let nonPublicStatuses: [ProductStatus] = [.draft, .pending, .privateStatus, .autoDraft, .custom("status")]
         let checker = BlazeEligibilityChecker(stores: stores)
@@ -166,12 +117,7 @@
         }
     }
 
-<<<<<<< HEAD
-    @MainActor
-    func test_isProductEligible_is_false_when_product_is_password_protected() async {
-=======
     func test_isProductEligible_is_false_when_product_is_password_protected() {
->>>>>>> 71ef35fa
         // Given
         let checker = BlazeEligibilityChecker(stores: stores)
         let product = Product.fake().copy(statusKey: ProductStatus.published.rawValue)
@@ -187,12 +133,7 @@
         XCTAssertFalse(isEligible)
     }
 
-<<<<<<< HEAD
-    @MainActor
-    func test_isProductEligible_is_false_when_authenticated_without_wpcom() async {
-=======
     func test_isProductEligible_is_false_when_authenticated_without_wpcom() {
->>>>>>> 71ef35fa
         // Given
         let nonWPCOMCredentialsValues: [Credentials] = [
             .applicationPassword(username: "", password: "", siteAddress: ""),
@@ -216,27 +157,7 @@
         }
     }
 
-<<<<<<< HEAD
-    @MainActor
-    func test_isProductEligible_is_false_when_remote_feature_is_disabled() async {
-        // Given
-        stores.authenticate(credentials: .wpcom(username: "", authToken: "", siteAddress: ""))
-        mockRemoteFeatureFlag(isEnabled: false)
-        let checker = BlazeEligibilityChecker(stores: stores)
-        let product = Product.fake().copy(statusKey: ProductStatus.published.rawValue)
-
-        // When
-        let isEligible = await checker.isProductEligible(product: EditableProductModel(product: product), isPasswordProtected: false)
-
-        // Then
-        XCTAssertFalse(isEligible)
-    }
-
-    @MainActor
-    func test_isProductEligible_is_false_when_blaze_is_not_approved() async {
-=======
     func test_isProductEligible_is_false_when_blaze_is_not_approved() {
->>>>>>> 71ef35fa
         // Given
         stores.authenticate(credentials: .wpcom(username: "", authToken: "", siteAddress: ""))
         let site = mockSite(isEligibleForBlaze: false)
