--- conflicted
+++ resolved
@@ -115,13 +115,8 @@
 
     func test_cards_viewmodels_redacted_while_updating_from_network() async {
         // Given
-<<<<<<< HEAD
-        var loadingRevenueCard: AnalyticsReportCardProtocol?
-        var loadingOrdersCard: AnalyticsReportCardProtocol?
-=======
         var loadingRevenueCardRedacted: Bool = false
-        var loadingOrdersCard: AnalyticsReportCardViewModel?
->>>>>>> d6bef315
+        var loadingOrdersCard: OrdersReportCardViewModel?
         var loadingProductsCard: AnalyticsProductsStatsCardViewModel?
         var loadingItemsSoldCard: AnalyticsItemsSoldViewModel?
         var loadingSessionsCard: AnalyticsReportCardCurrentPeriodViewModel?
