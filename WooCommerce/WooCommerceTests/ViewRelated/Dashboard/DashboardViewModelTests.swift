import XCTest
import enum Networking.DotcomError
import enum Yosemite.StatsActionV4
import enum Yosemite.ProductAction
import enum Yosemite.JustInTimeMessageAction
import struct Yosemite.JustInTimeMessage
@testable import WooCommerce

final class DashboardViewModelTests: XCTestCase {
    private let sampleSiteID: Int64 = 122

    private var analytics: Analytics!
    private var analyticsProvider: MockAnalyticsProvider!
    private var stores: MockStoresManager!

    override func setUp() {
        analyticsProvider = MockAnalyticsProvider()
        analytics = WooAnalytics(analyticsProvider: analyticsProvider)
        stores = MockStoresManager(sessionManager: .makeForTesting())
    }

    func test_default_statsVersion_is_v4() {
        // Given
        let viewModel = DashboardViewModel()

        // Then
        XCTAssertEqual(viewModel.statsVersion, .v4)
    }

    func test_statsVersion_changes_from_v4_to_v3_when_store_stats_sync_returns_noRestRoute_error() {
        // Given
        stores.whenReceivingAction(ofType: StatsActionV4.self) { action in
            if case let .retrieveStats(_, _, _, _, _, _, completion) = action {
                completion(.failure(DotcomError.noRestRoute))
            }
        }
        let viewModel = DashboardViewModel(stores: stores)
        XCTAssertEqual(viewModel.statsVersion, .v4)

        // When
        viewModel.syncStats(for: sampleSiteID, siteTimezone: .current, timeRange: .thisMonth, latestDateToInclude: .init(), forceRefresh: false)

        // Then
        XCTAssertEqual(viewModel.statsVersion, .v3)
    }

    func test_statsVersion_remains_v4_when_non_store_stats_sync_returns_noRestRoute_error() {
        // Given
        stores.whenReceivingAction(ofType: StatsActionV4.self) { action in
            if case let .retrieveStats(_, _, _, _, _, _, completion) = action {
                completion(.failure(DotcomError.empty))
            } else if case let .retrieveSiteVisitStats(_, _, _, _, completion) = action {
                completion(.failure(DotcomError.noRestRoute))
            } else if case let .retrieveTopEarnerStats(_, _, _, _, _, _, completion) = action {
                completion(.failure(DotcomError.noRestRoute))
            }
        }
        let viewModel = DashboardViewModel(stores: stores)
        XCTAssertEqual(viewModel.statsVersion, .v4)

        // When
        viewModel.syncStats(for: sampleSiteID, siteTimezone: .current, timeRange: .thisMonth, latestDateToInclude: .init(), forceRefresh: false)
        viewModel.syncSiteVisitStats(for: sampleSiteID, siteTimezone: .current, timeRange: .thisMonth, latestDateToInclude: .init())
        viewModel.syncTopEarnersStats(for: sampleSiteID, siteTimezone: .current, timeRange: .thisMonth, latestDateToInclude: .init(), forceRefresh: false)

        // Then
        XCTAssertEqual(viewModel.statsVersion, .v4)
    }

    func test_statsVersion_changes_from_v3_to_v4_when_store_stats_sync_returns_success() {
        // Given
        // `DotcomError.noRestRoute` error indicates the stats are unavailable.
        var storeStatsResult: Result<Void, Error> = .failure(DotcomError.noRestRoute)
        stores.whenReceivingAction(ofType: StatsActionV4.self) { action in
            if case let .retrieveStats(_, _, _, _, _, _, completion) = action {
                completion(storeStatsResult)
            }
        }
        let viewModel = DashboardViewModel(stores: stores)
        viewModel.syncStats(for: sampleSiteID, siteTimezone: .current, timeRange: .thisMonth, latestDateToInclude: .init(), forceRefresh: false)
        XCTAssertEqual(viewModel.statsVersion, .v3)

        // When
        storeStatsResult = .success(())
        viewModel.syncStats(for: sampleSiteID, siteTimezone: .current, timeRange: .thisMonth, latestDateToInclude: .init(), forceRefresh: false)

        // Then
        XCTAssertEqual(viewModel.statsVersion, .v4)
    }

    func test_products_onboarding_announcements_take_precedence() {
        // Given
<<<<<<< HEAD
=======
        MockABTesting.setVariation(.treatment(nil), for: .productsOnboardingBanner)
        let stores = MockStoresManager(sessionManager: .makeForTesting())
>>>>>>> b5234ea1
        stores.whenReceivingAction(ofType: ProductAction.self) { action in
            switch action {
            case let .checkProductsOnboardingEligibility(_, completion):
                completion(.success(true))
            default:
                XCTFail("Received unsupported action: \(action)")
            }
        }
        stores.whenReceivingAction(ofType: JustInTimeMessageAction.self) { action in
            switch action {
            case let .loadMessage(_, _, _, completion):
                completion(.success([Yosemite.JustInTimeMessage.fake()]))
            default:
                XCTFail("Received unsupported action: \(action)")
            }
        }
        let viewModel = DashboardViewModel(stores: stores)

        // When
        viewModel.syncAnnouncements(for: sampleSiteID)

        // Then (check announcement image because it is unique and not localized)
        XCTAssertEqual(viewModel.announcementViewModel?.image, .emptyProductsImage)
    }

    func test_view_model_syncs_just_in_time_messages_when_ineligible_for_products_onboarding() {
        // Given
        let message = Yosemite.JustInTimeMessage.fake().copy(title: "JITM Message")
        prepareStoresToShowJustInTimeMessage(.success([message]))
        let viewModel = DashboardViewModel(stores: stores)

        // When
        viewModel.syncAnnouncements(for: sampleSiteID)

        // Then
        XCTAssertEqual(viewModel.announcementViewModel?.title, "JITM Message")
    }

    func prepareStoresToShowJustInTimeMessage(_ response: Result<[Yosemite.JustInTimeMessage], Error>) {
        stores.whenReceivingAction(ofType: ProductAction.self) { action in
            switch action {
            case let .checkProductsOnboardingEligibility(_, completion):
                completion(.success(false))
            default:
                XCTFail("Received unsupported action: \(action)")
            }
        }
        stores.whenReceivingAction(ofType: JustInTimeMessageAction.self) { action in
            switch action {
            case let .loadMessage(_, _, _, completion):
                completion(response)
            default:
                XCTFail("Received unsupported action: \(action)")
            }
        }
    }

    func test_no_announcement_to_display_when_no_announcements_are_synced() {
        // Given
        stores.whenReceivingAction(ofType: ProductAction.self) { action in
            switch action {
            case let .checkProductsOnboardingEligibility(_, completion):
                completion(.success(false))
            default:
                XCTFail("Received unsupported action: \(action)")
            }
        }
        stores.whenReceivingAction(ofType: JustInTimeMessageAction.self) { action in
            switch action {
            case let .loadMessage(_, _, _, completion):
                completion(.success([]))
            default:
                XCTFail("Received unsupported action: \(action)")
            }
        }
        let viewModel = DashboardViewModel(stores: stores)

        // When
        viewModel.syncAnnouncements(for: sampleSiteID)

        // Then
        XCTAssertNil(viewModel.announcementViewModel)
    }
<<<<<<< HEAD

    func test_no_announcement_synced_when_feature_flags_disabled() {
        // Given
        let stores = MockStoresManager(sessionManager: .makeForTesting())
        stores.whenReceivingAction(ofType: ProductAction.self) { action in
            switch action {
            case let .checkProductsOnboardingEligibility(_, completion):
                completion(.success(true))
            default:
                XCTFail("Received unsupported action: \(action)")
            }
        }
        stores.whenReceivingAction(ofType: JustInTimeMessageAction.self) { action in
            switch action {
            case let .loadMessage(_, _, _, completion):
                completion(.success([Yosemite.JustInTimeMessage.fake()]))
            default:
                XCTFail("Received unsupported action: \(action)")
            }
        }
        let viewModel = DashboardViewModel(stores: stores, featureFlags: MockFeatureFlagService())

        // When
        viewModel.syncAnnouncements(for: sampleSiteID)

        // Then
        XCTAssertNil(viewModel.announcementViewModel)
    }

    func test_fetch_success_analytics_logged_when_just_in_time_messages_retrieved() {
        // Given
        let message = Yosemite.JustInTimeMessage.fake().copy(messageID: "test-message-id",
                                                             featureClass: "test-feature-class")

        let secondMessage = Yosemite.JustInTimeMessage.fake().copy(messageID: "test-message-id-2",
                                                                   featureClass: "test-feature-class-2")
        prepareStoresToShowJustInTimeMessage(.success([message, secondMessage]))
        let viewModel = DashboardViewModel(stores: stores, analytics: analytics)

        // When
        viewModel.syncAnnouncements(for: sampleSiteID)

        // Then
        guard let eventIndex = analyticsProvider.receivedEvents.firstIndex(of: "jitm_fetch_success"),
              let properties = analyticsProvider.receivedProperties[eventIndex] as? [String: AnyHashable]
        else {
            return XCTFail("Expected event was not logged")
        }

        assertEqual("my_store", properties["source"] as? String)
        assertEqual("test-message-id", properties["jitm"] as? String)
        assertEqual(2, properties["count"] as? Int64)
    }

    func test_when_two_messages_are_received_only_the_first_is_displayed() {
        // Given
        let message = Yosemite.JustInTimeMessage.fake().copy(title: "Higher priority JITM")

        let secondMessage = Yosemite.JustInTimeMessage.fake().copy(title: "Lower priority JITM")
        prepareStoresToShowJustInTimeMessage(.success([message, secondMessage]))
        let viewModel = DashboardViewModel(stores: stores, analytics: analytics)

        // When
        viewModel.syncAnnouncements(for: sampleSiteID)

        // Then
        XCTAssertEqual(viewModel.announcementViewModel?.title, "Higher priority JITM")
    }

    func test_fetch_failure_analytics_logged_when_just_in_time_message_errors() {
        // Given
        let error = DotcomError.noRestRoute
        prepareStoresToShowJustInTimeMessage(.failure(error))
        let viewModel = DashboardViewModel(stores: stores, analytics: analytics)

        // When
        viewModel.syncAnnouncements(for: sampleSiteID)

        // Then
        guard let eventIndex = analyticsProvider.receivedEvents.firstIndex(of: "jitm_fetch_failure"),
              let properties = analyticsProvider.receivedProperties[eventIndex] as? [String: AnyHashable]
        else {
            return XCTFail("Expected event was not logged")
        }

        assertEqual("my_store", properties["source"] as? String)
        assertEqual("Networking.DotcomError", properties["error_domain"] as? String)
        assertEqual("Dotcom Invalid REST Route", properties["error_description"] as? String)
    }
=======
>>>>>>> b5234ea1
}<|MERGE_RESOLUTION|>--- conflicted
+++ resolved
@@ -90,11 +90,7 @@
 
     func test_products_onboarding_announcements_take_precedence() {
         // Given
-<<<<<<< HEAD
-=======
         MockABTesting.setVariation(.treatment(nil), for: .productsOnboardingBanner)
-        let stores = MockStoresManager(sessionManager: .makeForTesting())
->>>>>>> b5234ea1
         stores.whenReceivingAction(ofType: ProductAction.self) { action in
             switch action {
             case let .checkProductsOnboardingEligibility(_, completion):
@@ -171,35 +167,6 @@
             }
         }
         let viewModel = DashboardViewModel(stores: stores)
-
-        // When
-        viewModel.syncAnnouncements(for: sampleSiteID)
-
-        // Then
-        XCTAssertNil(viewModel.announcementViewModel)
-    }
-<<<<<<< HEAD
-
-    func test_no_announcement_synced_when_feature_flags_disabled() {
-        // Given
-        let stores = MockStoresManager(sessionManager: .makeForTesting())
-        stores.whenReceivingAction(ofType: ProductAction.self) { action in
-            switch action {
-            case let .checkProductsOnboardingEligibility(_, completion):
-                completion(.success(true))
-            default:
-                XCTFail("Received unsupported action: \(action)")
-            }
-        }
-        stores.whenReceivingAction(ofType: JustInTimeMessageAction.self) { action in
-            switch action {
-            case let .loadMessage(_, _, _, completion):
-                completion(.success([Yosemite.JustInTimeMessage.fake()]))
-            default:
-                XCTFail("Received unsupported action: \(action)")
-            }
-        }
-        let viewModel = DashboardViewModel(stores: stores, featureFlags: MockFeatureFlagService())
 
         // When
         viewModel.syncAnnouncements(for: sampleSiteID)
@@ -268,6 +235,4 @@
         assertEqual("Networking.DotcomError", properties["error_domain"] as? String)
         assertEqual("Dotcom Invalid REST Route", properties["error_description"] as? String)
     }
-=======
->>>>>>> b5234ea1
 }