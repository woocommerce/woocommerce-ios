--- conflicted
+++ resolved
@@ -205,36 +205,6 @@
         XCTAssertEqual(viewModel.noteRowViewModels, [])
     }
 
-<<<<<<< HEAD
-    // MARK: - `onRefreshAction`
-
-    func test_onRefreshAction_resyncs_the_first_page() {
-        // Given
-        let stores = MockStoresManager(sessionManager: .testingInstance)
-        var invocationCountOfLoadInboxNotes = 0
-        var syncPageNumber: Int?
-        stores.whenReceivingAction(ofType: InboxNotesAction.self) { action in
-            guard case let .loadAllInboxNotes(_, pageNumber, _, _, _, _, completion) = action else {
-                return
-            }
-            invocationCountOfLoadInboxNotes += 1
-            syncPageNumber = pageNumber
-
-            completion(.success([]))
-        }
-        let viewModel = InboxViewModel(siteID: sampleSiteID, stores: stores)
-
-        // When
-        waitFor { promise in
-            viewModel.onRefreshAction {
-                promise(())
-            }
-        }
-
-        // Then
-        XCTAssertEqual(syncPageNumber, 1)
-        XCTAssertEqual(invocationCountOfLoadInboxNotes, 1)
-=======
     func test_noteRowViewModels_do_not_include_removed_notes() {
         // Given
         let stores = MockStoresManager(sessionManager: .testingInstance)
@@ -285,7 +255,36 @@
         assertEqual(viewModel.noteRowViewModels[0], .init(note: latestNote))
         assertEqual(viewModel.noteRowViewModels[1], .init(note: noteWithDateAndSmallerID))
         assertEqual(viewModel.noteRowViewModels[2], .init(note: noteWithDateAndLargerID))
->>>>>>> 5ff52091
+    }
+
+    // MARK: - `onRefreshAction`
+
+    func test_onRefreshAction_resyncs_the_first_page() {
+        // Given
+        let stores = MockStoresManager(sessionManager: .testingInstance)
+        var invocationCountOfLoadInboxNotes = 0
+        var syncPageNumber: Int?
+        stores.whenReceivingAction(ofType: InboxNotesAction.self) { action in
+            guard case let .loadAllInboxNotes(_, pageNumber, _, _, _, _, completion) = action else {
+                return
+            }
+            invocationCountOfLoadInboxNotes += 1
+            syncPageNumber = pageNumber
+
+            completion(.success([]))
+        }
+        let viewModel = InboxViewModel(siteID: sampleSiteID, stores: stores)
+
+        // When
+        waitFor { promise in
+            viewModel.onRefreshAction {
+                promise(())
+            }
+        }
+
+        // Then
+        XCTAssertEqual(syncPageNumber, 1)
+        XCTAssertEqual(invocationCountOfLoadInboxNotes, 1)
     }
 }
 
