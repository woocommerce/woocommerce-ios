import XCTest
@testable import WooCommerce
import Yosemite
import WooFoundation
import Networking

final class EditableOrderViewModelTests: XCTestCase {
    var viewModel: EditableOrderViewModel!
    var stores: MockStoresManager!
    var storageManager: MockStorageManager!

    let sampleSiteID: Int64 = 123
    let sampleOrderID: Int64 = 1234
    let sampleProductID: Int64 = 5

    override func setUp() {
        super.setUp()
        stores = MockStoresManager(sessionManager: .testingInstance)
        storageManager = MockStorageManager()
        viewModel = EditableOrderViewModel(siteID: sampleSiteID,
                                           stores: stores,
                                           storageManager: storageManager)
    }

    // MARK: - Initialization

    func test_view_model_inits_with_expected_values() {
        // Then
        XCTAssertEqual(viewModel.flow, .creation)
        XCTAssertEqual(viewModel.navigationTrailingItem, .create)
        XCTAssertEqual(viewModel.statusBadgeViewModel.title, "pending")
        XCTAssertEqual(viewModel.productRows.count, 0)
    }

    func test_createProductSelectorViewModelWithOrderItemsSelected_returns_instance_initialized_with_expected_values() {
        // Then
        XCTAssertFalse(viewModel.createProductSelectorViewModelWithOrderItemsSelected().toggleAllVariationsOnSelection)
    }

    func test_edition_view_model_inits_with_expected_values() {
        // Given
        let order = Order.fake().copy(orderID: sampleOrderID)

        // When
        let viewModel = EditableOrderViewModel(siteID: sampleSiteID, flow: .editing(initialOrder: order), stores: stores)

        // Then
        XCTAssertEqual(viewModel.flow, .editing(initialOrder: order))
    }

    // MARK: - Navigation

    func test_edition_view_model_has_a_navigation_done_button() {
        // When
        let viewModel = EditableOrderViewModel(siteID: sampleSiteID, flow: .editing(initialOrder: .fake()), stores: stores)

        // Then
        XCTAssertEqual(viewModel.navigationTrailingItem, .done)
    }

    func test_edition_view_model_has_a_navigation_loading_item_when_synching() {
        // Given
        let order = Order.fake().copy(siteID: sampleSiteID, orderID: sampleOrderID)
        let viewModel = EditableOrderViewModel(siteID: sampleSiteID, flow: .editing(initialOrder: order), stores: stores)

        // When
        let navigationItemDuringSync: EditableOrderViewModel.NavigationItem = waitFor { promise in
            self.stores.whenReceivingAction(ofType: OrderAction.self) { action in
                switch action {
                case .updateOrder:
                    promise(viewModel.navigationTrailingItem)
                default:
                    XCTFail("Received unsupported action: \(action)")
                }
            }

            // Trigger remote sync
            viewModel.saveShippingLine(ShippingLine.fake())
        }

        // Then
        XCTAssertEqual(navigationItemDuringSync, .loading)
    }

    func test_loading_indicator_is_enabled_during_network_request() {
        // Given
        let viewModel = EditableOrderViewModel(siteID: sampleSiteID, stores: stores)

        // When
        let navigationItem: EditableOrderViewModel.NavigationItem = waitFor { promise in
            self.stores.whenReceivingAction(ofType: OrderAction.self) { action in
                switch action {
                case .createOrder:
                    promise(viewModel.navigationTrailingItem)
                default:
                    XCTFail("Received unsupported action: \(action)")
                }
            }
            viewModel.createOrder()
        }

        // Then
        XCTAssertEqual(navigationItem, .loading)
    }

    func test_view_is_disabled_during_network_request() {
        // Given
        let viewModel = EditableOrderViewModel(siteID: sampleSiteID, stores: stores)

        // When
        let isViewDisabled: Bool = waitFor { promise in
            self.stores.whenReceivingAction(ofType: OrderAction.self) { action in
                switch action {
                case .createOrder:
                    promise(viewModel.disabled)
                default:
                    XCTFail("Received unsupported action: \(action)")
                }
            }
            viewModel.createOrder()
        }

        // Then
        XCTAssertTrue(isViewDisabled)
    }

    func test_create_button_is_enabled_after_the_network_operation_completes() {
        // Given
        let viewModel = EditableOrderViewModel(siteID: sampleSiteID, stores: stores)

        // When
        viewModel.updateOrderStatus(newStatus: .processing)
        stores.whenReceivingAction(ofType: OrderAction.self) { action in
            switch action {
            case let .createOrder(_, order, _, onCompletion):
                onCompletion(.success(order))
            default:
                XCTFail("Received unsupported action: \(action)")
            }
        }
        viewModel.createOrder()

        // Then
        XCTAssertEqual(viewModel.navigationTrailingItem, .create)
    }

    func test_view_model_fires_error_notice_when_order_creation_fails() {
        // Given
        let viewModel = EditableOrderViewModel(siteID: sampleSiteID, stores: stores)
        let error = NSError(domain: "Error", code: 0)

        // When
        stores.whenReceivingAction(ofType: OrderAction.self) { action in
            switch action {
            case let .createOrder(_, _, _, onCompletion):
                onCompletion(.failure(error))
            default:
                XCTFail("Received unsupported action: \(action)")
            }
        }
        viewModel.createOrder()

        // Then
        XCTAssertEqual(viewModel.fixedNotice, EditableOrderViewModel.NoticeFactory.createOrderErrorNotice(error, order: .fake()))
    }

    func test_view_model_fires_error_notice_when_order_sync_fails() {
        // Given
        let synchronizer = RemoteOrderSynchronizer(siteID: sampleSiteID, flow: .creation, stores: stores)
        let error = NSError(domain: "Error", code: 0)
        let viewModel = EditableOrderViewModel(siteID: sampleSiteID, stores: stores)

        // When
        waitForExpectation { expectation in
            self.stores.whenReceivingAction(ofType: OrderAction.self) { action in
                switch action {
                case let .createOrder(_, _, _, onCompletion):
                    onCompletion(.failure(error))
                    expectation.fulfill()
                default:
                    XCTFail("Received unsupported action: \(action)")
                }
            }

            // When remote sync is triggered
            viewModel.saveShippingLine(ShippingLine.fake())
        }

        // Then
        XCTAssertEqual(viewModel.fixedNotice, EditableOrderViewModel.NoticeFactory.syncOrderErrorNotice(error, flow: .creation, with: synchronizer))
    }

    func test_view_model_fires_error_notice_when_order_sync_fails_because_of_coupons() {
        // Given
        let viewModel = EditableOrderViewModel(siteID: sampleSiteID, stores: stores)

        // When
        waitForExpectation { expectation in
            self.stores.whenReceivingAction(ofType: OrderAction.self) { action in
                switch action {
                case let .createOrder(_, _, _, onCompletion):
                    onCompletion(.failure(DotcomError.unknown(code: "woocommerce_rest_invalid_coupon", message: "")))
                    expectation.fulfill()
                default:
                    XCTFail("Received unsupported action: \(action)")
                }
            }

            // When remote sync is triggered
            viewModel.saveShippingLine(ShippingLine.fake())
        }

        // Then
        XCTAssertEqual(viewModel.fixedNotice?.title, NSLocalizedString("Unable to add coupon.", comment: ""))
        XCTAssertEqual(viewModel.fixedNotice?.message, NSLocalizedString("Sorry, this coupon is not applicable to selected products.", comment: ""))
    }

    func test_view_model_clears_error_notice_when_order_is_syncing() {
        // Given
        let viewModel = EditableOrderViewModel(siteID: sampleSiteID, stores: stores)
        let error = NSError(domain: "Error", code: 0)
        viewModel.fixedNotice = EditableOrderViewModel.NoticeFactory.createOrderErrorNotice(error, order: .fake())

        // When
        let notice: Notice? = waitFor { promise in
            self.stores.whenReceivingAction(ofType: OrderAction.self) { action in
                switch action {
                case .createOrder:
                    promise(viewModel.fixedNotice)
                default:
                    XCTFail("Received unsupported action: \(action)")
                }
            }
            // Remote sync is triggered
            viewModel.saveShippingLine(ShippingLine.fake())
        }

        // Then
        XCTAssertNil(notice)
    }

    func test_view_model_loads_synced_pending_order_status() {
        // Given
        storageManager.insertOrderStatus(.init(name: "Pending payment", siteID: sampleSiteID, slug: "pending", total: 0))

        // When
        let viewModel = EditableOrderViewModel(siteID: sampleSiteID, stores: stores, storageManager: storageManager)

        // Then
        XCTAssertEqual(viewModel.statusBadgeViewModel.title, "Pending payment")
    }

    func test_view_model_is_updated_when_order_status_updated() {
        // Given
        storageManager.insertOrderStatus(.init(name: "Pending payment", siteID: sampleSiteID, slug: "pending", total: 0))
        storageManager.insertOrderStatus(.init(name: "Processing", siteID: sampleSiteID, slug: "processing", total: 0))

        // When
        let viewModel = EditableOrderViewModel(siteID: sampleSiteID, stores: stores, storageManager: storageManager)

        // Then
        XCTAssertEqual(viewModel.statusBadgeViewModel.title, "Pending payment")

        // When
        viewModel.updateOrderStatus(newStatus: .processing)

        // Then
        XCTAssertEqual(viewModel.statusBadgeViewModel.title, "Processing")
    }

    func test_view_model_is_updated_when_product_is_added_to_order() {
        // Given
        let product = Product.fake().copy(siteID: sampleSiteID, productID: sampleProductID, purchasable: true)
        storageManager.insertSampleProduct(readOnlyProduct: product)
        let productSelectorViewModel = viewModel.createProductSelectorViewModelWithOrderItemsSelected()

        // When
        productSelectorViewModel.changeSelectionStateForProduct(with: product.productID)
        productSelectorViewModel.completeMultipleSelection()

        // Then
        XCTAssertTrue(viewModel.productRows.contains(where: { $0.productOrVariationID == sampleProductID }), "Product rows do not contain expected product")
    }

    func test_order_details_are_updated_when_product_quantity_changes() {
        // Given

        let product = Product.fake().copy(siteID: sampleSiteID, productID: sampleProductID, purchasable: true)
        let anotherProduct = Product.fake().copy(siteID: sampleSiteID, productID: 123456, purchasable: true)

        storageManager.insertSampleProduct(readOnlyProduct: product)
        storageManager.insertSampleProduct(readOnlyProduct: anotherProduct)

        let productSelectorViewModel = viewModel.createProductSelectorViewModelWithOrderItemsSelected()

        // When
        productSelectorViewModel.changeSelectionStateForProduct(with: product.productID)
        productSelectorViewModel.changeSelectionStateForProduct(with: anotherProduct.productID)
        productSelectorViewModel.completeMultipleSelection()
        // And when another product is added to the order (to confirm the first product's quantity change is retained)
        viewModel.productRows[0].incrementQuantity()

        // Then
        XCTAssertEqual(viewModel.productRows[safe: 0]?.quantity, 2)
        XCTAssertEqual(viewModel.productRows[safe: 1]?.quantity, 1)
    }

    func test_product_is_removed_when_quantity_is_decremented_below_1() {
        // Given
        let product = Product.fake().copy(siteID: sampleSiteID, productID: sampleProductID, purchasable: true)
        storageManager.insertSampleProduct(readOnlyProduct: product)
        let productSelectorViewModel = viewModel.createProductSelectorViewModelWithOrderItemsSelected()

        // Product quantity is 1
        productSelectorViewModel.changeSelectionStateForProduct(with: product.productID)
        productSelectorViewModel.completeMultipleSelection()
        XCTAssertEqual(viewModel.productRows[0].quantity, 1)

        // When
        viewModel.productRows[0].decrementQuantity()

        // Then
        XCTAssertFalse(viewModel.productRows.contains(where: { $0.productOrVariationID == product.productID }))
    }

    func test_selectOrderItem_selects_expected_order_item() throws {
        // Given
        let product = Product.fake().copy(siteID: sampleSiteID, productID: sampleProductID, purchasable: true)
        storageManager.insertSampleProduct(readOnlyProduct: product)
        let productSelectorViewModel = viewModel.createProductSelectorViewModelWithOrderItemsSelected()
        productSelectorViewModel.changeSelectionStateForProduct(with: product.productID)
        productSelectorViewModel.completeMultipleSelection()

        // When
        let expectedRow = viewModel.productRows[0]
        viewModel.selectOrderItem(expectedRow.id)

        // Then
        XCTAssertNotNil(viewModel.selectedProductViewModel)
        XCTAssertEqual(viewModel.selectedProductViewModel?.productRowViewModel.id, expectedRow.id)
    }

    func test_view_model_is_updated_when_product_is_removed_from_order_using_order_item() {
        // Given
        let product0 = Product.fake().copy(siteID: sampleSiteID, productID: 0, purchasable: true)
        let product1 = Product.fake().copy(siteID: sampleSiteID, productID: 1, purchasable: true)
        storageManager.insertProducts([product0, product1])
        let productSelectorViewModel = viewModel.createProductSelectorViewModelWithOrderItemsSelected()

        // Given products are added to order
        productSelectorViewModel.changeSelectionStateForProduct(with: product0.productID)
        productSelectorViewModel.changeSelectionStateForProduct(with: product1.productID)
        productSelectorViewModel.completeMultipleSelection()

        // When
        let expectedRemainingRow = viewModel.productRows[1]
        let itemToRemove = OrderItem.fake().copy(itemID: viewModel.productRows[0].id)
        viewModel.removeItemFromOrder(itemToRemove)

        // Then
        XCTAssertFalse(viewModel.productRows.contains(where: { $0.productOrVariationID == product0.productID }))
        XCTAssertEqual(viewModel.productRows.map { $0.id }, [expectedRemainingRow].map { $0.id })
    }

    func test_view_model_is_updated_when_product_is_removed_from_order_using_product_row_ID() {
        // Given
        let product0 = Product.fake().copy(siteID: sampleSiteID, productID: 0, purchasable: true)
        let product1 = Product.fake().copy(siteID: sampleSiteID, productID: 1, purchasable: true)
        storageManager.insertProducts([product0, product1])
        let productSelectorViewModel = viewModel.createProductSelectorViewModelWithOrderItemsSelected()

        // Given products are added to order
        productSelectorViewModel.changeSelectionStateForProduct(with: product0.productID)
        productSelectorViewModel.changeSelectionStateForProduct(with: product1.productID)
        productSelectorViewModel.completeMultipleSelection()

        // When
        let expectedRemainingRow = viewModel.productRows[1]
        let itemToRemove = OrderItem.fake().copy(itemID: viewModel.productRows[0].id)
        viewModel.removeItemFromOrder(itemToRemove.itemID)

        // Then
        XCTAssertFalse(viewModel.productRows.contains(where: { $0.productOrVariationID == product0.productID }))
        XCTAssertEqual(viewModel.productRows.map { $0.id }, [expectedRemainingRow].map { $0.id })
    }

    func test_createProductRowViewModel_creates_expected_row_for_product() {
        // Given
        let product = Product.fake().copy(siteID: sampleSiteID, productID: sampleProductID)
        storageManager.insertSampleProduct(readOnlyProduct: product)
        let viewModel = EditableOrderViewModel(siteID: sampleSiteID, storageManager: storageManager)

        // When
        let orderItem = OrderItem.fake().copy(name: product.name, productID: product.productID, quantity: 1)
        let productRow = viewModel.createProductRowViewModel(for: orderItem, canChangeQuantity: true)

        // Then
        let expectedProductRow = ProductRowViewModel(product: product, canChangeQuantity: true)
        XCTAssertEqual(productRow?.name, expectedProductRow.name)
        XCTAssertEqual(productRow?.quantity, expectedProductRow.quantity)
        XCTAssertEqual(productRow?.canChangeQuantity, expectedProductRow.canChangeQuantity)
    }

    func test_createProductRowViewModel_creates_expected_row_for_product_variation() {
        // Given
        let product = Product.fake().copy(siteID: sampleSiteID, productID: sampleProductID, productTypeKey: "variable", variations: [33])
        let productVariation = ProductVariation.fake().copy(siteID: sampleSiteID,
                                                            productID: sampleProductID,
                                                            productVariationID: 33,
                                                            sku: "product-variation")
        storageManager.insertSampleProduct(readOnlyProduct: product)
        storageManager.insertSampleProductVariation(readOnlyProductVariation: productVariation, on: product)
        let viewModel = EditableOrderViewModel(siteID: sampleSiteID, storageManager: storageManager)

        // When
        let orderItem = OrderItem.fake().copy(name: product.name,
                                              productID: product.productID,
                                              variationID: productVariation.productVariationID,
                                              quantity: 2)
        let productRow = viewModel.createProductRowViewModel(for: orderItem, canChangeQuantity: false)

        // Then
        let expectedProductRow = ProductRowViewModel(productVariation: productVariation,
                                                     name: product.name,
                                                     quantity: 2,
                                                     canChangeQuantity: false,
                                                     displayMode: .stock)
        XCTAssertEqual(productRow?.name, expectedProductRow.name)
        XCTAssertEqual(productRow?.skuLabel, expectedProductRow.skuLabel)
        XCTAssertEqual(productRow?.quantity, expectedProductRow.quantity)
        XCTAssertEqual(productRow?.canChangeQuantity, expectedProductRow.canChangeQuantity)
    }

    func test_view_model_is_updated_when_custom_amount_is_added_to_order() {
        // Given
        let customAmountName = "Test"

        // When
        viewModel.addCustomAmountViewModel.name = customAmountName
        viewModel.addCustomAmountViewModel.doneButtonPressed()

        // Then
        XCTAssertTrue(viewModel.customAmountRows.contains(where: { $0.name == customAmountName }))
    }

    func test_onAddCustomAmountButtonTapped_then_it_tracks_event() {
        // Given
        let analytics = MockAnalyticsProvider()

        // When
        let viewModel = EditableOrderViewModel(siteID: sampleSiteID, analytics: WooAnalytics(analyticsProvider: analytics))
        viewModel.onAddCustomAmountButtonTapped()

        // Then
        XCTAssertEqual(analytics.receivedEvents.first, WooAnalyticsStat.orderCreationAddCustomAmountTapped.rawValue)
    }

    func test_addCustomAmountViewModel_doneButtonPressed_then_it_tracks_event() {
        // Given
        let analytics = MockAnalyticsProvider()

        // When
        let viewModel = EditableOrderViewModel(siteID: sampleSiteID, analytics: WooAnalytics(analyticsProvider: analytics))
        viewModel.addCustomAmountViewModel.doneButtonPressed()

        // Then
        XCTAssertEqual(analytics.receivedEvents.first, WooAnalyticsStat.orderFeeAdd.rawValue)
    }

    func test_view_model_is_updated_when_custom_amount_is_removed_from_order() {
        // When
        viewModel.addCustomAmountViewModel.name = "Test"
        viewModel.addCustomAmountViewModel.doneButtonPressed()

        // Check previous condition
        XCTAssertEqual(viewModel.customAmountRows.count, 1)

        viewModel.customAmountRows.first?.onRemoveCustomAmount()

        // Then
        XCTAssertTrue(viewModel.customAmountRows.isEmpty)
    }

    func test_customAmountRows_onRemoveCustomAmount_then_it_tracks_events() {
        // Given
        let analytics = MockAnalyticsProvider()

        let viewModel = EditableOrderViewModel(siteID: sampleSiteID, analytics: WooAnalytics(analyticsProvider: analytics))
        viewModel.addCustomAmountViewModel.doneButtonPressed()

        // When
        viewModel.customAmountRows.first?.onRemoveCustomAmount()

        // Then
        XCTAssertNotNil(analytics.receivedEvents.first(where: { $0 == WooAnalyticsStat.orderFeeRemove.rawValue }))
        XCTAssertNotNil(analytics.receivedEvents.first(where: { $0 == WooAnalyticsStat.orderCreationRemoveCustomAmountTapped.rawValue }))
    }

    func test_view_model_is_updated_when_custom_amount_is_edited() {
        // Given
        let newFeeName = "Test 2"

        // When
        viewModel.addCustomAmountViewModel.name = "Test"
        viewModel.addCustomAmountViewModel.doneButtonPressed()

        // Check previous condition
        XCTAssertEqual(viewModel.customAmountRows.count, 1)

        viewModel.addCustomAmountViewModel.preset(with: OrderFeeLine.fake().copy(feeID: viewModel.customAmountRows.first?.id ?? 0))
        viewModel.addCustomAmountViewModel.name = newFeeName
        viewModel.addCustomAmountViewModel.doneButtonPressed()

        // Then
        XCTAssertEqual(viewModel.customAmountRows.first?.name, newFeeName)
    }

    func test_customAmountRows_onEditCustomAmount_then_it_tracks_events() {
        // Given
        let analytics = MockAnalyticsProvider()

        let viewModel = EditableOrderViewModel(siteID: sampleSiteID, analytics: WooAnalytics(analyticsProvider: analytics))

        // When
        viewModel.addCustomAmountViewModel.name = "Test"
        viewModel.addCustomAmountViewModel.doneButtonPressed()

        // Check previous condition
        XCTAssertEqual(viewModel.customAmountRows.count, 1)

        viewModel.addCustomAmountViewModel.preset(with: OrderFeeLine.fake().copy(feeID: viewModel.customAmountRows.first?.id ?? 0))
        viewModel.customAmountRows.first?.onEditCustomAmount()
        viewModel.addCustomAmountViewModel.doneButtonPressed()

        // Then
        XCTAssertNotNil(analytics.receivedEvents.first(where: { $0 == WooAnalyticsStat.orderFeeUpdate.rawValue }))
        XCTAssertNotNil(analytics.receivedEvents.first(where: { $0 == WooAnalyticsStat.orderCreationEditCustomAmountTapped.rawValue }))
    }

    func test_view_model_is_updated_when_address_updated() {
        // Given
        let viewModel = EditableOrderViewModel(siteID: sampleSiteID, stores: stores)
        XCTAssertFalse(viewModel.customerDataViewModel.isDataAvailable)

        // When
        viewModel.addressFormViewModel.fields.firstName = sampleAddress1().firstName
        viewModel.addressFormViewModel.fields.lastName = sampleAddress1().lastName
        viewModel.addressFormViewModel.saveAddress(onFinish: { _ in })

        // Then
        XCTAssertTrue(viewModel.customerDataViewModel.isDataAvailable)
        XCTAssertEqual(viewModel.customerDataViewModel.fullName, sampleAddress1().fullName)
    }

    func test_customer_data_view_model_is_initialized_correctly_from_addresses() {
        // Given
        let sampleAddressWithoutNameAndEmail = sampleAddress2()

        // When
        let customerDataViewModel = EditableOrderViewModel.CustomerDataViewModel(billingAddress: sampleAddressWithoutNameAndEmail,
                                                                            shippingAddress: nil)

        // Then
        XCTAssertTrue(customerDataViewModel.isDataAvailable)
        XCTAssertNil(customerDataViewModel.fullName)
        XCTAssertNotNil(customerDataViewModel.billingAddressFormatted)
        XCTAssertNil(customerDataViewModel.shippingAddressFormatted)
    }

    func test_customer_data_view_model_is_initialized_correctly_from_empty_input() {
        // Given
        let customerDataViewModel = EditableOrderViewModel.CustomerDataViewModel(billingAddress: Address.empty, shippingAddress: Address.empty)

        // Then
        XCTAssertFalse(customerDataViewModel.isDataAvailable)
        XCTAssertNil(customerDataViewModel.fullName)
        XCTAssertEqual(customerDataViewModel.billingAddressFormatted, "")
        XCTAssertEqual(customerDataViewModel.shippingAddressFormatted, "")
    }

    func test_customer_data_view_model_is_initialized_correctly_with_only_phone() {
        // Given
        let addressWithOnlyPhone = Address.fake().copy(phone: "123-456-7890")

        // When
        let customerDataViewModel = EditableOrderViewModel.CustomerDataViewModel(billingAddress: addressWithOnlyPhone, shippingAddress: Address.empty)

        // Then
        XCTAssertTrue(customerDataViewModel.isDataAvailable)
        XCTAssertNil(customerDataViewModel.fullName)
        XCTAssertEqual(customerDataViewModel.billingAddressFormatted, "")
        XCTAssertEqual(customerDataViewModel.shippingAddressFormatted, "")
    }

    func test_payment_data_view_model_is_initialized_with_expected_values() {
        // Given
        let currencySettings = CurrencySettings(currencyCode: .GBP, currencyPosition: .left, thousandSeparator: "", decimalSeparator: ".", numberOfDecimals: 2)

        // When
        let paymentDataViewModel = EditableOrderViewModel.PaymentDataViewModel(itemsTotal: "20.00",
                                                                          shippingTotal: "3.00",
                                                                               customAmountsTotal: "2.00",
                                                                          taxesTotal: "5.00",
                                                                          orderTotal: "30.00",
                                                                          currencyFormatter: CurrencyFormatter(currencySettings: currencySettings))

        // Then
        XCTAssertEqual(paymentDataViewModel.itemsTotal, "£20.00")
        XCTAssertEqual(paymentDataViewModel.shippingTotal, "£3.00")
        XCTAssertEqual(paymentDataViewModel.customAmountsTotal, "£2.00")
        XCTAssertEqual(paymentDataViewModel.taxesTotal, "£5.00")
        XCTAssertEqual(paymentDataViewModel.orderTotal, "£30.00")
    }

    func test_payment_data_view_model_is_initialized_with_expected_default_values_for_new_order() {
        // Given
        let currencySettings = CurrencySettings(currencyCode: .GBP, currencyPosition: .left, thousandSeparator: "", decimalSeparator: ".", numberOfDecimals: 2)

        // When
        let viewModel = EditableOrderViewModel(siteID: sampleSiteID, currencySettings: currencySettings)

        // Then
        XCTAssertEqual(viewModel.paymentDataViewModel.itemsTotal, "£0.00")
        XCTAssertEqual(viewModel.paymentDataViewModel.shippingTotal, "£0.00")
        XCTAssertEqual(viewModel.paymentDataViewModel.customAmountsTotal, "£0.00")
        XCTAssertEqual(viewModel.paymentDataViewModel.taxesTotal, "£0.00")
        XCTAssertEqual(viewModel.paymentDataViewModel.orderTotal, "£0.00")
    }

    func test_payment_data_view_model_when_calling_onGoToCouponsClosure_then_calls_to_track_event() {
        // Given
        let analytics = MockAnalyticsProvider()

        // When
        let viewModel = EditableOrderViewModel(siteID: sampleSiteID, analytics: WooAnalytics(analyticsProvider: analytics))
        viewModel.paymentDataViewModel.onGoToCouponsClosure()

        // Then
        XCTAssertEqual(analytics.receivedEvents.first, WooAnalyticsStat.orderGoToCouponsButtonTapped.rawValue)
    }

    func test_payment_data_view_model_when_calling_onTaxHelpButtonTappedClosure_then_calls_to_track_event() {
        // Given
        let analytics = MockAnalyticsProvider()

        // When
        let viewModel = EditableOrderViewModel(siteID: sampleSiteID, analytics: WooAnalytics(analyticsProvider: analytics))
        viewModel.paymentDataViewModel.onTaxHelpButtonTappedClosure()

        // Then
        XCTAssertEqual(analytics.receivedEvents.first, WooAnalyticsStat.orderTaxHelpButtonTapped.rawValue)
    }

    func test_payment_data_view_model_when_calling_onSetNewTaxRateTapped_then_calls_to_track_event() {
        // Given
        let analytics = MockAnalyticsProvider()

        // When
        let viewModel = EditableOrderViewModel(siteID: sampleSiteID, analytics: WooAnalytics(analyticsProvider: analytics))
        viewModel.onSetNewTaxRateTapped()

        // Then
        XCTAssertEqual(analytics.receivedEvents.first, WooAnalyticsStat.orderCreationSetNewTaxRateTapped.rawValue)
    }

    // MARK: - Add Products to Order via SKU Scanner Tests

    func test_trackBarcodeScanningButtonTapped_tracks_right_event() {
        // Given
        let analytics = MockAnalyticsProvider()
        let viewModel = EditableOrderViewModel(siteID: sampleSiteID,
                                               analytics: WooAnalytics(analyticsProvider: analytics))

        // When
        viewModel.trackBarcodeScanningButtonTapped()

        // Then
        XCTAssertEqual(analytics.receivedEvents.first, WooAnalyticsStat.orderCreationProductBarcodeScanningTapped.rawValue)
    }

    func test_trackBarcodeScanningNotPermitted_tracks_right_event() {
        // Given
        let analytics = MockAnalyticsProvider()
        let viewModel = EditableOrderViewModel(siteID: sampleSiteID,
                                               analytics: WooAnalytics(analyticsProvider: analytics))

        // When
        viewModel.trackBarcodeScanningNotPermitted()

        // Then
        XCTAssertEqual(analytics.receivedEvents.first, WooAnalyticsStat.barcodeScanningFailure.rawValue)
        XCTAssertEqual(analytics.receivedProperties.first?["reason"] as? String, "camera_access_not_permitted")
        XCTAssertEqual(analytics.receivedProperties.first?["source"] as? String, "order_creation")
    }

    func test_add_product_to_order_via_sku_scanner_when_feature_flag_is_enabled_then_feature_support_returns_true() {
        // Given
        let viewModel = EditableOrderViewModel(siteID: sampleSiteID, featureFlagService: MockFeatureFlagService(isAddProductToOrderViaSKUScannerEnabled: true))

        // Then
        XCTAssertTrue(viewModel.isAddProductToOrderViaSKUScannerEnabled)
    }

    func test_add_product_to_order_via_sku_scanner_feature_flag_is_disabled_then_feature_support_returns_false() {
        // Given
        let viewModel = EditableOrderViewModel(siteID: sampleSiteID, featureFlagService: MockFeatureFlagService(isAddProductToOrderViaSKUScannerEnabled: false))

        // Then
        XCTAssertFalse(viewModel.isAddProductToOrderViaSKUScannerEnabled)
    }

    // MARK: - Payment Section Tests

    func test_payment_section_when_products_and_custom_amounts_are_added_then_paymentDataViewModel_is_updated() {
        // Given
        let product = Product.fake().copy(siteID: sampleSiteID, productID: sampleProductID, price: "8.50", purchasable: true)
        storageManager.insertSampleProduct(readOnlyProduct: product)
        let viewModel = EditableOrderViewModel(siteID: sampleSiteID,
                                               storageManager: storageManager)
        let productSelectorViewModel = viewModel.createProductSelectorViewModelWithOrderItemsSelected()

        // Pre-check
        XCTAssertTrue(viewModel.paymentDataViewModel.orderIsEmpty)
        XCTAssertFalse(viewModel.paymentDataViewModel.shouldShowProductsTotal)

        // When
        viewModel.addCustomAmountViewModel.formattableAmountTextFieldViewModel.amount = "10"
        viewModel.addCustomAmountViewModel.doneButtonPressed()

        // Pre-check
        XCTAssertFalse(viewModel.paymentDataViewModel.orderIsEmpty)
        XCTAssertFalse(viewModel.paymentDataViewModel.shouldShowProductsTotal)

        // When
        productSelectorViewModel.changeSelectionStateForProduct(with: product.productID)
        productSelectorViewModel.completeMultipleSelection()

        // Then
        XCTAssertFalse(viewModel.paymentDataViewModel.orderIsEmpty)
        XCTAssertTrue(viewModel.paymentDataViewModel.shouldShowProductsTotal)
    }

    func test_payment_section_is_updated_when_products_update() {
        // Given
        let currencySettings = CurrencySettings(currencyCode: .GBP, currencyPosition: .left, thousandSeparator: "", decimalSeparator: ".", numberOfDecimals: 2)
        let product = Product.fake().copy(siteID: sampleSiteID, productID: sampleProductID, price: "8.50", purchasable: true)
        storageManager.insertSampleProduct(readOnlyProduct: product)
        let viewModel = EditableOrderViewModel(siteID: sampleSiteID,
                                               storageManager: storageManager,
                                               currencySettings: currencySettings)
        let productSelectorViewModel = viewModel.createProductSelectorViewModelWithOrderItemsSelected()

        // When & Then
        productSelectorViewModel.changeSelectionStateForProduct(with: product.productID)
        productSelectorViewModel.completeMultipleSelection()
        XCTAssertEqual(viewModel.paymentDataViewModel.itemsTotal, "£8.50")
        XCTAssertEqual(viewModel.paymentDataViewModel.orderTotal, "£8.50")

        // When & Then
        viewModel.productRows[0].incrementQuantity()
        XCTAssertEqual(viewModel.paymentDataViewModel.itemsTotal, "£17.00")
        XCTAssertEqual(viewModel.paymentDataViewModel.orderTotal, "£17.00")
    }

    func test_payment_section_is_updated_when_shipping_line_updated() {
        // Given
        let currencySettings = CurrencySettings(currencyCode: .GBP, currencyPosition: .left, thousandSeparator: "", decimalSeparator: ".", numberOfDecimals: 2)
        let product = Product.fake().copy(siteID: sampleSiteID, productID: sampleProductID, price: "8.50", purchasable: true)
        storageManager.insertSampleProduct(readOnlyProduct: product)

        let viewModel = EditableOrderViewModel(siteID: sampleSiteID,
                                               storageManager: storageManager,
                                               currencySettings: currencySettings)
        let productSelectorViewModel = viewModel.createProductSelectorViewModelWithOrderItemsSelected()

        // When
        productSelectorViewModel.changeSelectionStateForProduct(with: product.productID)
        productSelectorViewModel.completeMultipleSelection()
        let testShippingLine = ShippingLine(shippingID: 0,
                                            methodTitle: "Flat Rate",
                                            methodID: "other",
                                            total: "10",
                                            totalTax: "",
                                            taxes: [])
        viewModel.saveShippingLine(testShippingLine)

        // Then
        XCTAssertTrue(viewModel.paymentDataViewModel.shouldShowShippingTotal)
        XCTAssertEqual(viewModel.paymentDataViewModel.itemsTotal, "£8.50")
        XCTAssertEqual(viewModel.paymentDataViewModel.shippingTotal, "£10.00")
        XCTAssertEqual(viewModel.paymentDataViewModel.orderTotal, "£18.50")
        XCTAssertEqual(viewModel.paymentDataViewModel.feesBaseAmountForPercentage, 18.50)

        // When
        viewModel.saveShippingLine(nil)

        // Then
        XCTAssertFalse(viewModel.paymentDataViewModel.shouldShowShippingTotal)
        XCTAssertEqual(viewModel.paymentDataViewModel.itemsTotal, "£8.50")
        XCTAssertEqual(viewModel.paymentDataViewModel.shippingTotal, "£0.00")
        XCTAssertEqual(viewModel.paymentDataViewModel.orderTotal, "£8.50")
        XCTAssertEqual(viewModel.paymentDataViewModel.feesBaseAmountForPercentage, 8.50)
    }

    func test_payment_when_custom_amount_is_added_then_section_is_updated() {
        // Given
        let currencySettings = CurrencySettings(currencyCode: .GBP, currencyPosition: .left, thousandSeparator: "", decimalSeparator: ".", numberOfDecimals: 2)
        let product = Product.fake().copy(siteID: sampleSiteID, productID: sampleProductID, price: "8.50", purchasable: true)
        storageManager.insertSampleProduct(readOnlyProduct: product)
        let viewModel = EditableOrderViewModel(siteID: sampleSiteID,
                                               storageManager: storageManager,
                                               currencySettings: currencySettings)
        let productSelectorViewModel = viewModel.createProductSelectorViewModelWithOrderItemsSelected()

        // When
        productSelectorViewModel.changeSelectionStateForProduct(with: product.productID)
        productSelectorViewModel.completeMultipleSelection()
        viewModel.addCustomAmountViewModel.formattableAmountTextFieldViewModel.amount = "10"
        viewModel.addCustomAmountViewModel.doneButtonPressed()

        // Then
        XCTAssertTrue(viewModel.paymentDataViewModel.shouldShowTotalCustomAmounts)
        XCTAssertEqual(viewModel.paymentDataViewModel.itemsTotal, "£8.50")
        XCTAssertEqual(viewModel.paymentDataViewModel.customAmountsTotal, "£10.00")
        XCTAssertEqual(viewModel.paymentDataViewModel.orderTotal, "£18.50")
        XCTAssertEqual(viewModel.paymentDataViewModel.feesBaseAmountForPercentage, 8.50)
    }

    func test_payment_section_is_updated_when_coupon_line_updated() throws {
        // Given
        let currencySettings = CurrencySettings(currencyCode: .GBP, currencyPosition: .left, thousandSeparator: "", decimalSeparator: ".", numberOfDecimals: 2)
        let product = Product.fake().copy(siteID: sampleSiteID, productID: sampleProductID, price: "8.50", purchasable: true)
        storageManager.insertSampleProduct(readOnlyProduct: product)
        let viewModel = EditableOrderViewModel(siteID: sampleSiteID,
                                               storageManager: storageManager,
                                               currencySettings: currencySettings)
        let productSelectorViewModel = viewModel.createProductSelectorViewModelWithOrderItemsSelected()

        // When
        productSelectorViewModel.changeSelectionStateForProduct(with: product.productID)
        let couponCode = "COUPONCODE"
        viewModel.saveCouponLine(result: .added(newCode: couponCode))

        // Then
        XCTAssertTrue(viewModel.paymentDataViewModel.shouldShowCoupon)
        let couponLineViewModel = try XCTUnwrap(viewModel.paymentDataViewModel.couponLineViewModels.first)
        XCTAssertEqual(couponLineViewModel.title, "Coupon (\(couponCode))")
        XCTAssertEqual(viewModel.paymentDataViewModel.couponCode, "COUPONCODE")

        // When
        viewModel.saveCouponLine(result: .removed(code: couponCode))

        // Then
        XCTAssertFalse(viewModel.paymentDataViewModel.shouldShowCoupon)
        XCTAssertTrue(viewModel.paymentDataViewModel.couponLineViewModels.isEmpty)
    }

    func test_payment_section_values_correct_when_shipping_line_is_negative() {
        // Given
        let currencySettings = CurrencySettings(currencyCode: .GBP, currencyPosition: .left, thousandSeparator: "", decimalSeparator: ".", numberOfDecimals: 2)
        let product = Product.fake().copy(siteID: sampleSiteID, productID: sampleProductID, price: "8.50", purchasable: true)
        storageManager.insertSampleProduct(readOnlyProduct: product)
        let viewModel = EditableOrderViewModel(siteID: sampleSiteID,
                                               storageManager: storageManager,
                                               currencySettings: currencySettings)
        let productSelectorViewModel = viewModel.createProductSelectorViewModelWithOrderItemsSelected()

        // When
        productSelectorViewModel.changeSelectionStateForProduct(with: product.productID)
        let testShippingLine = ShippingLine(shippingID: 0,
                                            methodTitle: "Flat Rate",
                                            methodID: "other",
                                            total: "-5",
                                            totalTax: "",
                                            taxes: [])
        viewModel.saveShippingLine(testShippingLine)
        productSelectorViewModel.completeMultipleSelection()

        // Then
        XCTAssertTrue(viewModel.paymentDataViewModel.shouldShowShippingTotal)
        XCTAssertEqual(viewModel.paymentDataViewModel.itemsTotal, "£8.50")
        XCTAssertEqual(viewModel.paymentDataViewModel.shippingTotal, "-£5.00")
        XCTAssertEqual(viewModel.paymentDataViewModel.orderTotal, "£3.50")
        XCTAssertEqual(viewModel.paymentDataViewModel.feesBaseAmountForPercentage, 3.50)

        // When
        viewModel.saveShippingLine(nil)

        // Then
        XCTAssertFalse(viewModel.paymentDataViewModel.shouldShowShippingTotal)
        XCTAssertEqual(viewModel.paymentDataViewModel.itemsTotal, "£8.50")
        XCTAssertEqual(viewModel.paymentDataViewModel.shippingTotal, "£0.00")
        XCTAssertEqual(viewModel.paymentDataViewModel.orderTotal, "£8.50")
        XCTAssertEqual(viewModel.paymentDataViewModel.feesBaseAmountForPercentage, 8.50)
    }

    func test_payment_section_loading_indicator_is_enabled_while_order_syncs() {
        // When
        let isLoadingDuringSync: Bool = waitFor { promise in
            self.stores.whenReceivingAction(ofType: OrderAction.self) { action in
                switch action {
                case let .createOrder(_, _, _, onCompletion):
                    promise(self.viewModel.paymentDataViewModel.isLoading)
                    onCompletion(.success(.fake()))
                default:
                    XCTFail("Received unsupported action: \(action)")
                }
            }
            // Trigger remote sync
            self.viewModel.saveShippingLine(ShippingLine.fake())
        }

        // Then
        XCTAssertTrue(isLoadingDuringSync)
        XCTAssertFalse(viewModel.paymentDataViewModel.isLoading) // Disabled after sync ends
    }

    func test_payment_section_loading_indicator_is_disabled_while_non_editable_order_syncs() {
        // Given
        let order = Order.fake().copy(siteID: sampleSiteID, orderID: sampleOrderID, isEditable: false)
        let viewModel = EditableOrderViewModel(siteID: sampleSiteID, flow: .editing(initialOrder: order), stores: stores)

        // When
        let isPaymentsLoadingVisible: Bool = waitFor { promise in
            self.stores.whenReceivingAction(ofType: OrderAction.self) { action in
                switch action {
                case .updateOrder:
                    promise(viewModel.paymentDataViewModel.isLoading)
                default:
                    XCTFail("Received unsupported action: \(action)")
                }
            }
            // Trigger remote sync
            viewModel.saveShippingLine(ShippingLine.fake())
        }

        // Then
        XCTAssertFalse(isPaymentsLoadingVisible)
    }

    func test_payment_section_is_updated_when_order_has_taxes() {
        // Given
        let expectation = expectation(description: "Order with taxes is synced")
        let currencySettings = CurrencySettings()
        let viewModel = EditableOrderViewModel(siteID: sampleSiteID, stores: stores, currencySettings: currencySettings)

        // When
        stores.whenReceivingAction(ofType: OrderAction.self) { action in
            switch action {
            case let .createOrder(_, _, _, onCompletion):
                let order = Order.fake().copy(siteID: self.sampleSiteID, totalTax: "2.50")
                onCompletion(.success(order))
                expectation.fulfill()
            default:
                XCTFail("Received unsupported action: \(action)")
            }
        }
        // Trigger remote sync
        viewModel.saveShippingLine(ShippingLine.fake())

        // Then
        waitForExpectations(timeout: Constants.expectationTimeout, handler: nil)
        XCTAssertEqual(viewModel.paymentDataViewModel.taxesTotal, "$2.50")
        XCTAssertEqual(viewModel.paymentDataViewModel.feesBaseAmountForPercentage, 2.50)

    }

    // MARK: - hasChanges Tests

    func test_hasChanges_returns_false_initially() {
        // When
        let viewModel = EditableOrderViewModel(siteID: sampleSiteID, stores: stores)

        // Then
        XCTAssertFalse(viewModel.hasChanges)
    }

    func test_hasChanges_returns_true_when_product_quantity_changes() {
        // Given
        let product = Product.fake().copy(siteID: sampleSiteID, productID: sampleProductID, purchasable: true)
        storageManager.insertSampleProduct(readOnlyProduct: product)
        let productSelectorViewModel = viewModel.createProductSelectorViewModelWithOrderItemsSelected()

        // When
        productSelectorViewModel.changeSelectionStateForProduct(with: product.productID)
        productSelectorViewModel.completeMultipleSelection()

        // Then
        XCTAssertTrue(viewModel.hasChanges)
    }

    func test_hasChanges_returns_true_when_order_status_is_updated() {
        // When
        viewModel.updateOrderStatus(newStatus: .completed)

        // Then
        XCTAssertTrue(viewModel.hasChanges)
    }

    func test_hasChanges_returns_true_when_customer_information_is_updated() {
        // When
        viewModel.addressFormViewModel.fields.firstName = sampleAddress1().firstName
        viewModel.addressFormViewModel.fields.lastName = sampleAddress1().lastName
        viewModel.addressFormViewModel.saveAddress(onFinish: { _ in })

        // Then
        XCTAssertTrue(viewModel.hasChanges)
    }

    func test_hasChanges_returns_true_when_customer_note_is_updated() {
        //When
        viewModel.noteViewModel.newNote = "Test"
        viewModel.updateCustomerNote()

        //Then
        XCTAssertTrue(viewModel.hasChanges)
    }

    func test_hasChanges_returns_true_when_shipping_line_is_updated() {
        // Given
        let shippingLine = ShippingLine.fake()

        // When
        viewModel.saveShippingLine(shippingLine)

        // Then
        XCTAssertTrue(viewModel.hasChanges)
    }

    func test_hasChanges_returns_true_when_coupon_line_is_updated() {
        // When
        viewModel.saveCouponLine(result: .added(newCode: "TESTCOUPON"))

        // Then
        XCTAssertTrue(viewModel.hasChanges)
    }

    // MARK: - Tracking Tests

    func test_product_is_tracked_when_added() throws {
        // Given
        let product = Product.fake().copy(siteID: sampleSiteID, productID: sampleProductID, purchasable: true)
        storageManager.insertSampleProduct(readOnlyProduct: product)
        let analytics = MockAnalyticsProvider()
        let viewModel = EditableOrderViewModel(siteID: sampleSiteID,
                                               storageManager: storageManager,
                                               analytics: WooAnalytics(analyticsProvider: analytics))
        let productSelectorViewModel = viewModel.createProductSelectorViewModelWithOrderItemsSelected()

        // When
        productSelectorViewModel.changeSelectionStateForProduct(with: product.productID)
        productSelectorViewModel.completeMultipleSelection()

        // Then
        XCTAssertTrue(analytics.receivedEvents.contains(where: { $0.description == WooAnalyticsStat.orderProductAdd.rawValue}))

        guard let eventIndex = analytics.receivedEvents.firstIndex(where: { $0.description == WooAnalyticsStat.orderProductAdd.rawValue}) else {
            return XCTFail("No event received")
        }

        let eventProperties = analytics.receivedProperties[eventIndex]

        XCTAssertEqual(eventProperties["flow"] as? String, "creation")
        XCTAssertEqual(eventProperties["source"] as? String, "order_creation")
        XCTAssertEqual(eventProperties["added_via"] as? String, "manually")
    }

    func test_product_is_tracked_when_quantity_changes() throws {
        // Given
        let product = Product.fake().copy(siteID: sampleSiteID, productID: sampleProductID, purchasable: true)
        storageManager.insertSampleProduct(readOnlyProduct: product)
        let analytics = MockAnalyticsProvider()
        let viewModel = EditableOrderViewModel(siteID: sampleSiteID,
                                               flow: .editing(initialOrder: .fake()),
                                               storageManager: storageManager,
                                               analytics: WooAnalytics(analyticsProvider: analytics))
        let productSelectorViewModel = viewModel.createProductSelectorViewModelWithOrderItemsSelected()

        // When
        productSelectorViewModel.changeSelectionStateForProduct(with: product.productID)
        productSelectorViewModel.completeMultipleSelection()
        viewModel.productRows[0].incrementQuantity()

        // Then
        XCTAssertEqual(analytics.receivedEvents, [
            WooAnalyticsStat.orderCreationProductSelectorItemSelected.rawValue,
            WooAnalyticsStat.orderProductAdd.rawValue,
            WooAnalyticsStat.orderProductQuantityChange.rawValue]
        )

        let properties = try XCTUnwrap(analytics.receivedProperties.last?["flow"] as? String)
        XCTAssertEqual(properties, "editing")
    }

    func test_product_is_tracked_when_removed_from_order() throws {
        // Given
        let product0 = Product.fake().copy(siteID: sampleSiteID, productID: 0, purchasable: true)
        storageManager.insertProducts([product0])
        let analytics = MockAnalyticsProvider()
        let viewModel = EditableOrderViewModel(siteID: sampleSiteID,
                                               storageManager: storageManager,
                                               analytics: WooAnalytics(analyticsProvider: analytics))
        let productSelectorViewModel = viewModel.createProductSelectorViewModelWithOrderItemsSelected()

        // Given products are added to order
        productSelectorViewModel.changeSelectionStateForProduct(with: product0.productID)
        productSelectorViewModel.completeMultipleSelection()

        // When
        let itemToRemove = OrderItem.fake().copy(itemID: viewModel.productRows[0].id)
        viewModel.removeItemFromOrder(itemToRemove)

        // Then
        XCTAssertEqual(analytics.receivedEvents, [
            WooAnalyticsStat.orderCreationProductSelectorItemSelected.rawValue,
            WooAnalyticsStat.orderProductAdd.rawValue,
            WooAnalyticsStat.orderProductRemove.rawValue]
        )

        let properties = try XCTUnwrap(analytics.receivedProperties.last?["flow"] as? String)
        XCTAssertEqual(properties, "creation")
    }

    func test_product_selector_source_is_tracked_when_product_selector_clear_selection_button_is_tapped() {
        // Given
        let analytics = MockAnalyticsProvider()
        let viewModel = EditableOrderViewModel(siteID: sampleSiteID,
                                               storageManager: storageManager,
                                               analytics: WooAnalytics(analyticsProvider: analytics))

        // When
        viewModel.createProductSelectorViewModelWithOrderItemsSelected().clearSelection()

        // Then
        XCTAssertTrue(analytics.receivedEvents.contains(where: {
            $0.description == WooAnalyticsStat.orderCreationProductSelectorClearSelectionButtonTapped.rawValue })
        )

        guard let eventIndex = analytics.receivedEvents.firstIndex(where: {
            $0.description == WooAnalyticsStat.orderCreationProductSelectorClearSelectionButtonTapped.rawValue }) else {
            return XCTFail("No event received")
        }

        let eventProperties = analytics.receivedProperties[eventIndex]
        guard let event = eventProperties.first(where: { $0.key as? String == "source"}) else {
            return XCTFail("No property received")
        }

        XCTAssertEqual(event.value as? String, "product_selector")
    }

    func test_shipping_method_tracked_when_added() throws {
        // Given
        let analytics = MockAnalyticsProvider()
        let viewModel = EditableOrderViewModel(siteID: sampleSiteID, analytics: WooAnalytics(analyticsProvider: analytics))
        let shippingLine = ShippingLine.fake()

        // When
        viewModel.saveShippingLine(shippingLine)

        // Then
        XCTAssertEqual(analytics.receivedEvents, [WooAnalyticsStat.orderShippingMethodAdd.rawValue])

        let properties = try XCTUnwrap(analytics.receivedProperties.first?["flow"] as? String)
        XCTAssertEqual(properties, "creation")
    }

    func test_shipping_method_tracked_when_removed() throws {
        // Given
        let analytics = MockAnalyticsProvider()
        let viewModel = EditableOrderViewModel(siteID: sampleSiteID,
                                               flow: .editing(initialOrder: .fake()),
                                               analytics: WooAnalytics(analyticsProvider: analytics))

        // When
        viewModel.saveShippingLine(nil)

        // Then
        XCTAssertEqual(analytics.receivedEvents, [WooAnalyticsStat.orderShippingMethodRemove.rawValue])

        let properties = try XCTUnwrap(analytics.receivedProperties.first?["flow"] as? String)
        XCTAssertEqual(properties, "editing")
    }

    func test_coupon_line_tracked_when_added() throws {
        // Given
        let analytics = MockAnalyticsProvider()
        let viewModel = EditableOrderViewModel(siteID: sampleSiteID, analytics: WooAnalytics(analyticsProvider: analytics))

        // When
        viewModel.saveCouponLine(result: .added(newCode: "TESTCOUPON"))

        // Then
        XCTAssertEqual(analytics.receivedEvents, [WooAnalyticsStat.orderCouponAdd.rawValue])

        let properties = try XCTUnwrap(analytics.receivedProperties.first?["flow"] as? String)
        XCTAssertEqual(properties, "creation")
    }

    func test_coupon_line_tracked_when_removed() throws {
        // Given
        let analytics = MockAnalyticsProvider()
        let viewModel = EditableOrderViewModel(siteID: sampleSiteID,
                                               flow: .editing(initialOrder: .fake()),
                                               analytics: WooAnalytics(analyticsProvider: analytics))

        // When
        viewModel.saveCouponLine(result: .removed(code: "TESTCOUPON"))

        // Then
        XCTAssertEqual(analytics.receivedEvents, [WooAnalyticsStat.orderCouponRemove.rawValue])

        let properties = try XCTUnwrap(analytics.receivedProperties.first?["flow"] as? String)
        XCTAssertEqual(properties, "editing")
    }

    func test_customer_details_tracked_when_added() throws {
        // Given
        let analytics = MockAnalyticsProvider()
        let viewModel = EditableOrderViewModel(siteID: sampleSiteID, analytics: WooAnalytics(analyticsProvider: analytics))

        // When
        viewModel.addressFormViewModel.fields.address1 = sampleAddress1().address1
        viewModel.addressFormViewModel.showDifferentAddressForm = true
        viewModel.addressFormViewModel.saveAddress(onFinish: { _ in })

        // Then
        XCTAssertEqual(analytics.receivedEvents, [WooAnalyticsStat.orderCustomerAdd.rawValue])

        let flowProperty = try XCTUnwrap(analytics.receivedProperties.first?["flow"] as? String)
        let hasDifferentShippingDetailsProperty = try XCTUnwrap(analytics.receivedProperties.first?["has_different_shipping_details"] as? Bool)
        XCTAssertEqual(flowProperty, "creation")
        XCTAssertTrue(hasDifferentShippingDetailsProperty)
    }

    func test_customer_details_tracked_when_only_billing_address_added() throws {
        // Given
        let analytics = MockAnalyticsProvider()
        let viewModel = EditableOrderViewModel(siteID: sampleSiteID,
                                               flow: .editing(initialOrder: .fake()),
                                               analytics: WooAnalytics(analyticsProvider: analytics))

        // When
        viewModel.addressFormViewModel.fields.address1 = sampleAddress1().address1
        viewModel.addressFormViewModel.saveAddress(onFinish: { _ in })

        // Then
        XCTAssertEqual(analytics.receivedEvents, [WooAnalyticsStat.orderCustomerAdd.rawValue])

        let flowProperty = try XCTUnwrap(analytics.receivedProperties.first?["flow"] as? String)
        let hasDifferentShippingDetailsProperty = try XCTUnwrap(analytics.receivedProperties.first?["has_different_shipping_details"] as? Bool)
        XCTAssertEqual(flowProperty, "editing")
        XCTAssertFalse(hasDifferentShippingDetailsProperty)
    }

    func test_customer_details_not_tracked_when_removed() {
        // Given
        let analytics = MockAnalyticsProvider()
        let viewModel = EditableOrderViewModel(siteID: sampleSiteID, analytics: WooAnalytics(analyticsProvider: analytics))

        // When
        viewModel.addressFormViewModel.fields.address1 = ""
        viewModel.addressFormViewModel.saveAddress(onFinish: { _ in })

        // Then
        XCTAssertTrue(analytics.receivedEvents.isEmpty)
    }

    func test_customer_note_tracked_when_added() throws {
        // Given
        let analytics = MockAnalyticsProvider()
        let viewModel = EditableOrderViewModel(siteID: sampleSiteID, analytics: WooAnalytics(analyticsProvider: analytics))

        // When
        viewModel.noteViewModel.newNote = "Test"
        viewModel.updateCustomerNote()

        // Then
        XCTAssertEqual(analytics.receivedEvents, [WooAnalyticsStat.orderNoteAdd.rawValue])

        let properties = try XCTUnwrap(analytics.receivedProperties.first)
        XCTAssertEqual(properties["flow"] as? String, "creation")
        XCTAssertEqual(properties["parent_id"] as? Int64, 0)
        XCTAssertEqual(properties["status"] as? String, "pending")
        XCTAssertEqual(properties["type"] as? String, "customer")
    }

    func test_customer_note_not_tracked_when_removed() {
        // Given
        let analytics = MockAnalyticsProvider()
        let viewModel = EditableOrderViewModel(siteID: sampleSiteID, analytics: WooAnalytics(analyticsProvider: analytics))

        // When
        viewModel.noteViewModel.newNote = ""
        viewModel.updateCustomerNote()

        // Then
        XCTAssertTrue(analytics.receivedEvents.isEmpty)
    }

    func test_sync_failure_tracked_when_sync_fails() throws {
        // Given
        let analytics = MockAnalyticsProvider()
        let viewModel = EditableOrderViewModel(siteID: sampleSiteID, stores: stores, analytics: WooAnalytics(analyticsProvider: analytics))

        // When
        waitForExpectation { expectation in
            self.stores.whenReceivingAction(ofType: OrderAction.self) { action in
                switch action {
                case let .createOrder(_, _, _, onCompletion):
                    onCompletion(.failure(NSError(domain: "Error", code: 0)))
                    expectation.fulfill()
                default:
                    XCTFail("Received unsupported action: \(action)")
                }
            }

            // When remote sync is triggered
            viewModel.saveShippingLine(ShippingLine.fake())
        }

        // Then
        XCTAssertTrue(analytics.receivedEvents.contains(WooAnalyticsStat.orderSyncFailed.rawValue))

        let indexOfEvent = try XCTUnwrap(analytics.receivedEvents.firstIndex(where: { $0 == WooAnalyticsStat.orderSyncFailed.rawValue}))
        let eventProperties = try XCTUnwrap(analytics.receivedProperties[indexOfEvent])
        XCTAssertEqual(eventProperties["flow"] as? String, "creation")
    }

    func test_onStoredTaxRateBottomSheetAppear_then_tracks_event() throws {
        // Given
        let analytics = MockAnalyticsProvider()
        let viewModel = EditableOrderViewModel(siteID: sampleSiteID, analytics: WooAnalytics(analyticsProvider: analytics))

        // When
        viewModel.onStoredTaxRateBottomSheetAppear()

        // Then
        XCTAssertEqual(analytics.receivedEvents, [WooAnalyticsStat.orderCreationStoredTaxRateBottomSheetAppear.rawValue])
    }

    func test_onSetNewTaxRateFromBottomSheetTapped_then_tracks_event() throws {
        // Given
        let analytics = MockAnalyticsProvider()
        let viewModel = EditableOrderViewModel(siteID: sampleSiteID, analytics: WooAnalytics(analyticsProvider: analytics))

        // When
        viewModel.onSetNewTaxRateFromBottomSheetTapped()

        // Then
        XCTAssertEqual(analytics.receivedEvents, [WooAnalyticsStat.orderCreationSetNewTaxRateFromBottomSheetTapped.rawValue])
    }

    func test_onClearAddressFromBottomSheetTapped_then_tracks_event() throws {
        // Given
        let analytics = MockAnalyticsProvider()
        let viewModel = EditableOrderViewModel(siteID: sampleSiteID, analytics: WooAnalytics(analyticsProvider: analytics))

        // When
        viewModel.onClearAddressFromBottomSheetTapped()

        // Then
        XCTAssertEqual(analytics.receivedEvents, [WooAnalyticsStat.orderCreationClearAddressFromBottomSheetTapped.rawValue])
    }

    // MARK: -

    func test_customer_note_section_is_updated_when_note_is_added_to_order() {
        // Given
        let expectedCustomerNote = "Test"

        //When
        viewModel.noteViewModel.newNote = expectedCustomerNote
        viewModel.updateCustomerNote()

        //Then
        XCTAssertEqual(viewModel.customerNoteDataViewModel.customerNote, expectedCustomerNote)
    }

    func test_discard_order_deletes_order_if_order_exists_remotely() {
        // Given
        let viewModel = EditableOrderViewModel(siteID: sampleSiteID, stores: stores)
        waitForExpectation { expectation in
            self.stores.whenReceivingAction(ofType: OrderAction.self) { action in
                switch action {
                case .createOrder(_, let order, _, let completion):
                    completion(.success(order.copy(orderID: 12)))
                    expectation.fulfill()
                default:
                    XCTFail("Unexpected action: \(action)")
                }
            }
            // Trigger remote sync
            viewModel.saveShippingLine(ShippingLine.fake())
        }

        // When
        let orderDeleted: Bool = waitFor { promise in
            self.stores.whenReceivingAction(ofType: OrderAction.self) { action in
                switch action {
                case .deleteOrder:
                    promise(true)
                default:
                    XCTFail("Unexpected action: \(action)")
                }
            }
            viewModel.discardOrder()
        }

        // Then
        XCTAssertTrue(orderDeleted)
    }

    func test_discard_order_skips_remote_deletion_for_local_order() {
        // Given
        let viewModel = EditableOrderViewModel(siteID: sampleSiteID, stores: stores)
        stores.whenReceivingAction(ofType: OrderAction.self) { action in
            XCTFail("Unexpected action: \(action)")
        }

        // When
        viewModel.discardOrder()
    }

    func test_shouldShowNewTaxRateSection_when_taxBasedOnSetting_is_customerBillingAddress_then_returns_true() {
        // Given
        stores.whenReceivingAction(ofType: SettingAction.self, thenCall: { action in
            switch action {
            case .retrieveTaxBasedOnSetting(_, let onCompletion):
                onCompletion(.success(.customerBillingAddress))
            default:
                break
            }
        })

        stores.whenReceivingAction(ofType: AppSettingsAction.self, thenCall: { action in
            switch action {
            case .loadSelectedTaxRateID(_, let onCompletion):
                onCompletion(nil)
            default:
                break
            }
        })

        let featureFlagService = MockFeatureFlagService(manualTaxesInOrderM2: true)
        let viewModel = EditableOrderViewModel(siteID: sampleSiteID, stores: stores, featureFlagService: featureFlagService)

        // Then
        waitUntil {
            viewModel.shouldShowNewTaxRateSection
        }
    }

    func test_shouldShowNewTaxRateSection_when_taxBasedOnSetting_is_customerShippingAddress_then_returns_true() {
        // Given
        stores.whenReceivingAction(ofType: SettingAction.self, thenCall: { action in
            switch action {
            case .retrieveTaxBasedOnSetting(_, let onCompletion):
                onCompletion(.success(.customerShippingAddress))
            default:
                break
            }
        })

        stores.whenReceivingAction(ofType: AppSettingsAction.self, thenCall: { action in
            switch action {
            case .loadSelectedTaxRateID(_, let onCompletion):
                onCompletion(nil)
            default:
                break
            }
        })

        let featureFlagService = MockFeatureFlagService(manualTaxesInOrderM2: true)
        let viewModel = EditableOrderViewModel(siteID: sampleSiteID, stores: stores, featureFlagService: featureFlagService)

        // Then
        waitUntil {
            viewModel.shouldShowNewTaxRateSection
        }
    }

    func test_shouldShowNewTaxRateSection_when_taxBasedOnSetting_is_shopBaseAddress_then_returns_false() {
        // Given
        stores.whenReceivingAction(ofType: SettingAction.self, thenCall: { action in
            switch action {
            case .retrieveTaxBasedOnSetting(_, let onCompletion):
                onCompletion(.success(.shopBaseAddress))
            default:
                break
            }
        })

        let featureFlagService = MockFeatureFlagService(manualTaxesInOrderM2: true)
        let viewModel = EditableOrderViewModel(siteID: sampleSiteID, stores: stores, featureFlagService: featureFlagService)

        // Then
        XCTAssertFalse(viewModel.shouldShowNewTaxRateSection)
    }

    func test_shouldShowNewTaxRateSection_when_order_is_not_editable_and_flow_is_editing_then_returns_false() {
            // Given
            stores.whenReceivingAction(ofType: SettingAction.self, thenCall: { action in
                switch action {
                case .retrieveTaxBasedOnSetting(_, let onCompletion):
                    onCompletion(.success(.customerShippingAddress))
                default:
                    break
                }
            })

            let featureFlagService = MockFeatureFlagService(manualTaxesInOrderM2: true)
            let order = Order.fake().copy(isEditable: false)
            let viewModel = EditableOrderViewModel(siteID: sampleSiteID,
                                                   flow: .editing(initialOrder: order),
                                                   stores: stores, featureFlagService: featureFlagService)

            // Then
            XCTAssertFalse(viewModel.shouldShowNewTaxRateSection)
        }

    func test_shouldShowTaxesInfoButton_when_order_is_not_editable_then_returns_false() {
        // Given
        let featureFlagService = MockFeatureFlagService(manualTaxesInOrderM2: true)
        let order = Order.fake().copy(isEditable: false)
        let viewModel = EditableOrderViewModel(siteID: sampleSiteID,
                                               flow: .editing(initialOrder: order),
                                               stores: stores, featureFlagService: featureFlagService)

        // Then
        XCTAssertFalse(viewModel.paymentDataViewModel.shouldShowTaxesInfoButton)
    }

    func test_shouldShowTaxesInfoButton_when_order_is_editable_then_returns_true() {
        // Given
        let featureFlagService = MockFeatureFlagService(manualTaxesInOrderM2: true)
        let order = Order.fake().copy(isEditable: true)
        let viewModel = EditableOrderViewModel(siteID: sampleSiteID,
                                               flow: .editing(initialOrder: order),
                                               stores: stores, featureFlagService: featureFlagService)

        // Then
        XCTAssertTrue(viewModel.paymentDataViewModel.shouldShowTaxesInfoButton)
    }

    func test_onTaxRateSelected_when_taxBasedOnSetting_is_customerBillingAddress_then_updates_only_addressFormViewModel_location_fields_with_new_data() {
        // Given
        stores.whenReceivingAction(ofType: SettingAction.self, thenCall: { action in
            switch action {
            case .retrieveTaxBasedOnSetting(_, let onCompletion):
                onCompletion(.success(.customerBillingAddress))
            default:
                break
            }
        })

        let customer = Customer.fake().copy(
            email: "scrambled@scrambled.com",
            firstName: "Johnny",
            lastName: "Appleseed",
            billing: sampleAddress1(),
            shipping: sampleAddress2()
        )

        let viewModel = EditableOrderViewModel(siteID: sampleSiteID, stores: stores)
        let taxRate = TaxRate.fake().copy(siteID: sampleSiteID, name: "test tax rate", country: "US", state: "CA", postcodes: ["12345"], cities: ["San Diego"])
        viewModel.addCustomerAddressToOrder(customer: customer)
        viewModel.onTaxRateSelected(taxRate)

        // Then
        XCTAssertEqual(viewModel.addressFormViewModel.fields.firstName, customer.firstName)
        XCTAssertEqual(viewModel.addressFormViewModel.fields.lastName, customer.lastName)
        XCTAssertEqual(viewModel.addressFormViewModel.fields.email, customer.email)
        XCTAssertEqual(viewModel.addressFormViewModel.fields.state, taxRate.state)
        XCTAssertEqual(viewModel.addressFormViewModel.fields.country, taxRate.country)
        XCTAssertEqual(viewModel.addressFormViewModel.fields.postcode, taxRate.postcodes.first)
        XCTAssertEqual(viewModel.addressFormViewModel.fields.city, taxRate.cities.first)
    }

    func test_onTaxRateSelected_when_taxBasedOnSetting_is_customerShippingAddress_then_updates_only_addressFormViewModel_location_fields_with_new_data() {
        // Given
        stores.whenReceivingAction(ofType: SettingAction.self, thenCall: { action in
            switch action {
            case .retrieveTaxBasedOnSetting(_, let onCompletion):
                onCompletion(.success(.customerShippingAddress))
            default:
                break
            }
        })

        let customer = Customer.fake().copy(
            email: "scrambled@scrambled.com",
            firstName: "Johnny",
            lastName: "Appleseed",
            billing: sampleAddress1(),
            shipping: sampleAddress2()
        )

        let viewModel = EditableOrderViewModel(siteID: sampleSiteID, stores: stores)
        let taxRate = TaxRate.fake().copy(siteID: sampleSiteID, name: "test tax rate", country: "US", state: "CA", postcodes: ["12345"], cities: ["San Diego"])

        viewModel.addCustomerAddressToOrder(customer: customer)
        viewModel.onTaxRateSelected(taxRate)

        // Then
        XCTAssertEqual(viewModel.addressFormViewModel.fields.firstName, customer.firstName)
        XCTAssertEqual(viewModel.addressFormViewModel.fields.lastName, customer.lastName)
        XCTAssertEqual(viewModel.addressFormViewModel.fields.email, customer.email)
        XCTAssertEqual(viewModel.addressFormViewModel.secondaryFields.state, taxRate.state)
        XCTAssertEqual(viewModel.addressFormViewModel.secondaryFields.country, taxRate.country)
        XCTAssertEqual(viewModel.addressFormViewModel.secondaryFields.postcode, taxRate.postcodes.first)
        XCTAssertEqual(viewModel.addressFormViewModel.secondaryFields.city, taxRate.cities.first)
    }

    func test_onTaxRateSelected_when_taxBasedOnSetting_is_shopBaseAddress_then_it_does_not_reset_addressFormViewModel_with_new_data() {
        // Given
        stores.whenReceivingAction(ofType: SettingAction.self, thenCall: { action in
            switch action {
            case .retrieveTaxBasedOnSetting(_, let onCompletion):
                onCompletion(.success(.shopBaseAddress))
            default:
                break
            }
        })

        let viewModel = EditableOrderViewModel(siteID: sampleSiteID, stores: stores)
        let taxRate = TaxRate.fake().copy(siteID: sampleSiteID, name: "test tax rate", country: "US", state: "CA", postcodes: ["12345"], cities: ["San Diego"])

        viewModel.onTaxRateSelected(taxRate)

        // Then
        XCTAssertTrue(viewModel.addressFormViewModel.fields.state.isEmpty)
        XCTAssertTrue(viewModel.addressFormViewModel.fields.country.isEmpty)
        XCTAssertTrue(viewModel.addressFormViewModel.fields.postcode.isEmpty)
        XCTAssertTrue(viewModel.addressFormViewModel.fields.city.isEmpty)
    }

    func test_addCustomerAddressToOrder_resets_addressFormViewModel_with_new_data() {
        // Given
        let viewModel = EditableOrderViewModel(siteID: sampleSiteID, stores: stores)
        let customer = Customer.fake().copy(
            email: "scrambled@scrambled.com",
            firstName: "Johnny",
            lastName: "Appleseed",
            billing: sampleAddress1(),
            shipping: sampleAddress2()
        )

        viewModel.addCustomerAddressToOrder(customer: customer)

        // Then
        XCTAssertEqual(viewModel.addressFormViewModel.fields.firstName, customer.firstName)
        XCTAssertEqual(viewModel.addressFormViewModel.fields.lastName, customer.lastName)
        XCTAssertEqual(viewModel.addressFormViewModel.fields.email, customer.email)
    }

    func test_addCustomerAddressToOrder_when_feature_flag_is_enabled_and_a_customer_was_added_then_shows_the_form() {
        // Given
        let viewModel = EditableOrderViewModel(siteID: sampleSiteID,
                                               stores: stores,
                                               featureFlagService: MockFeatureFlagService(betterCustomerSelectionInOrder: true))
        let customer = Customer.fake().copy(
            email: "scrambled@scrambled.com",
            firstName: "Johnny",
            lastName: "Appleseed",
            billing: sampleAddress1(),
            shipping: sampleAddress2()
        )

        viewModel.addCustomerAddressToOrder(customer: customer)

        // Then
        XCTAssertTrue(viewModel.customerNavigationScreen == .form)
    }

    func test_addCustomerAddressToOrder_when_feature_flag_is_enabled_and_no_customer_is_added_then_shows_the_selector() {
        // Given
        let viewModel = EditableOrderViewModel(siteID: sampleSiteID,
                                               stores: stores,
                                               featureFlagService: MockFeatureFlagService(betterCustomerSelectionInOrder: true))
        // Then
        XCTAssertTrue(viewModel.customerNavigationScreen == .selector)
    }

    func test_resetAddressForm_discards_pending_address_field_changes() {
        // Given
        let viewModel = EditableOrderViewModel(siteID: sampleSiteID, stores: stores)

        // Given there is a saved change and a pending change
        viewModel.addressFormViewModel.fields.firstName = sampleAddress1().firstName
        viewModel.addressFormViewModel.saveAddress(onFinish: { _ in })
        viewModel.addressFormViewModel.fields.lastName = sampleAddress1().lastName

        // When
        viewModel.resetAddressForm()

        // Then
        XCTAssertEqual(viewModel.addressFormViewModel.fields.firstName, sampleAddress1().firstName,
                       "Saved change was unexpectedly discarded when address form was reset")
        XCTAssertEqual(viewModel.addressFormViewModel.fields.lastName, "",
                       "Pending change was not discarded when address form was reset")
    }

    func test_canBeDismissed_is_true_when_creating_order_without_changes() {
        // Given
        let viewModel = EditableOrderViewModel(siteID: sampleSiteID)

        // Then
        XCTAssertTrue(viewModel.canBeDismissed)
    }

    func test_canBeDismissed_is_false_when_creating_order_with_changes() {
        // Given
        let viewModel = EditableOrderViewModel(siteID: sampleSiteID)

        // When
        viewModel.updateOrderStatus(newStatus: .failed)

        // Then
        XCTAssertFalse(viewModel.canBeDismissed)
    }

    func test_canBeDismissed_is_true_when_editing_order_without_changes() {
        // Given
        let order = Order.fake().copy(orderID: sampleOrderID)
        let viewModel = EditableOrderViewModel(siteID: sampleSiteID, flow: .editing(initialOrder: order))

        // Then
        XCTAssertTrue(viewModel.canBeDismissed)
    }

    func test_canBeDismissed_is_true_when_editing_order_with_changes() {
        // Given
        let order = Order.fake().copy(orderID: sampleOrderID)
        let viewModel = EditableOrderViewModel(siteID: sampleSiteID, flow: .editing(initialOrder: order))

        // When
        viewModel.updateOrderStatus(newStatus: .failed)

        // Then
        XCTAssertTrue(viewModel.canBeDismissed)
    }

    func test_onFinished_is_called_when_creating_order() {
        // Given
        var isCallbackCalled = false
        let viewModel = EditableOrderViewModel(siteID: sampleSiteID, flow: .creation, stores: stores)
        viewModel.onFinished = { _ in
            isCallbackCalled = true
        }

        // When
        stores.whenReceivingAction(ofType: OrderAction.self) { action in
            switch action {
            case let .createOrder(_, order, _, onCompletion):
                onCompletion(.success(order))
            default:
                XCTFail("Received unsupported action: \(action)")
            }
        }
        viewModel.createOrder()

        // Then
        XCTAssertTrue(isCallbackCalled)
    }

    func test_onFinished_is_called_when_editing_order() {
        // Given
        var isCallbackCalled = false
        let viewModel = EditableOrderViewModel(siteID: sampleSiteID, flow: .editing(initialOrder: .fake()))
        viewModel.onFinished = { _ in
            isCallbackCalled = true
        }

        // When
        viewModel.finishEditing()

        // Then
        XCTAssertTrue(isCallbackCalled)
    }

    func test_creating_order_does_not_shows_editable_indicator() {
        // Given
        let viewModel = EditableOrderViewModel(siteID: sampleSiteID)

        // When & Then
        XCTAssertFalse(viewModel.shouldShowNonEditableIndicators)
    }

    func test_editing_a_non_editable_order_shows_editable_indicator() {
        // Given
        let order = Order.fake().copy(isEditable: false)

        // When
        let viewModel = EditableOrderViewModel(siteID: sampleSiteID, flow: .editing(initialOrder: order))

        // Then
        XCTAssertTrue(viewModel.shouldShowNonEditableIndicators)
    }

    func test_editing_an_editable_order_does_not_shows_editable_indicator() {
        // Given
        let order = Order.fake().copy(isEditable: true)

        // When
        let viewModel = EditableOrderViewModel(siteID: sampleSiteID, flow: .editing(initialOrder: order))

        // Then
        XCTAssertFalse(viewModel.shouldShowNonEditableIndicators)
    }

    func test_zero_fees_and_shipping_lines_order_displays_nil_message() {
        // Given
        let order = Order.fake()

        // When
        let viewModel = EditableOrderViewModel(siteID: sampleSiteID, flow: .editing(initialOrder: order))

        // Then
        XCTAssertNil(viewModel.multipleLinesMessage)
    }

    func test_one_shipping_and_fee_line_order_displays_nil_message() {
        // Given
        let order = Order.fake().copy(shippingLines: [.fake()], fees: [.fake()])

        // When
        let viewModel = EditableOrderViewModel(siteID: sampleSiteID, flow: .editing(initialOrder: order))

        // Then
        XCTAssertNil(viewModel.multipleLinesMessage)
    }

    func test_multiple_shipping_line_order_displays_info_message() {
        // Given
        let order = Order.fake().copy(shippingLines: [.fake(), .fake()])

        // When
        let viewModel = EditableOrderViewModel(siteID: sampleSiteID, flow: .editing(initialOrder: order))

        // Then
        XCTAssertNotNil(viewModel.multipleLinesMessage)
    }

    func test_capturePermissionStatus_is_notDetermined_when_permissionChecker_is_notDetermined() {
        // Given
        let permissionChecker = MockCaptureDevicePermissionChecker(authorizationStatus: .notDetermined)
        let viewModel = EditableOrderViewModel(siteID: sampleSiteID, permissionChecker: permissionChecker)

        // Then
        XCTAssertEqual(viewModel.capturePermissionStatus, .notDetermined)
    }

    func test_capturePermissionStatus_is_permitted_when_permissionChecker_is_authorized() {
        // Given
        let permissionChecker = MockCaptureDevicePermissionChecker(authorizationStatus: .authorized)
        let viewModel = EditableOrderViewModel(siteID: sampleSiteID, permissionChecker: permissionChecker)

        // Then
        XCTAssertEqual(viewModel.capturePermissionStatus, .permitted)
    }

    func test_capturePermissionStatus_is_notPermitted_when_permissionChecker_is_denied() {
        // Given
        let permissionChecker = MockCaptureDevicePermissionChecker(authorizationStatus: .denied)
        let viewModel = EditableOrderViewModel(siteID: sampleSiteID, permissionChecker: permissionChecker)

        // Then
        XCTAssertEqual(viewModel.capturePermissionStatus, .notPermitted)
    }

    func test_capturePermissionStatus_is_notPermitted_when_permissionChecker_is_restricted() {
        // Given
        let permissionChecker = MockCaptureDevicePermissionChecker(authorizationStatus: .restricted)
        let viewModel = EditableOrderViewModel(siteID: sampleSiteID, permissionChecker: permissionChecker)

        // Then
        XCTAssertEqual(viewModel.capturePermissionStatus, .notPermitted)
    }

    func test_requestCameraAccess_when_permission_is_granted_then_true_is_passed_to_the_completion_handler() {
        // Given
        let permissionChecker = MockCaptureDevicePermissionChecker(authorizationStatus: .notDetermined)
        permissionChecker.whenRequestingAccess(thenReturn: true)
        let viewModel = EditableOrderViewModel(siteID: sampleSiteID, permissionChecker: permissionChecker)

        // When
        let permissionWasGranted: Bool = waitFor { promise in
            viewModel.requestCameraAccess(onCompletion: { isPermissionGranted in
                promise(isPermissionGranted)
            })
        }

        // Then
        XCTAssertTrue(permissionWasGranted)
    }

    func test_requestCameraAccess_when_permission_is_denied_then_false_is_passed_to_the_completion_handler() {
        // Given
        let permissionChecker = MockCaptureDevicePermissionChecker(authorizationStatus: .notDetermined)
        permissionChecker.whenRequestingAccess(thenReturn: false)
        let viewModel = EditableOrderViewModel(siteID: sampleSiteID, permissionChecker: permissionChecker)

        // When
        let permissionWasGranted: Bool = waitFor { promise in
            viewModel.requestCameraAccess(onCompletion: { isPermissionGranted in
                promise(isPermissionGranted)
            })
        }

        // Then
        XCTAssertFalse(permissionWasGranted)
    }

    func test_requestCameraAccess_when_permission_is_granted_then_capturePermissionStatus_is_permitted() {
        // Given
        let permissionChecker = MockCaptureDevicePermissionChecker(authorizationStatus: .notDetermined)
        permissionChecker.whenRequestingAccess(setAuthorizationStatus: .authorized)
        let viewModel = EditableOrderViewModel(siteID: sampleSiteID, permissionChecker: permissionChecker)

        // When
        waitFor { promise in
            viewModel.requestCameraAccess(onCompletion: { _ in
                promise(())
            })
        }

        // Then
        XCTAssertEqual(viewModel.capturePermissionStatus, .permitted)
    }

    func test_requestCameraAccess_when_permission_is_denied_then_capturePermissionStatus_is_notPermitted() {
        // Given
        let permissionChecker = MockCaptureDevicePermissionChecker(authorizationStatus: .notDetermined)
        permissionChecker.whenRequestingAccess(setAuthorizationStatus: .denied)
        let viewModel = EditableOrderViewModel(siteID: sampleSiteID, permissionChecker: permissionChecker)

        // When
        waitFor { promise in
            viewModel.requestCameraAccess(onCompletion: { _ in
                promise(())
            })
        }

        // Then
        XCTAssertEqual(viewModel.capturePermissionStatus, .notPermitted)
    }

    func test_requestCameraAccess_when_permission_is_restricted_then_capturePermissionStatus_is_notPermitted() {
        // Given
        let permissionChecker = MockCaptureDevicePermissionChecker(authorizationStatus: .notDetermined)
        permissionChecker.whenRequestingAccess(setAuthorizationStatus: .restricted)
        let viewModel = EditableOrderViewModel(siteID: sampleSiteID, permissionChecker: permissionChecker)

        // When
        waitFor { promise in
            viewModel.requestCameraAccess(onCompletion: { _ in
                promise(())
            })
        }

        // Then
        XCTAssertEqual(viewModel.capturePermissionStatus, .notPermitted)
    }

    func test_addScannedProductToOrder_when_sku_is_not_found_then_returns_productNotFound_error_and_shows_autodismissable_notice_with_retry_action() {
        // Given
        let actionError = NSError(domain: "Error", code: 0)
        stores.whenReceivingAction(ofType: ProductAction.self, thenCall: { action in
            switch action {
            case .retrieveFirstPurchasableItemMatchFromSKU(_, _, let onCompletion):
                onCompletion(.failure(actionError))
            default:
                XCTFail("Expected failure, got success")
            }
        })

        let analytics = MockAnalyticsProvider()
        let viewModel = EditableOrderViewModel(siteID: sampleSiteID,
                                               stores: stores,
                                               storageManager: storageManager,
                                               analytics: WooAnalytics(analyticsProvider: analytics))
        let scannedBarcode = ScannedBarcode(payloadStringValue: "nonExistingSKU",
                                            symbology: BarcodeSymbology.ean8)

        // When
        var onRetryRequested = false
        let expectedError = waitFor { promise in
            viewModel.addScannedProductToOrder(barcode: scannedBarcode, onCompletion: { expectedError in
                switch expectedError {
                case let .failure(error as EditableOrderViewModel.ScannerError):
                    promise(error)
                default:
                    break
                }
            }, onRetryRequested: {
                onRetryRequested = true
            })
        }

        let expectedNotice = EditableOrderViewModel.NoticeFactory.createProductNotFoundAfterSKUScanningErrorNotice(for: actionError,
                                                                                                                   code: scannedBarcode,
                                                                                                                   withRetryAction: {})

        // Then
        XCTAssertEqual(expectedError, .productNotFound)
        XCTAssertEqual(viewModel.autodismissableNotice, expectedNotice)
        XCTAssertEqual(analytics.receivedEvents.first, WooAnalyticsStat.barcodeScanningSuccess.rawValue)
        XCTAssertEqual(analytics.receivedProperties.first?["source"] as? String, "order_creation")

        viewModel.autodismissableNotice?.actionHandler?()

        waitUntil {
            onRetryRequested == true
        }
    }

    func test_addScannedProductToOrder_when_existing_sku_is_found_then_retrieving_a_matching_product_returns_success() {
        // Given
        let analytics = MockAnalyticsProvider()
        let viewModel = EditableOrderViewModel(siteID: sampleSiteID,
                                               stores: stores,
                                               storageManager: storageManager,
                                               analytics: WooAnalytics(analyticsProvider: analytics))

        stores.whenReceivingAction(ofType: ProductAction.self, thenCall: { action in
            switch action {
            case .retrieveFirstPurchasableItemMatchFromSKU(_, _, let onCompletion):
                let product = Product.fake().copy(productID: self.sampleSiteID, purchasable: true)
                onCompletion(.success(.product(product)))
            default:
                break
            }
        })

        // When
        let successWasReceived: Bool = waitFor { promise in
            viewModel.addScannedProductToOrder(barcode: ScannedBarcode(payloadStringValue: "existingSKU",
                                                                            symbology: BarcodeSymbology.ean8), onCompletion: { result in
                switch result {
                case .success(()):
                    promise(true)
                default:
                    XCTFail("Expected success, got failure")
                }
            }, onRetryRequested: {})
        }

        // Then
        XCTAssertTrue(successWasReceived)
        XCTAssertEqual(analytics.receivedEvents.first, WooAnalyticsStat.barcodeScanningSuccess.rawValue)
        XCTAssertEqual(analytics.receivedProperties.first?["source"] as? String, "order_creation")
        XCTAssertEqual(analytics.receivedEvents.last, WooAnalyticsStat.orderProductAdd.rawValue)
        XCTAssertEqual(analytics.receivedProperties.last?["source"] as? String, "order_creation")
        XCTAssertEqual(analytics.receivedProperties.last?["flow"] as? String, "creation")
        XCTAssertEqual(analytics.receivedProperties.last?["added_via"] as? String, "scanning")
    }

    func test_order_creation_when_withinitialItem_is_nil_then_currentOrderItems_are_zero() {
        // Given, When
        let viewModel = EditableOrderViewModel(siteID: sampleSiteID, initialItem: nil)

        // Then
        XCTAssertEqual(viewModel.currentOrderItems.count, 0)
    }

    func test_addScannedProductToOrder_when_existing_sku_is_found_then_succeeds_to_add_product_to_order() {
        // Given
        let product = Product.fake().copy(siteID: sampleSiteID, productID: sampleProductID, purchasable: true)

        stores.whenReceivingAction(ofType: ProductAction.self, thenCall: { [weak self] action in
            switch action {
            case .retrieveFirstPurchasableItemMatchFromSKU(_, _, let onCompletion):
                self?.storageManager.insertSampleProduct(readOnlyProduct: product)
                onCompletion(.success(.product(product)))
            default:
                break
            }
        })

        // When
       waitFor { [weak self] promise in
            self?.viewModel.addScannedProductToOrder(barcode: ScannedBarcode(payloadStringValue: "existingSKU",
                                                                            symbology: BarcodeSymbology.ean8), onCompletion: { result in
                switch result {
                case .success(()):
                    promise(())
                default:
                    XCTFail("Expected success, got failure")
                }
            }, onRetryRequested: {})
        }

        waitUntil { [weak self] in
            self?.viewModel.currentOrderItems.count ?? 0 > 0
        }

        // Then
        XCTAssertEqual(viewModel.currentOrderItems.count, 1)

        guard let item = viewModel.currentOrderItems.first else {
            return XCTFail("Expected 1 item, but got none")
        }
        XCTAssertEqual(item.productID, sampleProductID)
    }

    func test_order_creation_when_initialItem_is_not_nil_and_product_exists_then_product_is_added_to_the_order() {
        // Given, When
        let product = Product.fake().copy(siteID: sampleSiteID, productID: sampleProductID, purchasable: true)
        storageManager.insertSampleProduct(readOnlyProduct: product)

        // Confidence check
        XCTAssertEqual(viewModel.currentOrderItems.count, 0)

        let viewModel = EditableOrderViewModel(siteID: sampleSiteID, storageManager: storageManager, initialItem: .product(product))

        // Then
        XCTAssertEqual(viewModel.currentOrderItems.count, 1)
    }

    func test_order_created_when_initialItem_is_product_type_then_initial_order_contains_product() {
        // Given
        let product = Product.fake().copy(siteID: sampleSiteID, productID: sampleProductID, purchasable: true)
        storageManager.insertSampleProduct(readOnlyProduct: product)

        // When
        let viewModel = EditableOrderViewModel(siteID: sampleSiteID, storageManager: storageManager, initialItem: .product(product))
        let orderItem = viewModel.currentOrderItems.first(where: { $0.productID == product.productID})

        // Then
        XCTAssertEqual(viewModel.currentOrderItems.count, 1)
        XCTAssertEqual(orderItem?.productID, sampleProductID)
        XCTAssertEqual(orderItem?.variationID, 0) // Parent products do not have variation ID
        XCTAssertEqual(orderItem?.quantity, 1)
    }

    func test_order_created_when_initialItem_is_productVariation_type_then_initial_order_contains_productVariation() {
        // Given
        let variationID: Int64 = 33
        let variation = ProductVariation.fake().copy(siteID: sampleSiteID, productVariationID: variationID)

        storageManager.insertSampleProductVariation(readOnlyProductVariation: variation)

        //When
        let viewModel = EditableOrderViewModel(siteID: sampleSiteID, storageManager: storageManager, initialItem: .variation(variation))
        guard let orderItem = viewModel.currentOrderItems.first else {
            XCTFail("The Order should contain one item")
            return
        }

        // Then
        XCTAssertEqual(viewModel.currentOrderItems.count, 1)
        XCTAssertEqual(orderItem.variationID, variationID)
        XCTAssertEqual(orderItem.quantity, 1)
    }

    func test_order_created_when_tax_based_on_is_customer_billing_address_then_property_is_updated() {
        stores.whenReceivingAction(ofType: SettingAction.self, thenCall: { action in
            switch action {
            case .retrieveTaxBasedOnSetting(_, let onCompletion):
                onCompletion(.success(.customerBillingAddress))
            default:
                break
            }
        })

        let viewModel = EditableOrderViewModel(siteID: sampleSiteID,
                                               stores: stores)

        XCTAssertEqual(viewModel.paymentDataViewModel.taxBasedOnSetting?.displayString, NSLocalizedString("Calculated on billing address", comment: ""))
    }

    func test_order_created_when_tax_based_on_is_shop_base_address_then_property_is_updated() {
        stores.whenReceivingAction(ofType: SettingAction.self, thenCall: { action in
            switch action {
            case .retrieveTaxBasedOnSetting(_, let onCompletion):
                onCompletion(.success(.shopBaseAddress))
            default:
                break
            }
        })

        let viewModel = EditableOrderViewModel(siteID: sampleSiteID,
                                               stores: stores)

        XCTAssertEqual(viewModel.paymentDataViewModel.taxBasedOnSetting?.displayString, NSLocalizedString("Calculated on shop base address", comment: ""))
    }

    func test_order_created_when_tax_based_on_is_customer_shipping_address_then_property_is_updated() {
        stores.whenReceivingAction(ofType: SettingAction.self, thenCall: { action in
            switch action {
            case .retrieveTaxBasedOnSetting(_, let onCompletion):
                onCompletion(.success(.customerShippingAddress))
            default:
                break
            }
        })

        let viewModel = EditableOrderViewModel(siteID: sampleSiteID,
                                               stores: stores)

        XCTAssertEqual(viewModel.paymentDataViewModel.taxBasedOnSetting?.displayString, NSLocalizedString("Calculated on shipping address", comment: ""))
    }

    func test_payment_data_view_model_when_calling_onDismissWpAdminWebViewClosure_then_calls_to_update_elements() {
        // Given
        let viewModel = EditableOrderViewModel(siteID: sampleSiteID, stores: stores)

        // When
        let isUpdatingOrder: Bool = waitFor { [weak self] promise in
            // As we just created the view model, it will call to create the order instead of updating it
            self?.stores.whenReceivingAction(ofType: OrderAction.self) { action in
                switch action {
                case .createOrder:
                    promise(true)
                default:
                   break
                }
            }
            // Trigger remote sync
           viewModel.paymentDataViewModel.onDismissWpAdminWebViewClosure()
        }

        // Then
        XCTAssertTrue(isUpdatingOrder)
    }

    func test_payment_data_view_model_when_calling_onDismissWpAdminWebViewClosure_then_calls_to_retrieveTaxBasedOnSetting() {
        // Given
        let viewModel = EditableOrderViewModel(siteID: sampleSiteID, stores: stores)

        // When
        let isRetrievingTaxBasedOnSetting: Bool = waitFor { [weak self] promise in
            self?.stores.whenReceivingAction(ofType: SettingAction.self) { action in
                switch action {
                case .retrieveTaxBasedOnSetting:
                    promise(true)
                default:
                   break
                }
            }
            // Trigger remote sync
           viewModel.paymentDataViewModel.onDismissWpAdminWebViewClosure()
        }

        // Then
        XCTAssertTrue(isRetrievingTaxBasedOnSetting)
    }

    func test_viewModel_when_taxRate_is_stored_then_resets_addressFormViewModel_fields_with_new_data() {
        // Given
        stores.whenReceivingAction(ofType: SettingAction.self, thenCall: { action in
            switch action {
            case .retrieveTaxBasedOnSetting(_, let onCompletion):
                onCompletion(.success(.customerBillingAddress))
            default:
                break
            }
        })

        stores.whenReceivingAction(ofType: AppSettingsAction.self, thenCall: { action in
            switch action {
            case .loadSelectedTaxRateID(_, let onCompletion):
                onCompletion(1)
            default:
                break
            }
        })

        let taxRate = TaxRate.fake().copy(siteID: sampleSiteID, name: "test tax rate", country: "US", state: "CA", postcodes: ["12345"], cities: ["San Diego"])

        stores.whenReceivingAction(ofType: TaxAction.self, thenCall: { action in
            switch action {
            case .retrieveTaxRate(_, _, let onCompletion):
                onCompletion(.success(taxRate))
            default:
                break
            }
        })

        let viewModel = EditableOrderViewModel(siteID: sampleSiteID, stores: stores)

        waitUntil {
            viewModel.addressFormViewModel.fields.state.isNotEmpty
        }

        // Then
        XCTAssertEqual(viewModel.addressFormViewModel.fields.state, taxRate.state)
        XCTAssertEqual(viewModel.addressFormViewModel.fields.country, taxRate.country)
        XCTAssertEqual(viewModel.addressFormViewModel.fields.postcode, taxRate.postcodes.first)
        XCTAssertEqual(viewModel.addressFormViewModel.fields.city, taxRate.cities.first)
    }

    func test_forgetTaxRate_then_resets_addressFormViewModel_fields() {
        // Given
        stores.whenReceivingAction(ofType: SettingAction.self, thenCall: { action in
            switch action {
            case .retrieveTaxBasedOnSetting(_, let onCompletion):
                onCompletion(.success(.customerBillingAddress))
            default:
                break
            }
        })

        stores.whenReceivingAction(ofType: AppSettingsAction.self, thenCall: { action in
            switch action {
            case .loadSelectedTaxRateID(_, let onCompletion):
                onCompletion(1)
            default:
                break
            }
        })

        let taxRate = TaxRate.fake().copy(siteID: sampleSiteID, name: "test tax rate", country: "US", state: "CA", postcodes: ["12345"], cities: ["San Diego"])

        stores.whenReceivingAction(ofType: TaxAction.self, thenCall: { action in
            switch action {
            case .retrieveTaxRate(_, _, let onCompletion):
                onCompletion(.success(taxRate))
            default:
                break
            }
        })

        let viewModel = EditableOrderViewModel(siteID: sampleSiteID, stores: stores)

        waitUntil {
            viewModel.addressFormViewModel.fields.state.isNotEmpty
        }

        viewModel.onClearAddressFromBottomSheetTapped()

        // Then
        XCTAssertTrue(viewModel.addressFormViewModel.fields.state.isEmpty)
        XCTAssertTrue(viewModel.addressFormViewModel.fields.country.isEmpty)
        XCTAssertTrue(viewModel.addressFormViewModel.fields.postcode.isEmpty)
        XCTAssertTrue(viewModel.addressFormViewModel.fields.city.isEmpty)
    }

    func test_viewModel_when_taxRate_is_stored_then_taxRateRowAction_is_storedTaxRateSheet() {
        // Given
        stores.whenReceivingAction(ofType: SettingAction.self, thenCall: { action in
            switch action {
            case .retrieveTaxBasedOnSetting(_, let onCompletion):
                onCompletion(.success(.customerBillingAddress))
            default:
                break
            }
        })

        stores.whenReceivingAction(ofType: AppSettingsAction.self, thenCall: { action in
            switch action {
            case .loadSelectedTaxRateID(_, let onCompletion):
                onCompletion(1)
            default:
                break
            }
        })

        let taxRate = TaxRate.fake()

        stores.whenReceivingAction(ofType: TaxAction.self, thenCall: { action in
            switch action {
            case .retrieveTaxRate(_, _, let onCompletion):
                onCompletion(.success(taxRate))
            default:
                break
            }
        })

        let viewModel = EditableOrderViewModel(siteID: sampleSiteID, stores: stores)

        // Then
        waitUntil {
            viewModel.taxRateRowAction == .storedTaxRateSheet
        }
    }

    func test_viewModel_when_taxRate_is_stored_then_shouldStoreTaxRateInSelectorByDefault_is_true() {
        // Given
        stores.whenReceivingAction(ofType: SettingAction.self, thenCall: { action in
            switch action {
            case .retrieveTaxBasedOnSetting(_, let onCompletion):
                onCompletion(.success(.customerBillingAddress))
            default:
                break
            }
        })

        stores.whenReceivingAction(ofType: AppSettingsAction.self, thenCall: { action in
            switch action {
            case .loadSelectedTaxRateID(_, let onCompletion):
                onCompletion(1)
            default:
                break
            }
        })

        let taxRate = TaxRate.fake()

        stores.whenReceivingAction(ofType: TaxAction.self, thenCall: { action in
            switch action {
            case .retrieveTaxRate(_, _, let onCompletion):
                onCompletion(.success(taxRate))
            default:
                break
            }
        })

        let viewModel = EditableOrderViewModel(siteID: sampleSiteID, stores: stores)

        // Then
        waitUntil {
            viewModel.shouldStoreTaxRateInSelectorByDefault == true
        }
    }

    func test_isGiftCardEnabled_becomes_true_when_gift_cards_plugin_is_active() {
        // Given
        let stores = MockStoresManager(sessionManager: .testingInstance)

        var viewModel: EditableOrderViewModel?
        waitFor { promise in
            stores.whenReceivingAction(ofType: SystemStatusAction.self) { action in
                guard case let .fetchSystemPluginWithPath(_, pluginPath, onCompletion) = action else {
                    return
                }
                XCTAssertEqual(pluginPath, "woocommerce-gift-cards/woocommerce-gift-cards.php")
                onCompletion(.fake().copy(active: true))
                promise(())
            }

            // When
            viewModel = EditableOrderViewModel(siteID: self.sampleSiteID, stores: stores, storageManager: self.storageManager)
            XCTAssertEqual(viewModel?.paymentDataViewModel.isGiftCardEnabled, false)
        }

        // Then
        XCTAssertEqual(viewModel?.paymentDataViewModel.isGiftCardEnabled, true)
    }

    func test_isGiftCardEnabled_stays_false_when_gift_cards_plugin_is_not_active() {
        // Given
        let stores = MockStoresManager(sessionManager: .testingInstance)

        var viewModel: EditableOrderViewModel?
        waitFor { promise in
            stores.whenReceivingAction(ofType: SystemStatusAction.self) { action in
                guard case let .fetchSystemPluginWithPath(_, pluginPath, onCompletion) = action else {
                    return
                }
                XCTAssertEqual(pluginPath, "woocommerce-gift-cards/woocommerce-gift-cards.php")
                onCompletion(.fake().copy(active: false))
                promise(())
            }

            // When
            viewModel = EditableOrderViewModel(siteID: self.sampleSiteID, stores: stores, storageManager: self.storageManager)
            XCTAssertEqual(viewModel?.paymentDataViewModel.isGiftCardEnabled, false)
        }

        // Then
        XCTAssertEqual(viewModel?.paymentDataViewModel.isGiftCardEnabled, false)
    }

    func test_isGiftCardEnabled_stays_false_when_gift_cards_plugin_is_not_installed() {
        // Given
        let stores = MockStoresManager(sessionManager: .testingInstance)

        var viewModel: EditableOrderViewModel?
        waitFor { promise in
            stores.whenReceivingAction(ofType: SystemStatusAction.self) { action in
                guard case let .fetchSystemPluginWithPath(_, pluginPath, onCompletion) = action else {
                    return
                }
                XCTAssertEqual(pluginPath, "woocommerce-gift-cards/woocommerce-gift-cards.php")
                onCompletion(nil)
                promise(())
            }

            // When
            viewModel = EditableOrderViewModel(siteID: self.sampleSiteID, stores: stores, storageManager: self.storageManager)
            XCTAssertEqual(viewModel?.paymentDataViewModel.isGiftCardEnabled, false)
        }

        // Then
        XCTAssertEqual(viewModel?.paymentDataViewModel.isGiftCardEnabled, false)
    }

    func test_isAddGiftCardActionEnabled_is_false_when_order_total_is_zero() {
        // Given
        let order = Order.fake().copy(orderID: sampleOrderID)

        // When
        let viewModel = EditableOrderViewModel(siteID: sampleSiteID, flow: .editing(initialOrder: order), currencySettings: .init())

        // Then
        XCTAssertEqual(viewModel.paymentDataViewModel.isAddGiftCardActionEnabled, false)
    }

    func test_isAddGiftCardActionEnabled_is_true_when_order_total_is_positive() {
        // Given
        let order = Order.fake().copy(orderID: sampleOrderID, total: "0.01")

        // When
        let viewModel = EditableOrderViewModel(siteID: sampleSiteID, flow: .editing(initialOrder: order), currencySettings: .init())

        // Then
        XCTAssertEqual(viewModel.paymentDataViewModel.isAddGiftCardActionEnabled, true)
    }

    func test_appliedGiftCards_have_negative_formatted_amount() {
        // Given
        let order = Order.fake().copy(orderID: sampleOrderID, appliedGiftCards: [
            .init(giftCardID: 1, code: "AAAA-BBBB-AAAA-BBBB", amount: 15.3333),
            .init(giftCardID: 1, code: "AAAA-BBBB-AAAA-BBBB", amount: 2),
            .init(giftCardID: 2, code: "BBBB-AAAA-BBBB-AAAA", amount: 5.6)
        ])

        // When
        let viewModel = EditableOrderViewModel(siteID: sampleSiteID, flow: .editing(initialOrder: order), currencySettings: .init())

        // Then
        let expectedGiftCards: [EditableOrderViewModel.PaymentDataViewModel.AppliedGiftCard] = [
            .init(code: "AAAA-BBBB-AAAA-BBBB", amount: "-$15.33"),
            .init(code: "AAAA-BBBB-AAAA-BBBB", amount: "-$2.00"),
            .init(code: "BBBB-AAAA-BBBB-AAAA", amount: "-$5.60")
        ]
        assertEqual(expectedGiftCards, viewModel.paymentDataViewModel.appliedGiftCards)
    }

    func test_when_order_has_no_coupons_then_shouldDisallowDiscounts_is_false() {
        let viewModel = EditableOrderViewModel(siteID: sampleSiteID)

        XCTAssertFalse(viewModel.shouldDisallowDiscounts)
    }

    func test_when_order_has_coupons_then_shouldDisallowDiscounts_is_true() {
        let viewModel = EditableOrderViewModel(siteID: sampleSiteID)

        viewModel.saveCouponLine(result: .added(newCode: "Some coupon"))

        XCTAssertTrue(viewModel.shouldDisallowDiscounts)
    }

    func test_PaymentDataViewModel_when_initialized_then_shouldRenderCouponsInfoTooltip_returns_false() {
        // Given, When
        let paymentDataViewModel = EditableOrderViewModel.PaymentDataViewModel()

        // Then
        XCTAssertFalse(paymentDataViewModel.shouldRenderCouponsInfoTooltip)
    }


    func test_PaymentDataViewModel_when_order_should_show_coupons_then_shouldRenderCouponsInfoTooltip_returns_false() {
        // Given, When
        let paymentDataViewModel = EditableOrderViewModel.PaymentDataViewModel(shouldShowCoupon: true)

        // Then
        XCTAssertFalse(paymentDataViewModel.shouldRenderCouponsInfoTooltip)
    }

    func test_PaymentDataViewModel_when_order_should_show_discounts_then_shouldRenderCouponsInfoTooltip_returns_true() {
        // Given, When
        let paymentDataViewModel = EditableOrderViewModel.PaymentDataViewModel(shouldShowDiscountTotal: true)

        // Then
        XCTAssertTrue(paymentDataViewModel.shouldRenderCouponsInfoTooltip)
    }

<<<<<<< HEAD
    func test_bundle_child_order_item_has_canChangeQuantity_false() throws {
        // Given
        let bundleItem = ProductBundleItem.fake().copy(productID: 5)
        let bundleProduct = storageManager.createAndInsertBundleProduct(siteID: sampleSiteID, productID: 606, bundleItems: [bundleItem])
        storageManager.insertProducts([.fake().copy(siteID: sampleSiteID, productID: bundleItem.productID, purchasable: true)])
=======
    // Existing items: bundle A with child item, non-bundle B —> select bundle A again and configure in product selector
    // —> order items to update remotely: bundle A with child item, non-bundle B, bundle A with bundle configuration
    func test_when_existing_items_contain_bundle_and_non_bundle_then_selecting_same_bundle_results_in_two_bundles() throws {
        // Given
        let bundleItem = ProductBundleItem.fake().copy(productID: 5)
        let bundleProduct = storageManager.createAndInsertBundleProduct(siteID: sampleSiteID, productID: 606, bundleItems: [bundleItem])
        let nonBundleProduct = Product.fake().copy(siteID: sampleSiteID, productID: 777, purchasable: true)
        storageManager.insertProducts([nonBundleProduct,
                                       // Product of the bundled item.
                                       .fake().copy(siteID: sampleSiteID, productID: bundleItem.productID, purchasable: true)])
>>>>>>> 4a41c858
        let order = Order.fake().copy(siteID: sampleSiteID, orderID: 1, items: [
            // Bundle product order item.
            .fake().copy(itemID: 6, productID: bundleProduct.productID, quantity: 2),
            // Child bundled item with `parent` equal to the bundle parent item ID.
            .fake().copy(itemID: 2, productID: bundleItem.productID, quantity: 1, parent: 6),
<<<<<<< HEAD
        ])

        // When
        let viewModel = EditableOrderViewModel(siteID: sampleSiteID,
                                               flow: .editing(initialOrder: order),
                                               stores: stores,
                                               storageManager: storageManager)

        // Then
        XCTAssertEqual(viewModel.productRows.count, 2)

        let parentOrderItemRow = try XCTUnwrap(viewModel.productRows[0])
        XCTAssertEqual(parentOrderItemRow.quantity, 2)
        XCTAssertTrue(parentOrderItemRow.canChangeQuantity)

        let childOrderItemRow = try XCTUnwrap(viewModel.productRows[1])
        XCTAssertEqual(childOrderItemRow.quantity, 1)
        XCTAssertFalse(childOrderItemRow.canChangeQuantity)
    }

    func test_non_bundle_child_order_item_has_canChangeQuantity_true() throws {
        // Given
        storageManager.insertProducts([
            .fake().copy(siteID: sampleSiteID, productID: 606, productTypeKey: ProductType.variable.rawValue),
            .fake().copy(siteID: sampleSiteID, productID: 685, productTypeKey: ProductType.simple.rawValue)
        ])
        let order = Order.fake().copy(siteID: sampleSiteID, orderID: 1, items: [
            // Non-bundle product order item.
            .fake().copy(itemID: 6, productID: 606, quantity: 2),
            // Child item with `parent` equal to the parent item ID.
            .fake().copy(itemID: 2, productID: 685, quantity: 1, parent: 6),
        ])

        // When
        let viewModel = EditableOrderViewModel(siteID: sampleSiteID,
                                               flow: .editing(initialOrder: order),
                                               stores: stores,
                                               storageManager: storageManager)

        // Then
        XCTAssertEqual(viewModel.productRows.count, 2)

        let parentOrderItemRow = try XCTUnwrap(viewModel.productRows[0])
        XCTAssertEqual(parentOrderItemRow.quantity, 2)
        XCTAssertTrue(parentOrderItemRow.canChangeQuantity)

        let childOrderItemRow = try XCTUnwrap(viewModel.productRows[1])
        XCTAssertEqual(childOrderItemRow.quantity, 1)
        XCTAssertTrue(childOrderItemRow.canChangeQuantity)
=======
            // Non-bundle simple item.
            .fake().copy(itemID: 8, productID: 777, quantity: 2),
        ])
        let viewModel = EditableOrderViewModel(siteID: sampleSiteID, flow: .editing(initialOrder: order), stores: stores, storageManager: storageManager)

        // When entering the product selector
        let productSelector = viewModel.createProductSelectorViewModelWithOrderItemsSelected()

        // The child bundled item is not counted as a product in the product selector
        XCTAssertEqual(productSelector.totalSelectedItemsCount, 2)

        // When selecting & configuring a bundle product
        try selectAndConfigureBundleProduct(from: productSelector, productID: bundleProduct.productID, viewModel: viewModel)

        // When completing the product selector, then it triggers `OrderAction.updateOrder`
        let orderToUpdate: Order = waitFor { promise in
            self.stores.whenReceivingAction(ofType: OrderAction.self) { action in
                switch action {
                case let .updateOrder(_, order, _, _, onCompletion):
                    promise(order)
                        onCompletion(.success(order))
                default:
                    XCTFail("Received unsupported action: \(action)")
                }
            }

            productSelector.completeMultipleSelection()
        }

        // Then order to be updated remotely contains the expected items
        XCTAssertEqual(orderToUpdate.items.count, 4)

        let existingBundleOrderItem = try XCTUnwrap(orderToUpdate.items[0])
        XCTAssertEqual(existingBundleOrderItem.productID, bundleProduct.productID)
        XCTAssertEqual(existingBundleOrderItem.bundleConfiguration, [])
        XCTAssertEqual(existingBundleOrderItem.quantity, 2)

        let existingChildBundleOrderItem = try XCTUnwrap(orderToUpdate.items[1])
        XCTAssertEqual(existingChildBundleOrderItem.productID, 5)
        XCTAssertEqual(existingChildBundleOrderItem.quantity, 1)

        let existingNonBundleOrderItem = try XCTUnwrap(orderToUpdate.items[2])
        XCTAssertEqual(existingNonBundleOrderItem.productID, nonBundleProduct.productID)
        XCTAssertEqual(existingNonBundleOrderItem.quantity, 2)

        let newBundleOrderItem = try XCTUnwrap(orderToUpdate.items[3])
        XCTAssertEqual(newBundleOrderItem.productID, bundleProduct.productID)
        XCTAssertTrue(newBundleOrderItem.bundleConfiguration.isNotEmpty)
    }

    // Existing items: bundle A with child item —> select non-bundle B which is A's child item in product selector
    // —> order items to update remotely: bundle A with child item, non-bundle B
    func test_when_existing_items_contain_bundle_then_selecting_non_bundle_child_item_results_in_same_bundle_and_new_non_bundle_item() throws {
        // Given
        let itemProductID: Int64 = 777
        let bundleItem = ProductBundleItem.fake().copy(productID: itemProductID)
        let bundleProduct = storageManager.createAndInsertBundleProduct(siteID: sampleSiteID, productID: 606, bundleItems: [bundleItem])
        // Non-bundle product is in storage but not part of the order.
        let nonBundleProduct = Product.fake().copy(siteID: sampleSiteID, productID: itemProductID, purchasable: true)
        storageManager.insertProducts([nonBundleProduct,
                                       // Product of the bundled item.
                                       .fake().copy(siteID: sampleSiteID, productID: bundleItem.productID, purchasable: true)])

        let order = Order.fake().copy(siteID: sampleSiteID, orderID: 1, items: [
            // Bundle product order item.
            .fake().copy(itemID: 6, productID: bundleProduct.productID, quantity: 2),
            // Child bundled item with `parent` equal to the bundle parent item ID.
            .fake().copy(itemID: 2, productID: bundleItem.productID, quantity: 1, parent: 6),
        ])
        let viewModel = EditableOrderViewModel(siteID: sampleSiteID, flow: .editing(initialOrder: order), stores: stores, storageManager: storageManager)

        // When entering the product selector
        let productSelector = viewModel.createProductSelectorViewModelWithOrderItemsSelected()

        // The child bundled item is not counted as a product in the product selector
        XCTAssertEqual(productSelector.totalSelectedItemsCount, 1)

        // When selecting the non-bundle product
        productSelector.changeSelectionStateForProduct(with: nonBundleProduct.productID)

        XCTAssertEqual(productSelector.totalSelectedItemsCount, 2)

        // When completing the product selector, then it triggers `OrderAction.updateOrder`
        let orderToUpdate: Order = waitFor { promise in
            self.stores.whenReceivingAction(ofType: OrderAction.self) { action in
                switch action {
                    case let .updateOrder(_, order, _, _, onCompletion):
                        promise(order)
                        onCompletion(.success(order))
                    default:
                        XCTFail("Received unsupported action: \(action)")
                }
            }

            productSelector.completeMultipleSelection()
        }

        // Then order to be updated remotely contains the expected items
        XCTAssertEqual(orderToUpdate.items.count, 3)

        let existingBundleOrderItem = try XCTUnwrap(orderToUpdate.items[0])
        XCTAssertEqual(existingBundleOrderItem.productID, bundleProduct.productID)
        XCTAssertEqual(existingBundleOrderItem.bundleConfiguration, [])
        XCTAssertEqual(existingBundleOrderItem.quantity, 2)

        let existingChildBundleOrderItem = try XCTUnwrap(orderToUpdate.items[1])
        XCTAssertEqual(existingChildBundleOrderItem.productID, itemProductID)
        XCTAssertEqual(existingChildBundleOrderItem.quantity, 1)

        let newNonBundleOrderItem = try XCTUnwrap(orderToUpdate.items[2])
        XCTAssertEqual(newNonBundleOrderItem.productID, nonBundleProduct.productID)
        XCTAssertEqual(newNonBundleOrderItem.quantity, 1)
        XCTAssertEqual(newNonBundleOrderItem.itemID, .zero)
    }

    // No existing items —> select bundle A and configure, repeat selecting and configuring bundle A in product selector
    // —> order items to update remotely: bundle A with bundle configuration, bundle A with bundle configuration
    func test_when_no_existing_items_then_selecting_bundle_twice_results_in_two_bundle_items() throws {
        // Given
        let bundleItem = ProductBundleItem.fake().copy(productID: 5)
        let bundleProduct = storageManager.createAndInsertBundleProduct(siteID: sampleSiteID, productID: 606, bundleItems: [bundleItem])
        // Product of the bundled item.
        storageManager.insertProducts([.fake().copy(siteID: sampleSiteID, productID: bundleItem.productID, purchasable: true)])

        let order = Order.fake().copy(siteID: sampleSiteID, orderID: 1, items: [])
        let viewModel = EditableOrderViewModel(siteID: sampleSiteID, flow: .editing(initialOrder: order), stores: stores, storageManager: storageManager)

        // When entering the product selector
        let productSelector = viewModel.createProductSelectorViewModelWithOrderItemsSelected()

        // The child bundled item is not counted as a product in the product selector
        XCTAssertEqual(productSelector.totalSelectedItemsCount, 0)

        // When selecting the bundle product twice
        let firstBundleConfiguration: [BundledProductConfiguration] = [
            .init(bundledItemID: 2, productOrVariation: .product(id: 5), quantity: 1, isOptionalAndSelected: true)
        ]
        try selectAndConfigureBundleProduct(from: productSelector,
                                            productID: bundleProduct.productID,
                                            bundleConfiguration: firstBundleConfiguration,
                                            viewModel: viewModel)

        let secondBundleConfiguration: [BundledProductConfiguration] = [
            .init(bundledItemID: 2, productOrVariation: .product(id: 5), quantity: 5, isOptionalAndSelected: false)
        ]
        try selectAndConfigureBundleProduct(from: productSelector,
                                            productID: bundleProduct.productID,
                                            bundleConfiguration: secondBundleConfiguration,
                                            viewModel: viewModel)

        // When completing the product selector, then it triggers `OrderAction.updateOrder`
        let orderToUpdate: Order = waitFor { promise in
            self.stores.whenReceivingAction(ofType: OrderAction.self) { action in
                switch action {
                    case let .updateOrder(_, order, _, _, onCompletion):
                        promise(order)
                        onCompletion(.success(order))
                    default:
                        XCTFail("Received unsupported action: \(action)")
                }
            }

            productSelector.completeMultipleSelection()
        }

        // Then order to be updated remotely contains the expected items
        XCTAssertEqual(orderToUpdate.items.count, 2)

        let firstNewBundleOrderItem = try XCTUnwrap(orderToUpdate.items[0])
        XCTAssertEqual(firstNewBundleOrderItem.productID, bundleProduct.productID)
        XCTAssertEqual(firstNewBundleOrderItem.bundleConfiguration, [.fake().copy(bundledItemID: 2, productID: 5, quantity: 1, isOptionalAndSelected: true)])
        XCTAssertEqual(firstNewBundleOrderItem.quantity, 1)

        let secondNewBundleOrderItem = try XCTUnwrap(orderToUpdate.items[1])
        XCTAssertEqual(secondNewBundleOrderItem.productID, bundleProduct.productID)
        XCTAssertEqual(secondNewBundleOrderItem.bundleConfiguration, [.fake().copy(bundledItemID: 2, productID: 5, quantity: 5, isOptionalAndSelected: false)])
        XCTAssertEqual(secondNewBundleOrderItem.quantity, 1)
    }

    // No existing items —> select bundle A and configure in product selector -> close product selector
    // —> select bundle A and configure in product selector
    // —> order items to update remotely: bundle A with the latest bundle configuration
    func test_selecting_bundle_then_canceling_then_selecting_bundle_again_results_in_one_bundle_item_with_the_latest_configuration() throws {
        // Given
        let bundleItem = ProductBundleItem.fake().copy(productID: 5)
        let bundleProduct = storageManager.createAndInsertBundleProduct(siteID: sampleSiteID, productID: 606, bundleItems: [bundleItem])
        // Product of the bundled item.
        storageManager.insertProducts([.fake().copy(siteID: sampleSiteID, productID: bundleItem.productID, purchasable: true)])

        let order = Order.fake().copy(siteID: sampleSiteID, orderID: 1, items: [])
        let viewModel = EditableOrderViewModel(siteID: sampleSiteID, flow: .editing(initialOrder: order), stores: stores, storageManager: storageManager)

        // When entering the product selector
        let productSelector = viewModel.createProductSelectorViewModelWithOrderItemsSelected()

        // The child bundled item is not counted as a product in the product selector
        XCTAssertEqual(productSelector.totalSelectedItemsCount, 0)

        // When selecting the bundle product twice
        let firstBundleConfiguration: [BundledProductConfiguration] = [
            .init(bundledItemID: 2, productOrVariation: .product(id: 5), quantity: 1, isOptionalAndSelected: true)
        ]
        try selectAndConfigureBundleProduct(from: productSelector,
                                            productID: bundleProduct.productID,
                                            bundleConfiguration: firstBundleConfiguration,
                                            viewModel: viewModel)
        productSelector.closeButtonTapped()

        let secondBundleConfiguration: [BundledProductConfiguration] = [
            .init(bundledItemID: 2, productOrVariation: .product(id: 5), quantity: 5, isOptionalAndSelected: false)
        ]
        try selectAndConfigureBundleProduct(from: productSelector,
                                            productID: bundleProduct.productID,
                                            bundleConfiguration: secondBundleConfiguration,
                                            viewModel: viewModel)

        // When completing the product selector, then it triggers `OrderAction.updateOrder`
        let orderToUpdate: Order = waitFor { promise in
            self.stores.whenReceivingAction(ofType: OrderAction.self) { action in
                switch action {
                    case let .updateOrder(_, order, _, _, onCompletion):
                        promise(order)
                        onCompletion(.success(order))
                    default:
                        XCTFail("Received unsupported action: \(action)")
                }
            }

            productSelector.completeMultipleSelection()
        }

        // Then order to be updated remotely contains the expected items
        XCTAssertEqual(orderToUpdate.items.count, 1)

        let newBundleOrderItem = try XCTUnwrap(orderToUpdate.items[0])
        XCTAssertEqual(newBundleOrderItem.productID, bundleProduct.productID)
        XCTAssertEqual(newBundleOrderItem.bundleConfiguration, [.fake().copy(bundledItemID: 2, productID: 5, quantity: 5, isOptionalAndSelected: false)])
        XCTAssertEqual(newBundleOrderItem.quantity, 1)
    }
}

private extension EditableOrderViewModelTests {
    func selectAndConfigureBundleProduct(from productSelector: ProductSelectorViewModel,
                                         productID: Int64,
                                         bundleConfiguration: [BundledProductConfiguration] = [
                                            .init(bundledItemID: 1, productOrVariation: .product(id: 2), quantity: 5, isOptionalAndSelected: nil)
                                         ],
                                         viewModel: EditableOrderViewModel) throws {
        let bundleProductRow = try XCTUnwrap(productSelector.productsSectionViewModels.first?.productRows
            .first(where: { $0.productOrVariationID == productID }))
        bundleProductRow.configure?()

        // Then the configurable product view model becomes non-nil
        let configurableProductViewModel = try XCTUnwrap(viewModel.productToConfigureViewModel)

        // When saving the bundle configuration of the bundle product
        configurableProductViewModel
            .onConfigure(bundleConfiguration)
>>>>>>> 4a41c858
    }
}

private extension MockStorageManager {

    func insertOrderStatus(_ readOnlyOrderStatus: OrderStatus) {
        let orderStatus = viewStorage.insertNewObject(ofType: StorageOrderStatus.self)
        orderStatus.update(with: readOnlyOrderStatus)
        viewStorage.saveIfNeeded()
    }

    func insertProducts(_ readOnlyProducts: [Product]) {
        for readOnlyProduct in readOnlyProducts {
            let product = viewStorage.insertNewObject(ofType: StorageProduct.self)
            product.update(with: readOnlyProduct)
            viewStorage.saveIfNeeded()
        }
    }

    @discardableResult
    func insert(_ readOnlyProduct: Product) -> StorageProduct {
        let product = viewStorage.insertNewObject(ofType: StorageProduct.self)
        product.update(with: readOnlyProduct)
        return product
    }

    func insert(_ readOnlyProductBundleItem: ProductBundleItem, for product: StorageProduct) {
        let bundleItem = viewStorage.insertNewObject(ofType: StorageProductBundleItem.self)
        bundleItem.update(with: readOnlyProductBundleItem)
        bundleItem.product = product
    }

    func createAndInsertBundleProduct(siteID: Int64, productID: Int64, bundleItems: [Yosemite.ProductBundleItem]) -> Yosemite.Product {
        let bundleProduct = Product.fake().copy(siteID: siteID,
                                                productID: productID,
                                                productTypeKey: ProductType.bundle.rawValue,
                                                purchasable: true,
                                                bundledItems: bundleItems)
        let storageProduct = insert(bundleProduct)

        bundleItems.forEach { bundleItem in
            insert(bundleItem, for: storageProduct)
        }

        return bundleProduct
    }
}

private extension EditableOrderViewModelTests {
    func sampleAddress1() -> Address {
        return Address(firstName: "Johnny",
                       lastName: "Appleseed",
                       company: nil,
                       address1: "234 70th Street",
                       address2: nil,
                       city: "Niagara Falls",
                       state: "NY",
                       postcode: "14304",
                       country: "US",
                       phone: "333-333-3333",
                       email: "scrambled@scrambled.com")
    }

    func sampleAddress2() -> Address {
        return Address(firstName: "",
                       lastName: "",
                       company: "Automattic",
                       address1: "234 70th Street",
                       address2: nil,
                       city: "Niagara Falls",
                       state: "NY",
                       postcode: "14304",
                       country: "US",
                       phone: "333-333-3333",
                       email: "")
    }
}<|MERGE_RESOLUTION|>--- conflicted
+++ resolved
@@ -2568,30 +2568,16 @@
         XCTAssertTrue(paymentDataViewModel.shouldRenderCouponsInfoTooltip)
     }
 
-<<<<<<< HEAD
     func test_bundle_child_order_item_has_canChangeQuantity_false() throws {
         // Given
         let bundleItem = ProductBundleItem.fake().copy(productID: 5)
         let bundleProduct = storageManager.createAndInsertBundleProduct(siteID: sampleSiteID, productID: 606, bundleItems: [bundleItem])
         storageManager.insertProducts([.fake().copy(siteID: sampleSiteID, productID: bundleItem.productID, purchasable: true)])
-=======
-    // Existing items: bundle A with child item, non-bundle B —> select bundle A again and configure in product selector
-    // —> order items to update remotely: bundle A with child item, non-bundle B, bundle A with bundle configuration
-    func test_when_existing_items_contain_bundle_and_non_bundle_then_selecting_same_bundle_results_in_two_bundles() throws {
-        // Given
-        let bundleItem = ProductBundleItem.fake().copy(productID: 5)
-        let bundleProduct = storageManager.createAndInsertBundleProduct(siteID: sampleSiteID, productID: 606, bundleItems: [bundleItem])
-        let nonBundleProduct = Product.fake().copy(siteID: sampleSiteID, productID: 777, purchasable: true)
-        storageManager.insertProducts([nonBundleProduct,
-                                       // Product of the bundled item.
-                                       .fake().copy(siteID: sampleSiteID, productID: bundleItem.productID, purchasable: true)])
->>>>>>> 4a41c858
         let order = Order.fake().copy(siteID: sampleSiteID, orderID: 1, items: [
             // Bundle product order item.
             .fake().copy(itemID: 6, productID: bundleProduct.productID, quantity: 2),
             // Child bundled item with `parent` equal to the bundle parent item ID.
             .fake().copy(itemID: 2, productID: bundleItem.productID, quantity: 1, parent: 6),
-<<<<<<< HEAD
         ])
 
         // When
@@ -2641,7 +2627,23 @@
         let childOrderItemRow = try XCTUnwrap(viewModel.productRows[1])
         XCTAssertEqual(childOrderItemRow.quantity, 1)
         XCTAssertTrue(childOrderItemRow.canChangeQuantity)
-=======
+    }
+
+    // Existing items: bundle A with child item, non-bundle B —> select bundle A again and configure in product selector
+    // —> order items to update remotely: bundle A with child item, non-bundle B, bundle A with bundle configuration
+    func test_when_existing_items_contain_bundle_and_non_bundle_then_selecting_same_bundle_results_in_two_bundles() throws {
+        // Given
+        let bundleItem = ProductBundleItem.fake().copy(productID: 5)
+        let bundleProduct = storageManager.createAndInsertBundleProduct(siteID: sampleSiteID, productID: 606, bundleItems: [bundleItem])
+        let nonBundleProduct = Product.fake().copy(siteID: sampleSiteID, productID: 777, purchasable: true)
+        storageManager.insertProducts([nonBundleProduct,
+                                       // Product of the bundled item.
+                                       .fake().copy(siteID: sampleSiteID, productID: bundleItem.productID, purchasable: true)])
+        let order = Order.fake().copy(siteID: sampleSiteID, orderID: 1, items: [
+            // Bundle product order item.
+            .fake().copy(itemID: 6, productID: bundleProduct.productID, quantity: 2),
+            // Child bundled item with `parent` equal to the bundle parent item ID.
+            .fake().copy(itemID: 2, productID: bundleItem.productID, quantity: 1, parent: 6),
             // Non-bundle simple item.
             .fake().copy(itemID: 8, productID: 777, quantity: 2),
         ])
@@ -2900,7 +2902,6 @@
         // When saving the bundle configuration of the bundle product
         configurableProductViewModel
             .onConfigure(bundleConfiguration)
->>>>>>> 4a41c858
     }
 }
 
