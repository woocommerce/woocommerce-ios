import XCTest
@testable import WooCommerce
import Yosemite
import WooFoundation
import Networking
import Combine

final class EditableOrderViewModelTests: XCTestCase {
    var viewModel: EditableOrderViewModel!
    var stores: MockStoresManager!
    var storageManager: MockStorageManager!

    let sampleSiteID: Int64 = 123
    let sampleOrderID: Int64 = 1234
    let sampleProductID: Int64 = 5

    override func setUp() {
        super.setUp()
        stores = MockStoresManager(sessionManager: .testingInstance)
        storageManager = MockStorageManager()
        viewModel = EditableOrderViewModel(siteID: sampleSiteID,
                                           stores: stores,
                                           storageManager: storageManager,
                                           quantityDebounceDuration: 0)
    }

    // MARK: - Initialization

    func test_view_model_inits_with_expected_values() {
        // Then
        XCTAssertEqual(viewModel.flow, .creation)
        XCTAssertEqual(viewModel.navigationTrailingItem, .create)
        XCTAssertEqual(viewModel.statusBadgeViewModel.title, "pending")
        XCTAssertEqual(viewModel.productRows.count, 0)
    }

    func test_createProductSelectorViewModelWithOrderItemsSelected_returns_instance_initialized_with_expected_values() throws {
        // When
        viewModel.toggleProductSelectorVisibility()

        // Then
        let productSelectorViewModel = try XCTUnwrap(viewModel.productSelectorViewModel)
        XCTAssertFalse(productSelectorViewModel.toggleAllVariationsOnSelection)
    }

    func test_edition_view_model_inits_with_expected_values() {
        // Given
        let order = Order.fake().copy(orderID: sampleOrderID)

        // When
        let viewModel = EditableOrderViewModel(siteID: sampleSiteID, flow: .editing(initialOrder: order), stores: stores)

        // Then
        XCTAssertEqual(viewModel.flow, .editing(initialOrder: order))
    }

    // MARK: - Navigation

    func test_edition_view_model_has_no_navigation_done_button() {
        // When
        let viewModel = EditableOrderViewModel(siteID: sampleSiteID, flow: .editing(initialOrder: .fake()), stores: stores)

        // Then
        XCTAssertNil(viewModel.navigationTrailingItem)
    }

    func test_edition_view_model_has_a_navigation_loading_item_when_synching() {
        // Given
        let order = Order.fake().copy(siteID: sampleSiteID, orderID: sampleOrderID)
        let viewModel = EditableOrderViewModel(siteID: sampleSiteID, flow: .editing(initialOrder: order), stores: stores)

        // When
        let navigationItemDuringSync: EditableOrderViewModel.NavigationItem? = waitFor { promise in
            self.stores.whenReceivingAction(ofType: OrderAction.self) { action in
                switch action {
                case .updateOrder:
                    promise(viewModel.navigationTrailingItem)
                default:
                    XCTFail("Received unsupported action: \(action)")
                }
            }

            // Trigger remote sync
            viewModel.saveShippingLine(ShippingLine.fake())
        }

        // Then
        XCTAssertEqual(navigationItemDuringSync, .loading)
    }

    func test_loading_indicator_is_enabled_during_network_request() {
        // Given
        let viewModel = EditableOrderViewModel(siteID: sampleSiteID, stores: stores)

        // When
        let navigationItem: EditableOrderViewModel.NavigationItem? = waitFor { promise in
            self.stores.whenReceivingAction(ofType: OrderAction.self) { action in
                switch action {
                case .createOrder:
                    promise(viewModel.navigationTrailingItem)
                default:
                    XCTFail("Received unsupported action: \(action)")
                }
            }
            viewModel.onCreateOrderTapped()
        }

        // Then
        XCTAssertEqual(navigationItem, .loading)
    }

    func test_view_is_disabled_during_network_request() {
        // Given
        let viewModel = EditableOrderViewModel(siteID: sampleSiteID, stores: stores)

        // When
        let isViewDisabled: Bool = waitFor { promise in
            self.stores.whenReceivingAction(ofType: OrderAction.self) { action in
                switch action {
                case .createOrder:
                    promise(viewModel.disabled)
                default:
                    XCTFail("Received unsupported action: \(action)")
                }
            }
            viewModel.onCreateOrderTapped()
        }

        // Then
        XCTAssertTrue(isViewDisabled)
    }

    func test_create_button_is_enabled_after_the_network_operation_completes() {
        // Given
        let viewModel = EditableOrderViewModel(siteID: sampleSiteID, stores: stores)

        // When
        viewModel.updateOrderStatus(newStatus: .processing)
        stores.whenReceivingAction(ofType: OrderAction.self) { action in
            switch action {
            case let .createOrder(_, order, _, onCompletion):
                onCompletion(.success(order))
            default:
                XCTFail("Received unsupported action: \(action)")
            }
        }
        viewModel.onCreateOrderTapped()

        // Then
        XCTAssertEqual(viewModel.navigationTrailingItem, .create)
    }

    func test_view_model_fires_error_notice_when_order_creation_fails() {
        // Given
        let viewModel = EditableOrderViewModel(siteID: sampleSiteID, stores: stores)
        let error = NSError(domain: "Error", code: 0)

        // When
        stores.whenReceivingAction(ofType: OrderAction.self) { action in
            switch action {
            case let .createOrder(_, _, _, onCompletion):
                onCompletion(.failure(error))
            default:
                XCTFail("Received unsupported action: \(action)")
            }
        }
        viewModel.onCreateOrderTapped()

        // Then
        XCTAssertEqual(viewModel.fixedNotice, EditableOrderViewModel.NoticeFactory.createOrderErrorNotice(error, order: .fake()))
    }

    func test_view_model_fires_error_notice_when_order_sync_fails() {
        // Given
        let synchronizer = RemoteOrderSynchronizer(siteID: sampleSiteID, flow: .creation, stores: stores)
        let error = NSError(domain: "Error", code: 0)
        let viewModel = EditableOrderViewModel(siteID: sampleSiteID, stores: stores)

        // When
        waitForExpectation { expectation in
            self.stores.whenReceivingAction(ofType: OrderAction.self) { action in
                switch action {
                case let .createOrder(_, _, _, onCompletion):
                    onCompletion(.failure(error))
                    expectation.fulfill()
                default:
                    XCTFail("Received unsupported action: \(action)")
                }
            }

            // When remote sync is triggered
            viewModel.saveShippingLine(ShippingLine.fake())
        }

        // Then
        XCTAssertEqual(viewModel.fixedNotice, EditableOrderViewModel.NoticeFactory.syncOrderErrorNotice(error, flow: .creation, with: synchronizer))
    }

    func test_view_model_fires_error_notice_when_order_sync_fails_because_of_coupons() {
        // Given
        let viewModel = EditableOrderViewModel(siteID: sampleSiteID, stores: stores)

        // When
        waitForExpectation { expectation in
            self.stores.whenReceivingAction(ofType: OrderAction.self) { action in
                switch action {
                case let .createOrder(_, _, _, onCompletion):
                    onCompletion(.failure(DotcomError.unknown(code: "woocommerce_rest_invalid_coupon", message: "")))
                    expectation.fulfill()
                default:
                    XCTFail("Received unsupported action: \(action)")
                }
            }

            // When remote sync is triggered
            viewModel.saveShippingLine(ShippingLine.fake())
        }

        // Then
        XCTAssertEqual(viewModel.fixedNotice?.title, NSLocalizedString("Unable to add coupon.", comment: ""))
        XCTAssertEqual(viewModel.fixedNotice?.message, NSLocalizedString("Sorry, this coupon is not applicable to selected products.", comment: ""))
    }

    func test_view_model_clears_error_notice_when_order_is_syncing() {
        // Given
        let viewModel = EditableOrderViewModel(siteID: sampleSiteID, stores: stores)
        let error = NSError(domain: "Error", code: 0)
        viewModel.fixedNotice = EditableOrderViewModel.NoticeFactory.createOrderErrorNotice(error, order: .fake())

        // When
        let notice: Notice? = waitFor { promise in
            self.stores.whenReceivingAction(ofType: OrderAction.self) { action in
                switch action {
                case .createOrder:
                    promise(viewModel.fixedNotice)
                default:
                    XCTFail("Received unsupported action: \(action)")
                }
            }
            // Remote sync is triggered
            viewModel.saveShippingLine(ShippingLine.fake())
        }

        // Then
        XCTAssertNil(notice)
    }

    func test_view_model_loads_synced_pending_order_status() {
        // Given
        storageManager.insertOrderStatus(.init(name: "Pending payment", siteID: sampleSiteID, slug: "pending", total: 0))

        // When
        let viewModel = EditableOrderViewModel(siteID: sampleSiteID, stores: stores, storageManager: storageManager)

        // Then
        XCTAssertEqual(viewModel.statusBadgeViewModel.title, "Pending payment")
    }

    func test_view_model_is_updated_when_order_status_updated() {
        // Given
        storageManager.insertOrderStatus(.init(name: "Pending payment", siteID: sampleSiteID, slug: "pending", total: 0))
        storageManager.insertOrderStatus(.init(name: "Processing", siteID: sampleSiteID, slug: "processing", total: 0))

        // When
        let viewModel = EditableOrderViewModel(siteID: sampleSiteID, stores: stores, storageManager: storageManager)

        // Then
        XCTAssertEqual(viewModel.statusBadgeViewModel.title, "Pending payment")

        // When
        viewModel.updateOrderStatus(newStatus: .processing)

        // Then
        XCTAssertEqual(viewModel.statusBadgeViewModel.title, "Processing")
    }

    func test_view_model_is_updated_when_product_is_added_to_order() throws {
        // Given
        let product = Product.fake().copy(siteID: sampleSiteID, productID: sampleProductID, purchasable: true)
        storageManager.insertSampleProduct(readOnlyProduct: product)
        viewModel.toggleProductSelectorVisibility()
        let productSelectorViewModel = try XCTUnwrap(viewModel.productSelectorViewModel)

        // When
        productSelectorViewModel.changeSelectionStateForProduct(with: product.productID, selected: true)
        productSelectorViewModel.completeMultipleSelection()

        // Then
        XCTAssertTrue(viewModel.productRows.map { $0.productRow }.contains(where: { $0.productOrVariationID == sampleProductID }),
                      "Product rows do not contain expected product")
    }

    func test_view_model_is_updated_immediately_when_product_is_added_to_order_using_immediate_sync_approach() throws {
        // Given
        let product = Product.fake().copy(siteID: sampleSiteID, productID: sampleProductID, purchasable: true)
        storageManager.insertSampleProduct(readOnlyProduct: product)
        let viewModel = EditableOrderViewModel(siteID: sampleSiteID,
                                               storageManager: storageManager,
                                               featureFlagService: MockFeatureFlagService(sideBySideViewForOrderForm: true))
        viewModel.toggleProductSelectorVisibility()

        viewModel.selectionSyncApproach = .immediate
        let productSelectorViewModel = try XCTUnwrap(viewModel.productSelectorViewModel)

        // When
        productSelectorViewModel.changeSelectionStateForProduct(with: product.productID, selected: true)

        // Then
        XCTAssertTrue(viewModel.productRows.map { $0.productRow }.contains(where: { $0.productOrVariationID == sampleProductID }),
                      "Product rows do not contain expected product")
    }

    func test_button_changes_to_recalculate_when_product_is_added_to_order_using_onRecalculateButtonTap_sync_approach() throws {
        // Given
        let product = Product.fake().copy(siteID: sampleSiteID, productID: sampleProductID, purchasable: true)
        storageManager.insertSampleProduct(readOnlyProduct: product)
        let viewModel = EditableOrderViewModel(siteID: sampleSiteID,
                                               storageManager: storageManager,
                                               featureFlagService: MockFeatureFlagService(sideBySideViewForOrderForm: true))
        viewModel.toggleProductSelectorVisibility()

        viewModel.selectionSyncApproach = .onRecalculateButtonTap
        let productSelectorViewModel = try XCTUnwrap(viewModel.productSelectorViewModel)

        // When
        productSelectorViewModel.changeSelectionStateForProduct(with: product.productID, selected: true)

        // Then
        switch viewModel.doneButtonType {
        case .recalculate:
            // Success – we just don't care about the `loading` parameter
            break
        default:
            XCTFail("Unexpected doneButtonType")
        }
    }

    func test_view_model_is_updated_when_product_is_added_to_order_using_buttonTap_sync_approach_then_changes_to_immediate() throws {
        // Given
        let product = Product.fake().copy(siteID: sampleSiteID, productID: sampleProductID, purchasable: true)
        storageManager.insertSampleProduct(readOnlyProduct: product)
        let viewModel = EditableOrderViewModel(siteID: sampleSiteID,
                                               storageManager: storageManager,
                                               featureFlagService: MockFeatureFlagService(sideBySideViewForOrderForm: true))
        viewModel.toggleProductSelectorVisibility()

        viewModel.selectionSyncApproach = .onSelectorButtonTap
        let productSelectorViewModel = try XCTUnwrap(viewModel.productSelectorViewModel)
        productSelectorViewModel.changeSelectionStateForProduct(with: product.productID, selected: true)

        XCTAssertFalse(viewModel.productRows.map { $0.productRow }.contains(where: { $0.productOrVariationID == sampleProductID }),
                      "Product rows unexpectedly contain product")

        // When
        viewModel.selectionSyncApproach = .immediate

        // Then
        XCTAssertTrue(viewModel.productRows.map { $0.productRow }.contains(where: { $0.productOrVariationID == sampleProductID }),
                      "Product rows do not contain expected product")
    }

    func test_order_details_are_updated_when_product_quantity_changes() throws {
        // Given

        let product = Product.fake().copy(siteID: sampleSiteID, productID: sampleProductID, purchasable: true)
        let anotherProduct = Product.fake().copy(siteID: sampleSiteID, productID: 123456, purchasable: true)

        storageManager.insertSampleProduct(readOnlyProduct: product)
        storageManager.insertSampleProduct(readOnlyProduct: anotherProduct)

        viewModel.toggleProductSelectorVisibility()
        let productSelectorViewModel = try XCTUnwrap(viewModel.productSelectorViewModel)

        // When
        productSelectorViewModel.changeSelectionStateForProduct(with: product.productID, selected: true)
        productSelectorViewModel.changeSelectionStateForProduct(with: anotherProduct.productID, selected: true)
        productSelectorViewModel.completeMultipleSelection()
        // And when another product is added to the order (to confirm the first product's quantity change is retained)
        viewModel.productRows[0].productRow.stepperViewModel.incrementQuantity()

        // Then
        XCTAssertEqual(viewModel.productRows.map { $0.productRow.stepperViewModel }[safe: 0]?.quantity, 2)
        XCTAssertEqual(viewModel.productRows.map { $0.productRow.stepperViewModel }[safe: 1]?.quantity, 1)
    }

    func test_bundle_order_item_with_child_items_includes_full_bundle_configuration_when_quantity_is_incremented() throws {
        // Given
        let bundledProduct = Product.fake().copy(siteID: sampleSiteID, productID: 665, productTypeKey: ProductType.simple.rawValue)
        let bundleItem = ProductBundleItem.fake().copy(bundledItemID: 1, productID: bundledProduct.productID)

        let bundledVariableProduct = Product.fake().copy(siteID: sampleSiteID, productID: 668, productTypeKey: ProductType.variable.rawValue, attributes: [
            .fake().copy(name: "Fabric", options: ["Cotton", "Organic cotton"])
        ], variations: [17])
        let variableBundleItem = ProductBundleItem.fake().copy(bundledItemID: 2, productID: bundledVariableProduct.productID, isOptional: true)

        let bundleProduct = Product.fake().copy(siteID: sampleSiteID,
                                                productID: 600,
                                                productTypeKey: ProductType.bundle.rawValue,
                                                bundledItems: [
                                                    bundleItem, variableBundleItem
                                                ])
        // Inserts necessary objects to storage.
        storageManager.insertSampleProduct(readOnlyProduct: bundledProduct)
        storageManager.insertSampleProduct(readOnlyProduct: bundledVariableProduct)
        let storageBundleProduct = storageManager.insertSampleProduct(readOnlyProduct: bundleProduct)
        storageManager.insert(bundleItem, for: storageBundleProduct)
        storageManager.insert(variableBundleItem, for: storageBundleProduct)

        let order = Order.fake().copy(siteID: sampleSiteID, orderID: sampleOrderID, items: [
            // Bundle order item
            .fake().copy(itemID: 1, productID: bundleProduct.productID, quantity: 2),
            // Bundled child order item for the simple product
            .fake().copy(itemID: 2, productID: bundledProduct.productID, quantity: 6, parent: 1),
        ])
        viewModel = .init(siteID: sampleSiteID,
                          flow: .editing(initialOrder: order),
                          stores: stores,
                          storageManager: storageManager,
                          quantityDebounceDuration: 0)

        waitUntil {
            self.viewModel.productRows.count == 1
        }

        let orderToUpdate: Order = waitFor { promise in
            self.stores.whenReceivingAction(ofType: OrderAction.self) { action in
                switch action {
                case let .updateOrder(_, order, _, _, onCompletion):
                    promise(order)
                    onCompletion(.success(.fake()))
                default:
                    XCTFail("Received unsupported action: \(action)")
                }
            }

            // When
            self.viewModel.productRows[0].productRow.stepperViewModel.incrementQuantity()
        }

        // Then
        let bundleOrderItemToUpdate = try XCTUnwrap(orderToUpdate.items.first)
        assertEqual([
            .init(bundledItemID: 1, productID: 665, quantity: 3, isOptionalAndSelected: nil, variationID: nil, variationAttributes: nil),
            // Even though the variable bundle item is not selected, it still needs to be included in the bundle configuration
            .init(bundledItemID: 2, productID: 668, quantity: 0, isOptionalAndSelected: false, variationID: nil, variationAttributes: nil),
        ], bundleOrderItemToUpdate.bundleConfiguration)
    }

    func test_setDiscountViewModel_sets_discountViewModel_for_expected_row() throws {
        // Given
        let product = Product.fake().copy(siteID: sampleSiteID, productID: sampleProductID, purchasable: true)
        storageManager.insertSampleProduct(readOnlyProduct: product)
        viewModel.toggleProductSelectorVisibility()
        let productSelectorViewModel = try XCTUnwrap(viewModel.productSelectorViewModel)
        productSelectorViewModel.changeSelectionStateForProduct(with: product.productID, selected: true)
        productSelectorViewModel.completeMultipleSelection()

        // When
        let expectedRow = viewModel.productRows.map { $0.productRow }[0]
        viewModel.setDiscountViewModel(expectedRow.id)

        // Then
        XCTAssertNotNil(viewModel.discountViewModel)
        assertEqual(expectedRow.id, viewModel.discountViewModel?.id)
    }

    func test_view_model_is_updated_when_product_is_removed_from_order_using_order_item() throws {
        // Given
        let product0 = Product.fake().copy(siteID: sampleSiteID, productID: 0, purchasable: true)
        let product1 = Product.fake().copy(siteID: sampleSiteID, productID: 1, purchasable: true)
        storageManager.insertProducts([product0, product1])
        viewModel.toggleProductSelectorVisibility()
        let productSelectorViewModel = try XCTUnwrap(viewModel.productSelectorViewModel)

        // Given products are added to order
        productSelectorViewModel.changeSelectionStateForProduct(with: product0.productID, selected: true)
        productSelectorViewModel.changeSelectionStateForProduct(with: product1.productID, selected: true)
        productSelectorViewModel.completeMultipleSelection()

        // When
        let expectedRemainingRow = viewModel.productRows[1]
        let itemToRemove = OrderItem.fake().copy(itemID: viewModel.productRows.map { $0.productRow }[0].id)
        viewModel.removeItemFromOrder(itemToRemove)

        // Then
        XCTAssertFalse(viewModel.productRows.map { $0.productRow }.contains(where: { $0.productOrVariationID == product0.productID }))
        XCTAssertEqual(viewModel.productRows.map { $0.productRow }.map { $0.id },
                       [expectedRemainingRow].map { $0.productRow }.map { $0.id })
    }

    func test_view_model_is_updated_when_product_is_removed_from_order_using_product_row_ID() throws {
        // Given
        let product0 = Product.fake().copy(siteID: sampleSiteID, productID: 0, purchasable: true)
        let product1 = Product.fake().copy(siteID: sampleSiteID, productID: 1, purchasable: true)
        storageManager.insertProducts([product0, product1])
        viewModel.toggleProductSelectorVisibility()
        let productSelectorViewModel = try XCTUnwrap(viewModel.productSelectorViewModel)

        // Given products are added to order
        productSelectorViewModel.changeSelectionStateForProduct(with: product0.productID, selected: true)
        productSelectorViewModel.changeSelectionStateForProduct(with: product1.productID, selected: true)
        productSelectorViewModel.completeMultipleSelection()

        // When
        let expectedRemainingRow = viewModel.productRows[1]
        let itemToRemove = OrderItem.fake().copy(itemID: viewModel.productRows.map { $0.productRow }[0].id)
        viewModel.removeItemFromOrder(itemToRemove.itemID)

        // Then
        XCTAssertFalse(viewModel.productRows.map { $0.productRow }.contains(where: { $0.productOrVariationID == product0.productID }))
        XCTAssertEqual(viewModel.productRows.map { $0.productRow }.map { $0.id },
                       [expectedRemainingRow].map { $0.productRow }.map { $0.id })
    }

    func test_createProductRowViewModel_creates_expected_row_for_product() {
        // Given
        let product = Product.fake().copy(siteID: sampleSiteID, productID: sampleProductID)
        storageManager.insertSampleProduct(readOnlyProduct: product)
        let viewModel = EditableOrderViewModel(siteID: sampleSiteID, storageManager: storageManager)

        // When
        let orderItem = OrderItem.fake().copy(name: product.name, productID: product.productID, quantity: 1)
        let productRow = viewModel.createProductRowViewModel(for: orderItem)

        // Then
        let expectedProductRow = ProductRowViewModel(product: product)
        XCTAssertEqual(productRow?.productRow.name, expectedProductRow.name)
        XCTAssertEqual(productRow?.productRow.stepperViewModel.quantity, expectedProductRow.quantity)
    }

    func test_createProductRowViewModel_creates_expected_row_for_product_variation() {
        // Given
        let product = Product.fake().copy(siteID: sampleSiteID, productID: sampleProductID, productTypeKey: "variable", variations: [33])
        let productVariation = ProductVariation.fake().copy(siteID: sampleSiteID,
                                                            productID: sampleProductID,
                                                            productVariationID: 33,
                                                            sku: "product-variation")
        storageManager.insertSampleProduct(readOnlyProduct: product)
        storageManager.insertSampleProductVariation(readOnlyProductVariation: productVariation, on: product)
        let viewModel = EditableOrderViewModel(siteID: sampleSiteID, storageManager: storageManager)

        // When
        let orderItem = OrderItem.fake().copy(name: product.name,
                                              productID: product.productID,
                                              variationID: productVariation.productVariationID,
                                              quantity: 2)
        let productRow = viewModel.createProductRowViewModel(for: orderItem)

        // Then
        let expectedProductRow = ProductRowViewModel(productVariation: productVariation,
                                                     name: product.name,
                                                     quantity: 2,
                                                     displayMode: .stock)
        XCTAssertEqual(productRow?.productRow.name, expectedProductRow.name)
        XCTAssertEqual(productRow?.productRow.skuLabel, expectedProductRow.skuLabel)
        XCTAssertEqual(productRow?.productRow.stepperViewModel.quantity, expectedProductRow.quantity)
    }

    func test_createProductRowViewModel_sets_expected_discount_for_discounted_order_item() {
        // Given
        let product = Product.fake().copy(siteID: sampleSiteID, productID: sampleProductID)
        storageManager.insertSampleProduct(readOnlyProduct: product)
        let viewModel = EditableOrderViewModel(siteID: sampleSiteID, storageManager: storageManager)

        // When
        let orderItem = OrderItem.fake().copy(productID: product.productID, quantity: 1, price: 10, subtotal: "10", total: "9")
        let productRow = viewModel.createProductRowViewModel(for: orderItem)

        // Then
        let expectedDiscount: Decimal = 1 // Order item subtotal - total
        assertEqual(expectedDiscount, productRow?.productRow.discount)
    }

    func test_view_model_is_updated_when_custom_amount_is_added_to_order() {
        // Given
        let customAmountName = "Test"

        // When
        let addCustomAmountViewModel = viewModel.addCustomAmountViewModel(with: .fixedAmount)
        addCustomAmountViewModel.name = customAmountName
        addCustomAmountViewModel.doneButtonPressed()

        // Then
        XCTAssertTrue(viewModel.customAmountRows.contains(where: { $0.name == customAmountName }))
    }

    func test_onAddCustomAmountButtonTapped_then_it_tracks_event() {
        // Given
        let analytics = MockAnalyticsProvider()

        // When
        let viewModel = EditableOrderViewModel(siteID: sampleSiteID, analytics: WooAnalytics(analyticsProvider: analytics))
        viewModel.onAddCustomAmountButtonTapped()

        // Then
        XCTAssertEqual(analytics.receivedEvents.first, WooAnalyticsStat.orderCreationAddCustomAmountTapped.rawValue)
    }

    func test_addCustomAmountViewModel_doneButtonPressed_then_it_tracks_event() {
        // Given
        let analytics = MockAnalyticsProvider()

        // When
        let viewModel = EditableOrderViewModel(siteID: sampleSiteID, analytics: WooAnalytics(analyticsProvider: analytics))
        viewModel.addCustomAmountViewModel(with: .fixedAmount).doneButtonPressed()

        // Then
        XCTAssertEqual(analytics.receivedEvents.first, WooAnalyticsStat.orderFeeAdd.rawValue)
    }

    func test_view_model_is_updated_when_custom_amount_is_removed_from_order() {
        // When
        let addCustomAmountViewModel = viewModel.addCustomAmountViewModel(with: .fixedAmount)
        addCustomAmountViewModel.name = "Test"
        addCustomAmountViewModel.doneButtonPressed()

        // Check previous condition
        XCTAssertEqual(viewModel.customAmountRows.count, 1)

        viewModel.customAmountRows.first?.onEditCustomAmount()
        viewModel.addCustomAmountViewModel(with: nil).deleteButtonPressed()

        // Then
        XCTAssertTrue(viewModel.customAmountRows.isEmpty)
    }

    func test_customAmountRows_onRemoveCustomAmount_then_it_tracks_events() {
        // Given
        let analytics = MockAnalyticsProvider()

        let viewModel = EditableOrderViewModel(siteID: sampleSiteID, analytics: WooAnalytics(analyticsProvider: analytics))
        viewModel.addCustomAmountViewModel(with: .fixedAmount).doneButtonPressed()

        // When
        viewModel.customAmountRows.first?.onEditCustomAmount()
        viewModel.addCustomAmountViewModel(with: nil).deleteButtonPressed()

        // Then
        XCTAssertNotNil(analytics.receivedEvents.first(where: { $0 == WooAnalyticsStat.orderFeeRemove.rawValue }))
        XCTAssertNotNil(analytics.receivedEvents.first(where: { $0 == WooAnalyticsStat.orderCreationRemoveCustomAmountTapped.rawValue }))
    }

    func test_view_model_is_updated_when_custom_amount_is_edited() {
        // Given
        let newFeeName = "Test 2"

        // When
        let addCustomAmountViewModel = viewModel.addCustomAmountViewModel(with: .fixedAmount)
        addCustomAmountViewModel.name = "Test"
        addCustomAmountViewModel.doneButtonPressed()

        // Check previous condition
        XCTAssertEqual(viewModel.customAmountRows.count, 1)

        addCustomAmountViewModel.preset(with: OrderFeeLine.fake().copy(feeID: viewModel.customAmountRows.first?.id ?? 0))
        addCustomAmountViewModel.name = newFeeName
        addCustomAmountViewModel.doneButtonPressed()

        // Then
        XCTAssertEqual(viewModel.customAmountRows.first?.name, newFeeName)
    }

    func test_customAmountRows_onEditCustomAmount_then_it_tracks_events() {
        // Given
        let analytics = MockAnalyticsProvider()

        let viewModel = EditableOrderViewModel(siteID: sampleSiteID, analytics: WooAnalytics(analyticsProvider: analytics))

        // When
        let addCustomAmountViewModel = viewModel.addCustomAmountViewModel(with: .fixedAmount)
        addCustomAmountViewModel.name = "Test"
        addCustomAmountViewModel.doneButtonPressed()

        // Check previous condition
        XCTAssertEqual(viewModel.customAmountRows.count, 1)

        addCustomAmountViewModel.preset(with: OrderFeeLine.fake().copy(feeID: viewModel.customAmountRows.first?.id ?? 0))
        viewModel.customAmountRows.first?.onEditCustomAmount()
        addCustomAmountViewModel.doneButtonPressed()

        // Then
        XCTAssertNotNil(analytics.receivedEvents.first(where: { $0 == WooAnalyticsStat.orderFeeUpdate.rawValue }))
        XCTAssertNotNil(analytics.receivedEvents.first(where: { $0 == WooAnalyticsStat.orderCreationEditCustomAmountTapped.rawValue }))
    }

    func test_view_model_is_updated_when_address_updated() {
        // Given
        let viewModel = EditableOrderViewModel(siteID: sampleSiteID, stores: stores)
        XCTAssertFalse(viewModel.customerDataViewModel.isDataAvailable)

        // When
        viewModel.addressFormViewModel.fields.firstName = sampleAddress1().firstName
        viewModel.addressFormViewModel.fields.lastName = sampleAddress1().lastName
        viewModel.addressFormViewModel.saveAddress(onFinish: { _ in })

        // Then
        XCTAssertTrue(viewModel.customerDataViewModel.isDataAvailable)
        XCTAssertEqual(viewModel.customerDataViewModel.fullName, sampleAddress1().fullName)
    }

    func test_customer_data_view_model_is_initialized_correctly_from_addresses() {
        // Given
        let sampleAddressWithoutNameAndEmail = sampleAddress2()

        // When
        let customerDataViewModel = EditableOrderViewModel.CustomerDataViewModel(billingAddress: sampleAddressWithoutNameAndEmail,
                                                                            shippingAddress: nil)

        // Then
        XCTAssertTrue(customerDataViewModel.isDataAvailable)
        XCTAssertNil(customerDataViewModel.fullName)
        XCTAssertNotNil(customerDataViewModel.billingAddressFormatted)
        XCTAssertNil(customerDataViewModel.shippingAddressFormatted)
    }

    func test_customer_data_view_model_is_initialized_correctly_from_empty_input() {
        // Given
        let customerDataViewModel = EditableOrderViewModel.CustomerDataViewModel(billingAddress: Address.empty, shippingAddress: Address.empty)

        // Then
        XCTAssertFalse(customerDataViewModel.isDataAvailable)
        XCTAssertNil(customerDataViewModel.fullName)
        XCTAssertEqual(customerDataViewModel.billingAddressFormatted, "")
        XCTAssertEqual(customerDataViewModel.shippingAddressFormatted, "")
    }

    func test_customer_data_view_model_is_initialized_correctly_with_only_phone() {
        // Given
        let addressWithOnlyPhone = Address.fake().copy(phone: "123-456-7890")

        // When
        let customerDataViewModel = EditableOrderViewModel.CustomerDataViewModel(billingAddress: addressWithOnlyPhone, shippingAddress: Address.empty)

        // Then
        XCTAssertTrue(customerDataViewModel.isDataAvailable)
        XCTAssertNil(customerDataViewModel.fullName)
        XCTAssertEqual(customerDataViewModel.billingAddressFormatted, "")
        XCTAssertEqual(customerDataViewModel.shippingAddressFormatted, "")
    }

    func test_payment_data_view_model_is_initialized_with_expected_values() {
        // Given
        let currencySettings = CurrencySettings(currencyCode: .GBP, currencyPosition: .left, thousandSeparator: "", decimalSeparator: ".", numberOfDecimals: 2)

        // When
        let paymentDataViewModel = EditableOrderViewModel.PaymentDataViewModel(itemsTotal: "20.00",
                                                                               shippingTotal: "3.00",
                                                                               shippingTax: "0.30",
                                                                               customAmountsTotal: "2.00",
                                                                               taxesTotal: "5.00",
                                                                               currencyFormatter: CurrencyFormatter(currencySettings: currencySettings))

        // Then
        XCTAssertEqual(paymentDataViewModel.itemsTotal, "£20.00")
        XCTAssertEqual(paymentDataViewModel.shippingTotal, "£3.00")
        XCTAssertEqual(paymentDataViewModel.shippingTax, "£0.30")
        XCTAssertEqual(paymentDataViewModel.shouldShowShippingTax, true)
        XCTAssertEqual(paymentDataViewModel.customAmountsTotal, "£2.00")
        XCTAssertEqual(paymentDataViewModel.taxesTotal, "£5.00")
    }

    func test_payment_data_view_model_is_initialized_with_expected_default_values_for_new_order() {
        // Given
        let currencySettings = CurrencySettings(currencyCode: .GBP, currencyPosition: .left, thousandSeparator: "", decimalSeparator: ".", numberOfDecimals: 2)

        // When
        let viewModel = EditableOrderViewModel(siteID: sampleSiteID, currencySettings: currencySettings)

        // Then
        XCTAssertEqual(viewModel.paymentDataViewModel.itemsTotal, "£0.00")
        XCTAssertEqual(viewModel.paymentDataViewModel.shippingTotal, "£0.00")
        XCTAssertEqual(viewModel.paymentDataViewModel.shippingTax, "£0.00")
        XCTAssertEqual(viewModel.paymentDataViewModel.shouldShowShippingTax, false)
        XCTAssertEqual(viewModel.paymentDataViewModel.customAmountsTotal, "£0.00")
        XCTAssertEqual(viewModel.paymentDataViewModel.taxesTotal, "£0.00")
    }

    func test_payment_data_view_model_when_calling_onGoToCouponsClosure_then_calls_to_track_event() {
        // Given
        let analytics = MockAnalyticsProvider()

        // When
        let viewModel = EditableOrderViewModel(siteID: sampleSiteID, analytics: WooAnalytics(analyticsProvider: analytics))
        viewModel.paymentDataViewModel.onGoToCouponsClosure()

        // Then
        XCTAssertEqual(analytics.receivedEvents.first, WooAnalyticsStat.orderGoToCouponsButtonTapped.rawValue)
    }

    func test_payment_data_view_model_when_calling_onTaxHelpButtonTappedClosure_then_calls_to_track_event() {
        // Given
        let analytics = MockAnalyticsProvider()

        // When
        let viewModel = EditableOrderViewModel(siteID: sampleSiteID, analytics: WooAnalytics(analyticsProvider: analytics))
        viewModel.paymentDataViewModel.onTaxHelpButtonTappedClosure()

        // Then
        XCTAssertEqual(analytics.receivedEvents.first, WooAnalyticsStat.orderTaxHelpButtonTapped.rawValue)
    }

    func test_payment_data_view_model_when_calling_onSetNewTaxRateTapped_then_calls_to_track_event() {
        // Given
        let analytics = MockAnalyticsProvider()

        // When
        let viewModel = EditableOrderViewModel(siteID: sampleSiteID, analytics: WooAnalytics(analyticsProvider: analytics))
        viewModel.onSetNewTaxRateTapped()

        // Then
        XCTAssertEqual(analytics.receivedEvents.first, WooAnalyticsStat.orderCreationSetNewTaxRateTapped.rawValue)
    }

    // MARK: - Add Products to Order via SKU Scanner Tests

    func test_trackBarcodeScanningButtonTapped_tracks_right_event() {
        // Given
        let analytics = MockAnalyticsProvider()
        let viewModel = EditableOrderViewModel(siteID: sampleSiteID,
                                               analytics: WooAnalytics(analyticsProvider: analytics))

        // When
        viewModel.trackBarcodeScanningButtonTapped()

        // Then
        XCTAssertEqual(analytics.receivedEvents.first, WooAnalyticsStat.orderCreationProductBarcodeScanningTapped.rawValue)
    }

    func test_trackBarcodeScanningNotPermitted_tracks_right_event() {
        // Given
        let analytics = MockAnalyticsProvider()
        let viewModel = EditableOrderViewModel(siteID: sampleSiteID,
                                               analytics: WooAnalytics(analyticsProvider: analytics))

        // When
        viewModel.trackBarcodeScanningNotPermitted()

        // Then
        XCTAssertEqual(analytics.receivedEvents.first, WooAnalyticsStat.barcodeScanningFailure.rawValue)
        XCTAssertEqual(analytics.receivedProperties.first?["reason"] as? String, "camera_access_not_permitted")
        XCTAssertEqual(analytics.receivedProperties.first?["source"] as? String, "order_creation")
    }

    // MARK: - Payment Section Tests

    func test_payment_section_when_products_and_custom_amounts_are_added_then_paymentDataViewModel_is_updated() throws {
        // Given
        let product = Product.fake().copy(siteID: sampleSiteID, productID: sampleProductID, price: "8.50", purchasable: true)
        storageManager.insertSampleProduct(readOnlyProduct: product)
        let viewModel = EditableOrderViewModel(siteID: sampleSiteID,
                                               storageManager: storageManager)
        viewModel.toggleProductSelectorVisibility()
        let productSelectorViewModel = try XCTUnwrap(viewModel.productSelectorViewModel)

        // Pre-check
        XCTAssertTrue(viewModel.paymentDataViewModel.orderIsEmpty)
        XCTAssertFalse(viewModel.paymentDataViewModel.shouldShowProductsTotal)

        // When
        let addCustomAmountViewModel = viewModel.addCustomAmountViewModel(with: .fixedAmount)
        addCustomAmountViewModel.formattableAmountTextFieldViewModel?.amount = "10"
        addCustomAmountViewModel.doneButtonPressed()

        // Pre-check
        XCTAssertFalse(viewModel.paymentDataViewModel.orderIsEmpty)
        XCTAssertFalse(viewModel.paymentDataViewModel.shouldShowProductsTotal)

        // When
        productSelectorViewModel.changeSelectionStateForProduct(with: product.productID, selected: true)
        productSelectorViewModel.completeMultipleSelection()

        // Then
        XCTAssertFalse(viewModel.paymentDataViewModel.orderIsEmpty)
        XCTAssertTrue(viewModel.paymentDataViewModel.shouldShowProductsTotal)
    }

    func test_payment_section_is_updated_when_products_update() throws {
        // Given
        let currencySettings = CurrencySettings(currencyCode: .GBP, currencyPosition: .left, thousandSeparator: "", decimalSeparator: ".", numberOfDecimals: 2)
        let product = Product.fake().copy(siteID: sampleSiteID, productID: sampleProductID, price: "8.50", purchasable: true)
        storageManager.insertSampleProduct(readOnlyProduct: product)
        let viewModel = EditableOrderViewModel(siteID: sampleSiteID,
                                               storageManager: storageManager,
                                               currencySettings: currencySettings,
                                               quantityDebounceDuration: 0)
        viewModel.toggleProductSelectorVisibility()
        let productSelectorViewModel = try XCTUnwrap(viewModel.productSelectorViewModel)

        // When & Then
        productSelectorViewModel.changeSelectionStateForProduct(with: product.productID, selected: true)
        productSelectorViewModel.completeMultipleSelection()
        XCTAssertEqual(viewModel.paymentDataViewModel.itemsTotal, "£8.50")
        XCTAssertEqual(viewModel.orderTotal, "£8.50")

        // When & Then
        viewModel.productRows[0].productRow.stepperViewModel.incrementQuantity()

        // Debounce makes the quantity update async even though the duration is 0.
        waitUntil {
            viewModel.paymentDataViewModel.itemsTotal != "£8.50"
        }
        XCTAssertEqual(viewModel.paymentDataViewModel.itemsTotal, "£17.00")
        XCTAssertEqual(viewModel.orderTotal, "£17.00")
    }

    func test_payment_section_is_updated_when_shipping_line_updated() throws {
        // Given
        let currencySettings = CurrencySettings(currencyCode: .GBP, currencyPosition: .left, thousandSeparator: "", decimalSeparator: ".", numberOfDecimals: 2)
        let product = Product.fake().copy(siteID: sampleSiteID, productID: sampleProductID, price: "8.50", purchasable: true)
        storageManager.insertSampleProduct(readOnlyProduct: product)

        let viewModel = EditableOrderViewModel(siteID: sampleSiteID,
                                               storageManager: storageManager,
                                               currencySettings: currencySettings)
        viewModel.toggleProductSelectorVisibility()
        let productSelectorViewModel = try XCTUnwrap(viewModel.productSelectorViewModel)

        // When
        productSelectorViewModel.changeSelectionStateForProduct(with: product.productID, selected: true)
        productSelectorViewModel.completeMultipleSelection()
        let testShippingLine = ShippingLine(shippingID: 0,
                                            methodTitle: "Flat Rate",
                                            methodID: "other",
                                            total: "10",
                                            totalTax: "",
                                            taxes: [])
        viewModel.saveShippingLine(testShippingLine)

        // Then
        XCTAssertTrue(viewModel.paymentDataViewModel.shouldShowShippingTotal)
        XCTAssertEqual(viewModel.paymentDataViewModel.itemsTotal, "£8.50")
        XCTAssertEqual(viewModel.paymentDataViewModel.shippingTotal, "£10.00")
        XCTAssertEqual(viewModel.orderTotal, "£18.50")

        // When
        viewModel.saveShippingLine(nil)

        // Then
        XCTAssertFalse(viewModel.paymentDataViewModel.shouldShowShippingTotal)
        XCTAssertEqual(viewModel.paymentDataViewModel.itemsTotal, "£8.50")
        XCTAssertEqual(viewModel.paymentDataViewModel.shippingTotal, "£0.00")
        XCTAssertEqual(viewModel.orderTotal, "£8.50")
    }

    func test_payment_when_custom_amount_is_added_then_section_is_updated() throws {
        // Given
        let currencySettings = CurrencySettings(currencyCode: .GBP, currencyPosition: .left, thousandSeparator: "", decimalSeparator: ".", numberOfDecimals: 2)
        let product = Product.fake().copy(siteID: sampleSiteID, productID: sampleProductID, price: "8.50", purchasable: true)
        storageManager.insertSampleProduct(readOnlyProduct: product)
        let viewModel = EditableOrderViewModel(siteID: sampleSiteID,
                                               storageManager: storageManager,
                                               currencySettings: currencySettings)
        viewModel.toggleProductSelectorVisibility()
        let productSelectorViewModel = try XCTUnwrap(viewModel.productSelectorViewModel)

        // When
        productSelectorViewModel.changeSelectionStateForProduct(with: product.productID, selected: true)
        productSelectorViewModel.completeMultipleSelection()
        let addCustomAmountViewModel = viewModel.addCustomAmountViewModel(with: .fixedAmount)
        addCustomAmountViewModel.formattableAmountTextFieldViewModel?.amount = "10"
        addCustomAmountViewModel.doneButtonPressed()

        // Then
        XCTAssertTrue(viewModel.paymentDataViewModel.shouldShowTotalCustomAmounts)
        XCTAssertEqual(viewModel.paymentDataViewModel.itemsTotal, "£8.50")
        XCTAssertEqual(viewModel.paymentDataViewModel.customAmountsTotal, "£10.00")
        XCTAssertEqual(viewModel.orderTotal, "£18.50")
    }

    func test_payment_section_is_updated_when_coupon_line_updated() throws {
        // Given
        let currencySettings = CurrencySettings(currencyCode: .GBP, currencyPosition: .left, thousandSeparator: "", decimalSeparator: ".", numberOfDecimals: 2)
        let product = Product.fake().copy(siteID: sampleSiteID, productID: sampleProductID, price: "8.50", purchasable: true)
        storageManager.insertSampleProduct(readOnlyProduct: product)
        let viewModel = EditableOrderViewModel(siteID: sampleSiteID,
                                               storageManager: storageManager,
                                               currencySettings: currencySettings)
        viewModel.toggleProductSelectorVisibility()
        let productSelectorViewModel = try XCTUnwrap(viewModel.productSelectorViewModel)

        // When
        productSelectorViewModel.changeSelectionStateForProduct(with: product.productID, selected: true)
        let couponCode = "COUPONCODE"
        viewModel.saveCouponLine(result: .added(newCode: couponCode))

        // Then
        XCTAssertTrue(viewModel.paymentDataViewModel.shouldShowCoupon)
        let couponLineViewModel = try XCTUnwrap(viewModel.paymentDataViewModel.couponLineViewModels.first)
        XCTAssertEqual(couponLineViewModel.title, "Coupon (\(couponCode))")
        XCTAssertEqual(viewModel.paymentDataViewModel.couponCode, "COUPONCODE")

        // When
        viewModel.saveCouponLine(result: .removed(code: couponCode))

        // Then
        XCTAssertFalse(viewModel.paymentDataViewModel.shouldShowCoupon)
        XCTAssertTrue(viewModel.paymentDataViewModel.couponLineViewModels.isEmpty)
    }

    func test_payment_section_values_correct_when_shipping_line_is_negative() throws {
        // Given
        let currencySettings = CurrencySettings(currencyCode: .GBP, currencyPosition: .left, thousandSeparator: "", decimalSeparator: ".", numberOfDecimals: 2)
        let product = Product.fake().copy(siteID: sampleSiteID, productID: sampleProductID, price: "8.50", purchasable: true)
        storageManager.insertSampleProduct(readOnlyProduct: product)
        let viewModel = EditableOrderViewModel(siteID: sampleSiteID,
                                               storageManager: storageManager,
                                               currencySettings: currencySettings)
        viewModel.toggleProductSelectorVisibility()
        let productSelectorViewModel = try XCTUnwrap(viewModel.productSelectorViewModel)

        // When
        productSelectorViewModel.changeSelectionStateForProduct(with: product.productID, selected: true)
        let testShippingLine = ShippingLine(shippingID: 0,
                                            methodTitle: "Flat Rate",
                                            methodID: "other",
                                            total: "-5",
                                            totalTax: "",
                                            taxes: [])
        viewModel.saveShippingLine(testShippingLine)
        productSelectorViewModel.completeMultipleSelection()

        // Then
        XCTAssertTrue(viewModel.paymentDataViewModel.shouldShowShippingTotal)
        XCTAssertEqual(viewModel.paymentDataViewModel.itemsTotal, "£8.50")
        XCTAssertEqual(viewModel.paymentDataViewModel.shippingTotal, "-£5.00")
        XCTAssertEqual(viewModel.orderTotal, "£3.50")

        // When
        viewModel.saveShippingLine(nil)

        // Then
        XCTAssertFalse(viewModel.paymentDataViewModel.shouldShowShippingTotal)
        XCTAssertEqual(viewModel.paymentDataViewModel.itemsTotal, "£8.50")
        XCTAssertEqual(viewModel.paymentDataViewModel.shippingTotal, "£0.00")
        XCTAssertEqual(viewModel.orderTotal, "£8.50")
    }

    func test_payment_section_loading_indicator_is_enabled_while_order_syncs() {
        // When
        let isLoadingDuringSync: Bool = waitFor { promise in
            self.stores.whenReceivingAction(ofType: OrderAction.self) { action in
                switch action {
                case let .createOrder(_, _, _, onCompletion):
                    promise(self.viewModel.paymentDataViewModel.isLoading)
                    onCompletion(.success(.fake()))
                default:
                    XCTFail("Received unsupported action: \(action)")
                }
            }
            // Trigger remote sync
            self.viewModel.saveShippingLine(ShippingLine.fake())
        }

        // Then
        XCTAssertTrue(isLoadingDuringSync)
        XCTAssertFalse(viewModel.paymentDataViewModel.isLoading) // Disabled after sync ends
    }

    func test_payment_section_loading_indicator_is_disabled_while_non_editable_order_syncs() {
        // Given
        let order = Order.fake().copy(siteID: sampleSiteID, orderID: sampleOrderID, isEditable: false)
        let viewModel = EditableOrderViewModel(siteID: sampleSiteID, flow: .editing(initialOrder: order), stores: stores)

        // When
        let isPaymentsLoadingVisible: Bool = waitFor { promise in
            self.stores.whenReceivingAction(ofType: OrderAction.self) { action in
                switch action {
                case .updateOrder:
                    promise(viewModel.paymentDataViewModel.isLoading)
                default:
                    XCTFail("Received unsupported action: \(action)")
                }
            }
            // Trigger remote sync
            viewModel.saveShippingLine(ShippingLine.fake())
        }

        // Then
        XCTAssertFalse(isPaymentsLoadingVisible)
    }

    func test_payment_section_is_updated_when_order_has_taxes() {
        // Given
        let expectation = expectation(description: "Order with taxes is synced")
        let currencySettings = CurrencySettings()
        let viewModel = EditableOrderViewModel(siteID: sampleSiteID, stores: stores, currencySettings: currencySettings)

        // When
        stores.whenReceivingAction(ofType: OrderAction.self) { action in
            switch action {
            case let .createOrder(_, _, _, onCompletion):
                let order = Order.fake().copy(siteID: self.sampleSiteID, totalTax: "2.50")
                onCompletion(.success(order))
                expectation.fulfill()
            default:
                XCTFail("Received unsupported action: \(action)")
            }
        }
        // Trigger remote sync
        viewModel.saveShippingLine(ShippingLine.fake())

        // Then
        waitForExpectations(timeout: Constants.expectationTimeout, handler: nil)
        XCTAssertEqual(viewModel.paymentDataViewModel.taxesTotal, "$2.50")

    }

    // MARK: - hasChanges Tests

    func test_hasChanges_returns_false_initially() {
        // When
        let viewModel = EditableOrderViewModel(siteID: sampleSiteID, stores: stores)

        // Then
        XCTAssertFalse(viewModel.hasChanges)
    }

    func test_hasChanges_returns_true_when_product_quantity_changes() throws {
        // Given
        let product = Product.fake().copy(siteID: sampleSiteID, productID: sampleProductID, purchasable: true)
        storageManager.insertSampleProduct(readOnlyProduct: product)
        viewModel.toggleProductSelectorVisibility()
        let productSelectorViewModel = try XCTUnwrap(viewModel.productSelectorViewModel)

        // When
        productSelectorViewModel.changeSelectionStateForProduct(with: product.productID, selected: true)
        productSelectorViewModel.completeMultipleSelection()

        // Then
        XCTAssertTrue(viewModel.hasChanges)
    }

    func test_hasChanges_returns_true_when_order_status_is_updated() {
        // When
        viewModel.updateOrderStatus(newStatus: .completed)

        // Then
        XCTAssertTrue(viewModel.hasChanges)
    }

    func test_hasChanges_returns_true_when_customer_information_is_updated() {
        // When
        viewModel.addressFormViewModel.fields.firstName = sampleAddress1().firstName
        viewModel.addressFormViewModel.fields.lastName = sampleAddress1().lastName
        viewModel.addressFormViewModel.saveAddress(onFinish: { _ in })

        // Then
        XCTAssertTrue(viewModel.hasChanges)
    }

    func test_hasChanges_returns_true_when_customer_note_is_updated() {
        //When
        viewModel.noteViewModel.newNote = "Test"
        viewModel.updateCustomerNote()

        //Then
        XCTAssertTrue(viewModel.hasChanges)
    }

    func test_hasChanges_returns_true_when_shipping_line_is_updated() {
        // Given
        let shippingLine = ShippingLine.fake()

        // When
        viewModel.saveShippingLine(shippingLine)

        // Then
        XCTAssertTrue(viewModel.hasChanges)
    }

    func test_hasChanges_returns_true_when_coupon_line_is_updated() {
        // When
        viewModel.saveCouponLine(result: .added(newCode: "TESTCOUPON"))

        // Then
        XCTAssertTrue(viewModel.hasChanges)
    }

    // MARK: - Tracking Tests

    func test_product_is_tracked_when_added() throws {
        // Given
        let product = Product.fake().copy(siteID: sampleSiteID, productID: sampleProductID, purchasable: true)
        storageManager.insertSampleProduct(readOnlyProduct: product)
        let analytics = MockAnalyticsProvider()
        let viewModel = EditableOrderViewModel(siteID: sampleSiteID,
                                               storageManager: storageManager,
                                               analytics: WooAnalytics(analyticsProvider: analytics))
        viewModel.toggleProductSelectorVisibility()
        let productSelectorViewModel = try XCTUnwrap(viewModel.productSelectorViewModel)

        // When
        productSelectorViewModel.changeSelectionStateForProduct(with: product.productID, selected: true)
        productSelectorViewModel.completeMultipleSelection()

        // Then
        XCTAssertTrue(analytics.receivedEvents.contains(where: { $0.description == WooAnalyticsStat.orderProductAdd.rawValue}))

        guard let eventIndex = analytics.receivedEvents.firstIndex(where: { $0.description == WooAnalyticsStat.orderProductAdd.rawValue}) else {
            return XCTFail("No event received")
        }

        let eventProperties = analytics.receivedProperties[eventIndex]

        XCTAssertEqual(eventProperties["flow"] as? String, "creation")
        XCTAssertEqual(eventProperties["source"] as? String, "order_creation")
        XCTAssertEqual(eventProperties["added_via"] as? String, "manually")
    }

    func test_product_is_tracked_when_quantity_changes() throws {
        // Given
        let product = Product.fake().copy(siteID: sampleSiteID, productID: sampleProductID, purchasable: true)
        storageManager.insertSampleProduct(readOnlyProduct: product)
        let analytics = MockAnalyticsProvider()
        let viewModel = EditableOrderViewModel(siteID: sampleSiteID,
                                               flow: .editing(initialOrder: .fake()),
                                               storageManager: storageManager,
                                               analytics: WooAnalytics(analyticsProvider: analytics))
        viewModel.toggleProductSelectorVisibility()
        let productSelectorViewModel = try XCTUnwrap(viewModel.productSelectorViewModel)

        // When
        productSelectorViewModel.changeSelectionStateForProduct(with: product.productID, selected: true)
        productSelectorViewModel.completeMultipleSelection()
        viewModel.productRows[0].productRow.stepperViewModel.incrementQuantity()

        // Then
        XCTAssertEqual(analytics.receivedEvents, [
            WooAnalyticsStat.orderCreationProductSelectorItemSelected.rawValue,
            WooAnalyticsStat.orderProductAdd.rawValue,
            WooAnalyticsStat.orderProductQuantityChange.rawValue]
        )

        let properties = try XCTUnwrap(analytics.receivedProperties.last?["flow"] as? String)
        XCTAssertEqual(properties, "editing")
    }

    func test_product_is_tracked_when_removed_from_order() throws {
        // Given
        let product0 = Product.fake().copy(siteID: sampleSiteID, productID: 0, purchasable: true)
        storageManager.insertProducts([product0])
        let analytics = MockAnalyticsProvider()
        let viewModel = EditableOrderViewModel(siteID: sampleSiteID,
                                               storageManager: storageManager,
                                               analytics: WooAnalytics(analyticsProvider: analytics))
        viewModel.toggleProductSelectorVisibility()
        let productSelectorViewModel = try XCTUnwrap(viewModel.productSelectorViewModel)

        // Given products are added to order
        productSelectorViewModel.changeSelectionStateForProduct(with: product0.productID, selected: true)
        productSelectorViewModel.completeMultipleSelection()

        // When
        let itemToRemove = OrderItem.fake().copy(itemID: viewModel.productRows.map { $0.productRow }[0].id)
        viewModel.removeItemFromOrder(itemToRemove)

        // Then
        XCTAssertEqual(analytics.receivedEvents, [
            WooAnalyticsStat.orderCreationProductSelectorItemSelected.rawValue,
            WooAnalyticsStat.orderProductAdd.rawValue,
            WooAnalyticsStat.orderProductRemove.rawValue]
        )

        let properties = try XCTUnwrap(analytics.receivedProperties.last?["flow"] as? String)
        XCTAssertEqual(properties, "creation")
    }

    func test_product_selector_source_is_tracked_when_product_selector_clear_selection_button_is_tapped() throws {
        // Given
        let analytics = MockAnalyticsProvider()
        let viewModel = EditableOrderViewModel(siteID: sampleSiteID,
                                               storageManager: storageManager,
                                               analytics: WooAnalytics(analyticsProvider: analytics))
        viewModel.toggleProductSelectorVisibility()
        let productSelectorViewModel = try XCTUnwrap(viewModel.productSelectorViewModel)

        // When
        productSelectorViewModel.clearSelection()

        // Then
        XCTAssertTrue(analytics.receivedEvents.contains(where: {
            $0.description == WooAnalyticsStat.orderCreationProductSelectorClearSelectionButtonTapped.rawValue })
        )

        guard let eventIndex = analytics.receivedEvents.firstIndex(where: {
            $0.description == WooAnalyticsStat.orderCreationProductSelectorClearSelectionButtonTapped.rawValue }) else {
            return XCTFail("No event received")
        }

        let eventProperties = analytics.receivedProperties[eventIndex]
        guard let event = eventProperties.first(where: { $0.key as? String == "source"}) else {
            return XCTFail("No property received")
        }

        XCTAssertEqual(event.value as? String, "product_selector")
    }

    func test_shipping_method_tracked_when_added() throws {
        // Given
        let analytics = MockAnalyticsProvider()
        let viewModel = EditableOrderViewModel(siteID: sampleSiteID, analytics: WooAnalytics(analyticsProvider: analytics))
        let shippingLine = ShippingLine.fake()

        // When
        viewModel.saveShippingLine(shippingLine)

        // Then
        XCTAssertEqual(analytics.receivedEvents, [WooAnalyticsStat.orderShippingMethodAdd.rawValue])

        let properties = try XCTUnwrap(analytics.receivedProperties.first?["flow"] as? String)
        XCTAssertEqual(properties, "creation")
    }

    func test_shipping_method_tracked_when_removed() throws {
        // Given
        let analytics = MockAnalyticsProvider()
        let viewModel = EditableOrderViewModel(siteID: sampleSiteID,
                                               flow: .editing(initialOrder: .fake()),
                                               analytics: WooAnalytics(analyticsProvider: analytics))

        // When
        viewModel.saveShippingLine(nil)

        // Then
        XCTAssertEqual(analytics.receivedEvents, [WooAnalyticsStat.orderShippingMethodRemove.rawValue])

        let properties = try XCTUnwrap(analytics.receivedProperties.first?["flow"] as? String)
        XCTAssertEqual(properties, "editing")
    }

    func test_coupon_line_tracked_when_added() throws {
        // Given
        let analytics = MockAnalyticsProvider()
        let viewModel = EditableOrderViewModel(siteID: sampleSiteID, analytics: WooAnalytics(analyticsProvider: analytics))

        // When
        viewModel.saveCouponLine(result: .added(newCode: "TESTCOUPON"))

        // Then
        XCTAssertEqual(analytics.receivedEvents, [WooAnalyticsStat.orderCouponAdd.rawValue])

        let properties = try XCTUnwrap(analytics.receivedProperties.first?["flow"] as? String)
        XCTAssertEqual(properties, "creation")
    }

    func test_coupon_line_tracked_when_removed() throws {
        // Given
        let analytics = MockAnalyticsProvider()
        let viewModel = EditableOrderViewModel(siteID: sampleSiteID,
                                               flow: .editing(initialOrder: .fake()),
                                               analytics: WooAnalytics(analyticsProvider: analytics))

        // When
        viewModel.saveCouponLine(result: .removed(code: "TESTCOUPON"))

        // Then
        XCTAssertEqual(analytics.receivedEvents, [WooAnalyticsStat.orderCouponRemove.rawValue])

        let properties = try XCTUnwrap(analytics.receivedProperties.first?["flow"] as? String)
        XCTAssertEqual(properties, "editing")
    }

    func test_customer_details_tracked_when_added() throws {
        // Given
        let analytics = MockAnalyticsProvider()
        let viewModel = EditableOrderViewModel(siteID: sampleSiteID, analytics: WooAnalytics(analyticsProvider: analytics))

        // When
        viewModel.addressFormViewModel.fields.address1 = sampleAddress1().address1
        viewModel.addressFormViewModel.showDifferentAddressForm = true
        viewModel.addressFormViewModel.saveAddress(onFinish: { _ in })

        // Then
        XCTAssertEqual(analytics.receivedEvents, [WooAnalyticsStat.orderCustomerAdd.rawValue])

        let flowProperty = try XCTUnwrap(analytics.receivedProperties.first?["flow"] as? String)
        let hasDifferentShippingDetailsProperty = try XCTUnwrap(analytics.receivedProperties.first?["has_different_shipping_details"] as? Bool)
        XCTAssertEqual(flowProperty, "creation")
        XCTAssertTrue(hasDifferentShippingDetailsProperty)
    }

    func test_customer_details_tracked_when_only_billing_address_added() throws {
        // Given
        let analytics = MockAnalyticsProvider()
        let viewModel = EditableOrderViewModel(siteID: sampleSiteID,
                                               flow: .editing(initialOrder: .fake()),
                                               analytics: WooAnalytics(analyticsProvider: analytics))

        // When
        viewModel.addressFormViewModel.fields.address1 = sampleAddress1().address1
        viewModel.addressFormViewModel.saveAddress(onFinish: { _ in })

        // Then
        XCTAssertEqual(analytics.receivedEvents, [WooAnalyticsStat.orderCustomerAdd.rawValue])

        let flowProperty = try XCTUnwrap(analytics.receivedProperties.first?["flow"] as? String)
        let hasDifferentShippingDetailsProperty = try XCTUnwrap(analytics.receivedProperties.first?["has_different_shipping_details"] as? Bool)
        XCTAssertEqual(flowProperty, "editing")
        XCTAssertFalse(hasDifferentShippingDetailsProperty)
    }

    func test_customer_details_not_tracked_when_removed() {
        // Given
        let analytics = MockAnalyticsProvider()
        let viewModel = EditableOrderViewModel(siteID: sampleSiteID, analytics: WooAnalytics(analyticsProvider: analytics))

        // When
        viewModel.addressFormViewModel.fields.address1 = ""
        viewModel.addressFormViewModel.saveAddress(onFinish: { _ in })

        // Then
        XCTAssertTrue(analytics.receivedEvents.isEmpty)
    }

    func test_customer_note_tracked_when_added() throws {
        // Given
        let analytics = MockAnalyticsProvider()
        let viewModel = EditableOrderViewModel(siteID: sampleSiteID, analytics: WooAnalytics(analyticsProvider: analytics))

        // When
        viewModel.noteViewModel.newNote = "Test"
        viewModel.updateCustomerNote()

        // Then
        XCTAssertEqual(analytics.receivedEvents, [WooAnalyticsStat.orderNoteAdd.rawValue])

        let properties = try XCTUnwrap(analytics.receivedProperties.first)
        XCTAssertEqual(properties["flow"] as? String, "creation")
        XCTAssertEqual(properties["parent_id"] as? Int64, 0)
        XCTAssertEqual(properties["status"] as? String, "pending")
        XCTAssertEqual(properties["type"] as? String, "customer")
    }

    func test_customer_note_not_tracked_when_removed() {
        // Given
        let analytics = MockAnalyticsProvider()
        let viewModel = EditableOrderViewModel(siteID: sampleSiteID, analytics: WooAnalytics(analyticsProvider: analytics))

        // When
        viewModel.noteViewModel.newNote = ""
        viewModel.updateCustomerNote()

        // Then
        XCTAssertTrue(analytics.receivedEvents.isEmpty)
    }

    func test_sync_failure_tracked_when_sync_fails() throws {
        // Given
        let analytics = MockAnalyticsProvider()
        let viewModel = EditableOrderViewModel(siteID: sampleSiteID, stores: stores, analytics: WooAnalytics(analyticsProvider: analytics))

        // When
        waitForExpectation { expectation in
            self.stores.whenReceivingAction(ofType: OrderAction.self) { action in
                switch action {
                case let .createOrder(_, _, _, onCompletion):
                    onCompletion(.failure(NSError(domain: "Error", code: 0)))
                    expectation.fulfill()
                default:
                    XCTFail("Received unsupported action: \(action)")
                }
            }

            // When remote sync is triggered
            viewModel.saveShippingLine(ShippingLine.fake())
        }

        // Then
        XCTAssertTrue(analytics.receivedEvents.contains(WooAnalyticsStat.orderSyncFailed.rawValue))

        let indexOfEvent = try XCTUnwrap(analytics.receivedEvents.firstIndex(where: { $0 == WooAnalyticsStat.orderSyncFailed.rawValue}))
        let eventProperties = try XCTUnwrap(analytics.receivedProperties[indexOfEvent])
        XCTAssertEqual(eventProperties["flow"] as? String, "creation")
    }

    func test_onStoredTaxRateBottomSheetAppear_then_tracks_event() throws {
        // Given
        let analytics = MockAnalyticsProvider()
        let viewModel = EditableOrderViewModel(siteID: sampleSiteID, analytics: WooAnalytics(analyticsProvider: analytics))

        // When
        viewModel.onStoredTaxRateBottomSheetAppear()

        // Then
        XCTAssertEqual(analytics.receivedEvents, [WooAnalyticsStat.orderCreationStoredTaxRateBottomSheetAppear.rawValue])
    }

    func test_onSetNewTaxRateFromBottomSheetTapped_then_tracks_event() throws {
        // Given
        let analytics = MockAnalyticsProvider()
        let viewModel = EditableOrderViewModel(siteID: sampleSiteID, analytics: WooAnalytics(analyticsProvider: analytics))

        // When
        viewModel.onSetNewTaxRateFromBottomSheetTapped()

        // Then
        XCTAssertEqual(analytics.receivedEvents, [WooAnalyticsStat.orderCreationSetNewTaxRateFromBottomSheetTapped.rawValue])
    }

    func test_onClearAddressFromBottomSheetTapped_then_tracks_event() throws {
        // Given
        let analytics = MockAnalyticsProvider()
        let viewModel = EditableOrderViewModel(siteID: sampleSiteID, analytics: WooAnalytics(analyticsProvider: analytics))

        // When
        viewModel.onClearAddressFromBottomSheetTapped()

        // Then
        XCTAssertEqual(analytics.receivedEvents, [WooAnalyticsStat.orderCreationClearAddressFromBottomSheetTapped.rawValue])
    }

    // MARK: -

    func test_customer_note_section_is_updated_when_note_is_added_to_order() {
        // Given
        let expectedCustomerNote = "Test"

        //When
        viewModel.noteViewModel.newNote = expectedCustomerNote
        viewModel.updateCustomerNote()

        //Then
        XCTAssertEqual(viewModel.customerNoteDataViewModel.customerNote, expectedCustomerNote)
    }

    func test_discard_order_deletes_order_if_order_exists_remotely() {
        // Given
        let viewModel = EditableOrderViewModel(siteID: sampleSiteID, stores: stores)
        waitForExpectation { expectation in
            self.stores.whenReceivingAction(ofType: OrderAction.self) { action in
                switch action {
                case .createOrder(_, let order, _, let completion):
                    completion(.success(order.copy(orderID: 12)))
                    expectation.fulfill()
                default:
                    XCTFail("Unexpected action: \(action)")
                }
            }
            // Trigger remote sync
            viewModel.saveShippingLine(ShippingLine.fake())
        }

        // When
        let orderDeleted: Bool = waitFor { promise in
            self.stores.whenReceivingAction(ofType: OrderAction.self) { action in
                switch action {
                case .deleteOrder:
                    promise(true)
                default:
                    XCTFail("Unexpected action: \(action)")
                }
            }
            viewModel.discardOrder()
        }

        // Then
        XCTAssertTrue(orderDeleted)
    }

    func test_discard_order_skips_remote_deletion_for_local_order() {
        // Given
        let viewModel = EditableOrderViewModel(siteID: sampleSiteID, stores: stores)
        stores.whenReceivingAction(ofType: OrderAction.self) { action in
            XCTFail("Unexpected action: \(action)")
        }

        // When
        viewModel.discardOrder()
    }

    func test_shouldShowNewTaxRateSection_when_there_are_not_items_then_it_returns_false() {
        // Given
        stores.whenReceivingAction(ofType: SettingAction.self, thenCall: { action in
            switch action {
            case .retrieveTaxBasedOnSetting(_, let onCompletion):
                onCompletion(.success(.customerBillingAddress))
            default:
                break
            }
        })

        stores.whenReceivingAction(ofType: AppSettingsAction.self, thenCall: { action in
            switch action {
            case .loadSelectedTaxRateID(_, let onCompletion):
                onCompletion(nil)
            default:
                break
            }
        })

        let viewModel = EditableOrderViewModel(siteID: sampleSiteID, stores: stores)

        // Then
        XCTAssertFalse(viewModel.shouldShowNewTaxRateSection)
    }

    func test_shouldShowNewTaxRateSection_when_taxBasedOnSetting_is_customerBillingAddress_and_there_are_items_then_returns_true() throws {
        // Given
        stores.whenReceivingAction(ofType: SettingAction.self, thenCall: { action in
            switch action {
            case .retrieveTaxBasedOnSetting(_, let onCompletion):
                onCompletion(.success(.customerBillingAddress))
            default:
                break
            }
        })

        stores.whenReceivingAction(ofType: AppSettingsAction.self, thenCall: { action in
            switch action {
            case .loadSelectedTaxRateID(_, let onCompletion):
                onCompletion(nil)
            default:
                break
            }
        })

        let viewModel = EditableOrderViewModel(siteID: sampleSiteID, stores: stores, storageManager: storageManager)

        let product = Product.fake().copy(siteID: sampleSiteID, productID: sampleProductID, purchasable: true)
        storageManager.insertSampleProduct(readOnlyProduct: product)
        viewModel.toggleProductSelectorVisibility()
        let productSelectorViewModel = try XCTUnwrap(viewModel.productSelectorViewModel)

        // When
        productSelectorViewModel.changeSelectionStateForProduct(with: product.productID, selected: true)
        productSelectorViewModel.completeMultipleSelection()

        // Then
        waitUntil {
            viewModel.shouldShowNewTaxRateSection
        }
    }

    func test_shouldShowNewTaxRateSection_when_taxBasedOnSetting_is_customerShippingAddress_and_there_are_items_then_returns_true() throws {
        // Given
        stores.whenReceivingAction(ofType: SettingAction.self, thenCall: { action in
            switch action {
            case .retrieveTaxBasedOnSetting(_, let onCompletion):
                onCompletion(.success(.customerShippingAddress))
            default:
                break
            }
        })

        stores.whenReceivingAction(ofType: AppSettingsAction.self, thenCall: { action in
            switch action {
            case .loadSelectedTaxRateID(_, let onCompletion):
                onCompletion(nil)
            default:
                break
            }
        })

        let viewModel = EditableOrderViewModel(siteID: sampleSiteID, stores: stores, storageManager: storageManager)

        let product = Product.fake().copy(siteID: sampleSiteID, productID: sampleProductID, purchasable: true)
        storageManager.insertSampleProduct(readOnlyProduct: product)
        viewModel.toggleProductSelectorVisibility()
        let productSelectorViewModel = try XCTUnwrap(viewModel.productSelectorViewModel)

        // When
        productSelectorViewModel.changeSelectionStateForProduct(with: product.productID, selected: true)
        productSelectorViewModel.completeMultipleSelection()

        // Then
        waitUntil {
            viewModel.shouldShowNewTaxRateSection
        }
    }

    func test_shouldShowNewTaxRateSection_when_taxBasedOnSetting_is_customerBillingAddress_and_there_are_custom_amounts_then_returns_true() {
        // Given
        stores.whenReceivingAction(ofType: SettingAction.self, thenCall: { action in
            switch action {
            case .retrieveTaxBasedOnSetting(_, let onCompletion):
                onCompletion(.success(.customerBillingAddress))
            default:
                break
            }
        })

        stores.whenReceivingAction(ofType: AppSettingsAction.self, thenCall: { action in
            switch action {
            case .loadSelectedTaxRateID(_, let onCompletion):
                onCompletion(nil)
            default:
                break
            }
        })

        let viewModel = EditableOrderViewModel(siteID: sampleSiteID, stores: stores, storageManager: storageManager)

        // When
        let addCustomAmountViewModel = viewModel.addCustomAmountViewModel(with: .fixedAmount)
        addCustomAmountViewModel.doneButtonPressed()

        // Then
        waitUntil {
            viewModel.shouldShowNewTaxRateSection
        }
    }

    func test_shouldShowNewTaxRateSection_when_taxBasedOnSetting_is_customerShippingAddress_and_there_are_custom_amounts_then_returns_true() {
        // Given
        stores.whenReceivingAction(ofType: SettingAction.self, thenCall: { action in
            switch action {
            case .retrieveTaxBasedOnSetting(_, let onCompletion):
                onCompletion(.success(.customerShippingAddress))
            default:
                break
            }
        })

        stores.whenReceivingAction(ofType: AppSettingsAction.self, thenCall: { action in
            switch action {
            case .loadSelectedTaxRateID(_, let onCompletion):
                onCompletion(nil)
            default:
                break
            }
        })

        let viewModel = EditableOrderViewModel(siteID: sampleSiteID, stores: stores, storageManager: storageManager)

        // When
        let addCustomAmountViewModel = viewModel.addCustomAmountViewModel(with: .fixedAmount)
        addCustomAmountViewModel.doneButtonPressed()

        // Then
        waitUntil {
            viewModel.shouldShowNewTaxRateSection
        }
    }

    func test_shouldShowNewTaxRateSection_when_taxBasedOnSetting_is_shopBaseAddress_and_there_are_items_then_returns_false() throws {
        // Given
        stores.whenReceivingAction(ofType: SettingAction.self, thenCall: { action in
            switch action {
            case .retrieveTaxBasedOnSetting(_, let onCompletion):
                onCompletion(.success(.shopBaseAddress))
            default:
                break
            }
        })

        let viewModel = EditableOrderViewModel(siteID: sampleSiteID, stores: stores)

        let product = Product.fake().copy(siteID: sampleSiteID, productID: sampleProductID, purchasable: true)
        storageManager.insertSampleProduct(readOnlyProduct: product)
        viewModel.toggleProductSelectorVisibility()
        let productSelectorViewModel = try XCTUnwrap(viewModel.productSelectorViewModel)

        // When
        productSelectorViewModel.changeSelectionStateForProduct(with: product.productID, selected: true)
        productSelectorViewModel.completeMultipleSelection()

        // Then
        XCTAssertFalse(viewModel.shouldShowNewTaxRateSection)
    }

    func test_shouldShowNewTaxRateSection_when_order_is_not_editable_and_flow_is_editing_then_returns_false() {
            // Given
            stores.whenReceivingAction(ofType: SettingAction.self, thenCall: { action in
                switch action {
                case .retrieveTaxBasedOnSetting(_, let onCompletion):
                    onCompletion(.success(.customerShippingAddress))
                default:
                    break
                }
            })

            let order = Order.fake().copy(isEditable: false)
            let viewModel = EditableOrderViewModel(siteID: sampleSiteID,
                                                   flow: .editing(initialOrder: order),
                                                   stores: stores)

            // Then
            XCTAssertFalse(viewModel.shouldShowNewTaxRateSection)
        }

    func test_shouldShowTaxesInfoButton_when_order_is_not_editable_then_returns_false() {
        // Given
        let order = Order.fake().copy(isEditable: false)
        let viewModel = EditableOrderViewModel(siteID: sampleSiteID,
                                               flow: .editing(initialOrder: order),
                                               stores: stores)

        // Then
        XCTAssertFalse(viewModel.paymentDataViewModel.shouldShowTaxesInfoButton)
    }

    func test_shouldShowTaxesInfoButton_when_order_is_editable_then_returns_true() {
        // Given
        let order = Order.fake().copy(isEditable: true)
        let viewModel = EditableOrderViewModel(siteID: sampleSiteID,
                                               flow: .editing(initialOrder: order),
                                               stores: stores)

        // Then
        XCTAssertTrue(viewModel.paymentDataViewModel.shouldShowTaxesInfoButton)
    }

    func test_onTaxRateSelected_when_taxBasedOnSetting_is_customerBillingAddress_then_updates_only_addressFormViewModel_location_fields_with_new_data() {
        // Given
        stores.whenReceivingAction(ofType: SettingAction.self, thenCall: { action in
            switch action {
            case .retrieveTaxBasedOnSetting(_, let onCompletion):
                onCompletion(.success(.customerBillingAddress))
            default:
                break
            }
        })

        let customer = Customer.fake().copy(
            email: "scrambled@scrambled.com",
            firstName: "Johnny",
            lastName: "Appleseed",
            billing: sampleAddress1(),
            shipping: sampleAddress2()
        )

        let viewModel = EditableOrderViewModel(siteID: sampleSiteID, stores: stores)
        let taxRate = TaxRate.fake().copy(siteID: sampleSiteID, name: "test tax rate", country: "US", state: "CA", postcodes: ["12345"], cities: ["San Diego"])
        viewModel.addCustomerAddressToOrder(customer: customer)
        viewModel.onTaxRateSelected(taxRate)

        // Then
        XCTAssertEqual(viewModel.addressFormViewModel.fields.firstName, customer.firstName)
        XCTAssertEqual(viewModel.addressFormViewModel.fields.lastName, customer.lastName)
        XCTAssertEqual(viewModel.addressFormViewModel.fields.email, customer.email)
        XCTAssertEqual(viewModel.addressFormViewModel.fields.state, taxRate.state)
        XCTAssertEqual(viewModel.addressFormViewModel.fields.country, taxRate.country)
        XCTAssertEqual(viewModel.addressFormViewModel.fields.postcode, taxRate.postcodes.first)
        XCTAssertEqual(viewModel.addressFormViewModel.fields.city, taxRate.cities.first)
    }

    func test_onTaxRateSelected_when_taxBasedOnSetting_is_customerShippingAddress_then_updates_only_addressFormViewModel_location_fields_with_new_data() {
        // Given
        stores.whenReceivingAction(ofType: SettingAction.self, thenCall: { action in
            switch action {
            case .retrieveTaxBasedOnSetting(_, let onCompletion):
                onCompletion(.success(.customerShippingAddress))
            default:
                break
            }
        })

        let customer = Customer.fake().copy(
            email: "scrambled@scrambled.com",
            firstName: "Johnny",
            lastName: "Appleseed",
            billing: sampleAddress1(),
            shipping: sampleAddress2()
        )

        let viewModel = EditableOrderViewModel(siteID: sampleSiteID, stores: stores)
        let taxRate = TaxRate.fake().copy(siteID: sampleSiteID, name: "test tax rate", country: "US", state: "CA", postcodes: ["12345"], cities: ["San Diego"])

        viewModel.addCustomerAddressToOrder(customer: customer)
        viewModel.onTaxRateSelected(taxRate)

        // Then
        XCTAssertEqual(viewModel.addressFormViewModel.fields.firstName, customer.firstName)
        XCTAssertEqual(viewModel.addressFormViewModel.fields.lastName, customer.lastName)
        XCTAssertEqual(viewModel.addressFormViewModel.fields.email, customer.email)
        XCTAssertEqual(viewModel.addressFormViewModel.secondaryFields.state, taxRate.state)
        XCTAssertEqual(viewModel.addressFormViewModel.secondaryFields.country, taxRate.country)
        XCTAssertEqual(viewModel.addressFormViewModel.secondaryFields.postcode, taxRate.postcodes.first)
        XCTAssertEqual(viewModel.addressFormViewModel.secondaryFields.city, taxRate.cities.first)
    }

    func test_onTaxRateSelected_when_taxBasedOnSetting_is_shopBaseAddress_then_it_does_not_reset_addressFormViewModel_with_new_data() {
        // Given
        stores.whenReceivingAction(ofType: SettingAction.self, thenCall: { action in
            switch action {
            case .retrieveTaxBasedOnSetting(_, let onCompletion):
                onCompletion(.success(.shopBaseAddress))
            default:
                break
            }
        })

        let viewModel = EditableOrderViewModel(siteID: sampleSiteID, stores: stores)
        let taxRate = TaxRate.fake().copy(siteID: sampleSiteID, name: "test tax rate", country: "US", state: "CA", postcodes: ["12345"], cities: ["San Diego"])

        viewModel.onTaxRateSelected(taxRate)

        // Then
        XCTAssertTrue(viewModel.addressFormViewModel.fields.state.isEmpty)
        XCTAssertTrue(viewModel.addressFormViewModel.fields.country.isEmpty)
        XCTAssertTrue(viewModel.addressFormViewModel.fields.postcode.isEmpty)
        XCTAssertTrue(viewModel.addressFormViewModel.fields.city.isEmpty)
    }

    func test_addCustomerAddressToOrder_resets_addressFormViewModel_with_new_data() {
        // Given
        let viewModel = EditableOrderViewModel(siteID: sampleSiteID, stores: stores)
        let customer = Customer.fake().copy(
            email: "scrambled@scrambled.com",
            firstName: "Johnny",
            lastName: "Appleseed",
            billing: sampleAddress1(),
            shipping: sampleAddress2()
        )

        viewModel.addCustomerAddressToOrder(customer: customer)

        // Then
        XCTAssertEqual(viewModel.addressFormViewModel.fields.firstName, customer.firstName)
        XCTAssertEqual(viewModel.addressFormViewModel.fields.lastName, customer.lastName)
        XCTAssertEqual(viewModel.addressFormViewModel.fields.email, customer.email)
    }

    func test_addCustomerAddressToOrder_when_feature_flag_is_enabled_and_a_customer_was_added_then_shows_the_form() {
        // Given
        let viewModel = EditableOrderViewModel(siteID: sampleSiteID,
                                               stores: stores,
                                               featureFlagService: MockFeatureFlagService(betterCustomerSelectionInOrder: true))
        let customer = Customer.fake().copy(
            email: "scrambled@scrambled.com",
            firstName: "Johnny",
            lastName: "Appleseed",
            billing: sampleAddress1(),
            shipping: sampleAddress2()
        )

        viewModel.addCustomerAddressToOrder(customer: customer)

        // Then
        XCTAssertTrue(viewModel.customerNavigationScreen == .form)
    }

    func test_addCustomerAddressToOrder_when_feature_flag_is_enabled_and_no_customer_is_added_then_shows_the_selector() {
        // Given
        let viewModel = EditableOrderViewModel(siteID: sampleSiteID,
                                               stores: stores,
                                               featureFlagService: MockFeatureFlagService(betterCustomerSelectionInOrder: true))
        // Then
        XCTAssertTrue(viewModel.customerNavigationScreen == .selector)
    }

    func test_addCustomerAddressToOrder_when_feature_flag_is_enabled_and_an_empty_address_was_added_then_shows_the_selector() {
        // Given
        let viewModel = EditableOrderViewModel(siteID: sampleSiteID,
                                               stores: stores,
                                               featureFlagService: MockFeatureFlagService(betterCustomerSelectionInOrder: true))
        let customer = Customer.fake().copy(
            email: "",
            firstName: "",
            lastName: "",
            billing: .empty,
            shipping: .empty
        )

        viewModel.addCustomerAddressToOrder(customer: customer)

        // Then
        XCTAssertTrue(viewModel.customerNavigationScreen == .selector)
    }

    func test_resetAddressForm_discards_pending_address_field_changes() {
        // Given
        let viewModel = EditableOrderViewModel(siteID: sampleSiteID, stores: stores)

        // Given there is a saved change and a pending change
        viewModel.addressFormViewModel.fields.firstName = sampleAddress1().firstName
        viewModel.addressFormViewModel.saveAddress(onFinish: { _ in })
        viewModel.addressFormViewModel.fields.lastName = sampleAddress1().lastName

        // When
        viewModel.resetAddressForm()

        // Then
        XCTAssertEqual(viewModel.addressFormViewModel.fields.firstName, sampleAddress1().firstName,
                       "Saved change was unexpectedly discarded when address form was reset")
        XCTAssertEqual(viewModel.addressFormViewModel.fields.lastName, "",
                       "Pending change was not discarded when address form was reset")
    }

    func test_canBeDismissed_is_true_when_creating_order_without_changes() {
        // Given
        let viewModel = EditableOrderViewModel(siteID: sampleSiteID)

        // Then
        XCTAssertTrue(viewModel.canBeDismissed)
    }

    func test_canBeDismissed_is_false_when_creating_order_with_changes() {
        // Given
        let viewModel = EditableOrderViewModel(siteID: sampleSiteID)

        // When
        viewModel.updateOrderStatus(newStatus: .failed)

        // Then
        XCTAssertFalse(viewModel.canBeDismissed)
    }

    func test_canBeDismissed_is_true_when_editing_order_without_changes() {
        // Given
        let order = Order.fake().copy(orderID: sampleOrderID)
        let viewModel = EditableOrderViewModel(siteID: sampleSiteID, flow: .editing(initialOrder: order))

        // Then
        XCTAssertTrue(viewModel.canBeDismissed)
    }

    func test_canBeDismissed_is_true_when_editing_order_with_changes() {
        // Given
        let order = Order.fake().copy(orderID: sampleOrderID)
        let viewModel = EditableOrderViewModel(siteID: sampleSiteID, flow: .editing(initialOrder: order))

        // When
        viewModel.updateOrderStatus(newStatus: .failed)

        // Then
        XCTAssertTrue(viewModel.canBeDismissed)
    }

    func test_onFinished_is_called_when_creating_order() {
        // Given
        var isCallbackCalled = false
        let viewModel = EditableOrderViewModel(siteID: sampleSiteID, flow: .creation, stores: stores)
        viewModel.onFinished = { _ in
            isCallbackCalled = true
        }

        // When
        stores.whenReceivingAction(ofType: OrderAction.self) { action in
            switch action {
            case let .createOrder(_, order, _, onCompletion):
                onCompletion(.success(order))
            default:
                XCTFail("Received unsupported action: \(action)")
            }
        }
        viewModel.onCreateOrderTapped()

        // Then
        XCTAssertTrue(isCallbackCalled)
    }

    func test_onFinished_is_called_when_editing_order() {
        // Given
        var isCallbackCalled = false
        let viewModel = EditableOrderViewModel(siteID: sampleSiteID, flow: .editing(initialOrder: .fake()))
        viewModel.onFinished = { _ in
            isCallbackCalled = true
        }

        // When
        viewModel.finishEditing()

        // Then
        XCTAssertTrue(isCallbackCalled)
    }

    func test_creating_order_does_not_shows_editable_indicator() {
        // Given
        let viewModel = EditableOrderViewModel(siteID: sampleSiteID)

        // When & Then
        XCTAssertFalse(viewModel.shouldShowNonEditableIndicators)
    }

    func test_editing_a_non_editable_order_shows_editable_indicator() {
        // Given
        let order = Order.fake().copy(isEditable: false)

        // When
        let viewModel = EditableOrderViewModel(siteID: sampleSiteID, flow: .editing(initialOrder: order))

        // Then
        XCTAssertTrue(viewModel.shouldShowNonEditableIndicators)
    }

    func test_editing_an_editable_order_does_not_shows_editable_indicator() {
        // Given
        let order = Order.fake().copy(isEditable: true)

        // When
        let viewModel = EditableOrderViewModel(siteID: sampleSiteID, flow: .editing(initialOrder: order))

        // Then
        XCTAssertFalse(viewModel.shouldShowNonEditableIndicators)
    }

    func test_zero_fees_and_shipping_lines_order_displays_nil_message() {
        // Given
        let order = Order.fake()

        // When
        let viewModel = EditableOrderViewModel(siteID: sampleSiteID, flow: .editing(initialOrder: order))

        // Then
        XCTAssertNil(viewModel.multipleLinesMessage)
    }

    func test_one_shipping_and_fee_line_order_displays_nil_message() {
        // Given
        let order = Order.fake().copy(shippingLines: [.fake()], fees: [.fake()])

        // When
        let viewModel = EditableOrderViewModel(siteID: sampleSiteID, flow: .editing(initialOrder: order))

        // Then
        XCTAssertNil(viewModel.multipleLinesMessage)
    }

    func test_multiple_shipping_line_order_displays_info_message() {
        // Given
        let order = Order.fake().copy(shippingLines: [.fake(), .fake()])

        // When
        let viewModel = EditableOrderViewModel(siteID: sampleSiteID, flow: .editing(initialOrder: order))

        // Then
        XCTAssertNotNil(viewModel.multipleLinesMessage)
    }

    func test_capturePermissionStatus_is_notDetermined_when_permissionChecker_is_notDetermined() {
        // Given
        let permissionChecker = MockCaptureDevicePermissionChecker(authorizationStatus: .notDetermined)
        let viewModel = EditableOrderViewModel(siteID: sampleSiteID, permissionChecker: permissionChecker)

        // Then
        XCTAssertEqual(viewModel.capturePermissionStatus, .notDetermined)
    }

    func test_capturePermissionStatus_is_permitted_when_permissionChecker_is_authorized() {
        // Given
        let permissionChecker = MockCaptureDevicePermissionChecker(authorizationStatus: .authorized)
        let viewModel = EditableOrderViewModel(siteID: sampleSiteID, permissionChecker: permissionChecker)

        // Then
        XCTAssertEqual(viewModel.capturePermissionStatus, .permitted)
    }

    func test_capturePermissionStatus_is_notPermitted_when_permissionChecker_is_denied() {
        // Given
        let permissionChecker = MockCaptureDevicePermissionChecker(authorizationStatus: .denied)
        let viewModel = EditableOrderViewModel(siteID: sampleSiteID, permissionChecker: permissionChecker)

        // Then
        XCTAssertEqual(viewModel.capturePermissionStatus, .notPermitted)
    }

    func test_capturePermissionStatus_is_notPermitted_when_permissionChecker_is_restricted() {
        // Given
        let permissionChecker = MockCaptureDevicePermissionChecker(authorizationStatus: .restricted)
        let viewModel = EditableOrderViewModel(siteID: sampleSiteID, permissionChecker: permissionChecker)

        // Then
        XCTAssertEqual(viewModel.capturePermissionStatus, .notPermitted)
    }

    func test_requestCameraAccess_when_permission_is_granted_then_true_is_passed_to_the_completion_handler() {
        // Given
        let permissionChecker = MockCaptureDevicePermissionChecker(authorizationStatus: .notDetermined)
        permissionChecker.whenRequestingAccess(thenReturn: true)
        let viewModel = EditableOrderViewModel(siteID: sampleSiteID, permissionChecker: permissionChecker)

        // When
        let permissionWasGranted: Bool = waitFor { promise in
            viewModel.requestCameraAccess(onCompletion: { isPermissionGranted in
                promise(isPermissionGranted)
            })
        }

        // Then
        XCTAssertTrue(permissionWasGranted)
    }

    func test_requestCameraAccess_when_permission_is_denied_then_false_is_passed_to_the_completion_handler() {
        // Given
        let permissionChecker = MockCaptureDevicePermissionChecker(authorizationStatus: .notDetermined)
        permissionChecker.whenRequestingAccess(thenReturn: false)
        let viewModel = EditableOrderViewModel(siteID: sampleSiteID, permissionChecker: permissionChecker)

        // When
        let permissionWasGranted: Bool = waitFor { promise in
            viewModel.requestCameraAccess(onCompletion: { isPermissionGranted in
                promise(isPermissionGranted)
            })
        }

        // Then
        XCTAssertFalse(permissionWasGranted)
    }

    func test_requestCameraAccess_when_permission_is_granted_then_capturePermissionStatus_is_permitted() {
        // Given
        let permissionChecker = MockCaptureDevicePermissionChecker(authorizationStatus: .notDetermined)
        permissionChecker.whenRequestingAccess(setAuthorizationStatus: .authorized)
        let viewModel = EditableOrderViewModel(siteID: sampleSiteID, permissionChecker: permissionChecker)

        // When
        waitFor { promise in
            viewModel.requestCameraAccess(onCompletion: { _ in
                promise(())
            })
        }

        // Then
        XCTAssertEqual(viewModel.capturePermissionStatus, .permitted)
    }

    func test_requestCameraAccess_when_permission_is_denied_then_capturePermissionStatus_is_notPermitted() {
        // Given
        let permissionChecker = MockCaptureDevicePermissionChecker(authorizationStatus: .notDetermined)
        permissionChecker.whenRequestingAccess(setAuthorizationStatus: .denied)
        let viewModel = EditableOrderViewModel(siteID: sampleSiteID, permissionChecker: permissionChecker)

        // When
        waitFor { promise in
            viewModel.requestCameraAccess(onCompletion: { _ in
                promise(())
            })
        }

        // Then
        XCTAssertEqual(viewModel.capturePermissionStatus, .notPermitted)
    }

    func test_requestCameraAccess_when_permission_is_restricted_then_capturePermissionStatus_is_notPermitted() {
        // Given
        let permissionChecker = MockCaptureDevicePermissionChecker(authorizationStatus: .notDetermined)
        permissionChecker.whenRequestingAccess(setAuthorizationStatus: .restricted)
        let viewModel = EditableOrderViewModel(siteID: sampleSiteID, permissionChecker: permissionChecker)

        // When
        waitFor { promise in
            viewModel.requestCameraAccess(onCompletion: { _ in
                promise(())
            })
        }

        // Then
        XCTAssertEqual(viewModel.capturePermissionStatus, .notPermitted)
    }

    func test_addScannedProductToOrder_when_sku_is_not_found_then_returns_productNotFound_error_and_shows_autodismissable_notice_with_retry_action() {
        // Given
        let actionError = NSError(domain: "Error", code: 0)
        stores.whenReceivingAction(ofType: ProductAction.self, thenCall: { action in
            switch action {
            case .synchronizeProducts:
                return
            case .retrieveFirstPurchasableItemMatchFromSKU(_, _, let onCompletion):
                onCompletion(.failure(actionError))
            default:
                XCTFail("Unexpected ProductAction received")
            }
        })

        let analytics = MockAnalyticsProvider()
        let viewModel = EditableOrderViewModel(siteID: sampleSiteID,
                                               stores: stores,
                                               storageManager: storageManager,
                                               analytics: WooAnalytics(analyticsProvider: analytics))
        let scannedBarcode = ScannedBarcode(payloadStringValue: "nonExistingSKU",
                                            symbology: BarcodeSymbology.ean8)

        // When
        var onRetryRequested = false
        let expectedError = waitFor { promise in
            viewModel.addScannedProductToOrder(barcode: scannedBarcode, onCompletion: { expectedError in
                switch expectedError {
                case let .failure(error as EditableOrderViewModel.ScannerError):
                    promise(error)
                default:
                    break
                }
            }, onRetryRequested: {
                onRetryRequested = true
            })
        }

        let expectedNotice = EditableOrderViewModel.NoticeFactory.createProductNotFoundAfterSKUScanningErrorNotice(for: actionError,
                                                                                                                   code: scannedBarcode,
                                                                                                                   withRetryAction: {})

        // Then
        XCTAssertEqual(expectedError, .productNotFound)
        XCTAssertEqual(viewModel.autodismissableNotice, expectedNotice)
        XCTAssertEqual(analytics.receivedEvents.first, WooAnalyticsStat.barcodeScanningSuccess.rawValue)
        XCTAssertEqual(analytics.receivedProperties.first?["source"] as? String, "order_creation")

        viewModel.autodismissableNotice?.actionHandler?()

        waitUntil {
            onRetryRequested == true
        }
    }

    func test_addScannedProductToOrder_when_existing_sku_is_found_then_retrieving_a_matching_product_returns_success() {
        // Given
        let analytics = MockAnalyticsProvider()
        let viewModel = EditableOrderViewModel(siteID: sampleSiteID,
                                               stores: stores,
                                               storageManager: storageManager,
                                               analytics: WooAnalytics(analyticsProvider: analytics))

        stores.whenReceivingAction(ofType: ProductAction.self, thenCall: { action in
            switch action {
            case .retrieveFirstPurchasableItemMatchFromSKU(_, _, let onCompletion):
                let product = Product.fake().copy(productID: self.sampleSiteID, purchasable: true)
                onCompletion(.success(.product(product)))
            default:
                break
            }
        })

        // When
        let successWasReceived: Bool = waitFor { promise in
            viewModel.addScannedProductToOrder(barcode: ScannedBarcode(payloadStringValue: "existingSKU",
                                                                            symbology: BarcodeSymbology.ean8), onCompletion: { result in
                switch result {
                case .success(()):
                    promise(true)
                default:
                    XCTFail("Expected success, got failure")
                }
            }, onRetryRequested: {})
        }

        // Then
        XCTAssertTrue(successWasReceived)
        XCTAssertEqual(analytics.receivedEvents.first, WooAnalyticsStat.barcodeScanningSuccess.rawValue)
        XCTAssertEqual(analytics.receivedProperties.first?["source"] as? String, "order_creation")
        XCTAssertEqual(analytics.receivedEvents.last, WooAnalyticsStat.orderProductAdd.rawValue)
        XCTAssertEqual(analytics.receivedProperties.last?["source"] as? String, "order_creation")
        XCTAssertEqual(analytics.receivedProperties.last?["flow"] as? String, "creation")
        XCTAssertEqual(analytics.receivedProperties.last?["added_via"] as? String, "scanning")
    }

    func test_order_creation_when_withinitialItem_is_nil_then_currentOrderItems_are_zero() {
        // Given, When
        let viewModel = EditableOrderViewModel(siteID: sampleSiteID, initialItem: nil)

        // Then
        XCTAssertEqual(viewModel.currentOrderItems.count, 0)
    }

    func test_addScannedProductToOrder_when_existing_sku_is_found_then_succeeds_to_add_product_to_order() {
        // Given
        let product = Product.fake().copy(siteID: sampleSiteID, productID: sampleProductID, purchasable: true)

        stores.whenReceivingAction(ofType: ProductAction.self, thenCall: { [weak self] action in
            switch action {
            case .retrieveFirstPurchasableItemMatchFromSKU(_, _, let onCompletion):
                self?.storageManager.insertSampleProduct(readOnlyProduct: product)
                onCompletion(.success(.product(product)))
            default:
                break
            }
        })

        // When
       waitFor { [weak self] promise in
            self?.viewModel.addScannedProductToOrder(barcode: ScannedBarcode(payloadStringValue: "existingSKU",
                                                                            symbology: BarcodeSymbology.ean8), onCompletion: { result in
                switch result {
                case .success(()):
                    promise(())
                default:
                    XCTFail("Expected success, got failure")
                }
            }, onRetryRequested: {})
        }

        waitUntil { [weak self] in
            self?.viewModel.currentOrderItems.count ?? 0 > 0
        }

        // Then
        XCTAssertEqual(viewModel.currentOrderItems.count, 1)

        guard let item = viewModel.currentOrderItems.first else {
            return XCTFail("Expected 1 item, but got none")
        }
        XCTAssertEqual(item.productID, sampleProductID)
    }

    func test_order_creation_when_initialItem_is_not_nil_and_product_exists_then_product_is_added_to_the_order() {
        // Given, When
        let product = Product.fake().copy(siteID: sampleSiteID, productID: sampleProductID, purchasable: true)
        storageManager.insertSampleProduct(readOnlyProduct: product)

        // Confidence check
        XCTAssertEqual(viewModel.currentOrderItems.count, 0)

        let viewModel = EditableOrderViewModel(siteID: sampleSiteID, storageManager: storageManager, initialItem: .product(product))

        // Then
        XCTAssertEqual(viewModel.currentOrderItems.count, 1)
    }

    func test_order_created_when_initialItem_is_product_type_then_initial_order_contains_product() {
        // Given
        let product = Product.fake().copy(siteID: sampleSiteID, productID: sampleProductID, purchasable: true)
        storageManager.insertSampleProduct(readOnlyProduct: product)

        // When
        let viewModel = EditableOrderViewModel(siteID: sampleSiteID, storageManager: storageManager, initialItem: .product(product))
        let orderItem = viewModel.currentOrderItems.first(where: { $0.productID == product.productID})

        // Then
        XCTAssertEqual(viewModel.currentOrderItems.count, 1)
        XCTAssertEqual(orderItem?.productID, sampleProductID)
        XCTAssertEqual(orderItem?.variationID, 0) // Parent products do not have variation ID
        XCTAssertEqual(orderItem?.quantity, 1)
    }

    func test_order_created_when_initialItem_is_productVariation_type_then_initial_order_contains_productVariation() {
        // Given
        let variationID: Int64 = 33
        let variation = ProductVariation.fake().copy(siteID: sampleSiteID, productVariationID: variationID)

        storageManager.insertSampleProductVariation(readOnlyProductVariation: variation)

        //When
        let viewModel = EditableOrderViewModel(siteID: sampleSiteID, storageManager: storageManager, initialItem: .variation(variation))
        guard let orderItem = viewModel.currentOrderItems.first else {
            XCTFail("The Order should contain one item")
            return
        }

        // Then
        XCTAssertEqual(viewModel.currentOrderItems.count, 1)
        XCTAssertEqual(orderItem.variationID, variationID)
        XCTAssertEqual(orderItem.quantity, 1)
    }

    func test_when_initialItem_is_bundle_product_it_sets_configurableScannedProductViewModel_without_order_items() throws {
        // Given
        let bundleProduct = storageManager.createAndInsertBundleProduct(siteID: sampleSiteID, productID: 1, bundleItems: [.fake()])

        // When
        let viewModel = EditableOrderViewModel(siteID: sampleSiteID, storageManager: storageManager, initialItem: .product(bundleProduct))

        // Then
        XCTAssertNotNil(viewModel.configurableScannedProductViewModel)
        XCTAssertEqual(viewModel.currentOrderItems.count, 0)
    }

    func test_order_created_when_tax_based_on_is_customer_billing_address_then_property_is_updated() {
        stores.whenReceivingAction(ofType: SettingAction.self, thenCall: { action in
            switch action {
            case .retrieveTaxBasedOnSetting(_, let onCompletion):
                onCompletion(.success(.customerBillingAddress))
            default:
                break
            }
        })

        let viewModel = EditableOrderViewModel(siteID: sampleSiteID,
                                               stores: stores)

        XCTAssertEqual(viewModel.paymentDataViewModel.taxBasedOnSetting?.displayString, NSLocalizedString("Calculated on billing address.", comment: ""))
    }

    func test_order_created_when_tax_based_on_is_shop_base_address_then_property_is_updated() {
        stores.whenReceivingAction(ofType: SettingAction.self, thenCall: { action in
            switch action {
            case .retrieveTaxBasedOnSetting(_, let onCompletion):
                onCompletion(.success(.shopBaseAddress))
            default:
                break
            }
        })

        let viewModel = EditableOrderViewModel(siteID: sampleSiteID,
                                               stores: stores)

        XCTAssertEqual(viewModel.paymentDataViewModel.taxBasedOnSetting?.displayString, NSLocalizedString("Calculated on shop base address.", comment: ""))
    }

    func test_order_created_when_tax_based_on_is_customer_shipping_address_then_property_is_updated() {
        stores.whenReceivingAction(ofType: SettingAction.self, thenCall: { action in
            switch action {
            case .retrieveTaxBasedOnSetting(_, let onCompletion):
                onCompletion(.success(.customerShippingAddress))
            default:
                break
            }
        })

        let viewModel = EditableOrderViewModel(siteID: sampleSiteID,
                                               stores: stores)

        XCTAssertEqual(viewModel.paymentDataViewModel.taxBasedOnSetting?.displayString, NSLocalizedString("Calculated on shipping address.", comment: ""))
    }

    func test_payment_data_view_model_when_calling_onDismissWpAdminWebViewClosure_then_calls_to_update_elements() {
        // Given
        let viewModel = EditableOrderViewModel(siteID: sampleSiteID, stores: stores)

        // When
        let isUpdatingOrder: Bool = waitFor { [weak self] promise in
            // As we just created the view model, it will call to create the order instead of updating it
            self?.stores.whenReceivingAction(ofType: OrderAction.self) { action in
                switch action {
                case .createOrder:
                    promise(true)
                default:
                   break
                }
            }
            // Trigger remote sync
           viewModel.paymentDataViewModel.onDismissWpAdminWebViewClosure()
        }

        // Then
        XCTAssertTrue(isUpdatingOrder)
    }

    func test_payment_data_view_model_when_calling_onDismissWpAdminWebViewClosure_then_calls_to_retrieveTaxBasedOnSetting() {
        // Given
        let viewModel = EditableOrderViewModel(siteID: sampleSiteID, stores: stores)

        // When
        let isRetrievingTaxBasedOnSetting: Bool = waitFor { [weak self] promise in
            self?.stores.whenReceivingAction(ofType: SettingAction.self) { action in
                switch action {
                case .retrieveTaxBasedOnSetting:
                    promise(true)
                default:
                   break
                }
            }
            // Trigger remote sync
           viewModel.paymentDataViewModel.onDismissWpAdminWebViewClosure()
        }

        // Then
        XCTAssertTrue(isRetrievingTaxBasedOnSetting)
    }

    func test_viewModel_when_taxRate_is_stored_then_resets_addressFormViewModel_fields_with_new_data() {
        // Given
        stores.whenReceivingAction(ofType: SettingAction.self, thenCall: { action in
            switch action {
            case .retrieveTaxBasedOnSetting(_, let onCompletion):
                onCompletion(.success(.customerBillingAddress))
            default:
                break
            }
        })

        stores.whenReceivingAction(ofType: AppSettingsAction.self, thenCall: { action in
            switch action {
            case .loadSelectedTaxRateID(_, let onCompletion):
                onCompletion(1)
            default:
                break
            }
        })

        let taxRate = TaxRate.fake().copy(siteID: sampleSiteID, name: "test tax rate", country: "US", state: "CA", postcodes: ["12345"], cities: ["San Diego"])

        stores.whenReceivingAction(ofType: TaxAction.self, thenCall: { action in
            switch action {
            case .retrieveTaxRate(_, _, let onCompletion):
                onCompletion(.success(taxRate))
            default:
                break
            }
        })

        let viewModel = EditableOrderViewModel(siteID: sampleSiteID, stores: stores)

        waitUntil {
            viewModel.addressFormViewModel.fields.state.isNotEmpty
        }

        // Then
        XCTAssertEqual(viewModel.addressFormViewModel.fields.state, taxRate.state)
        XCTAssertEqual(viewModel.addressFormViewModel.fields.country, taxRate.country)
        XCTAssertEqual(viewModel.addressFormViewModel.fields.postcode, taxRate.postcodes.first)
        XCTAssertEqual(viewModel.addressFormViewModel.fields.city, taxRate.cities.first)
    }

    func test_forgetTaxRate_then_resets_addressFormViewModel_fields() {
        // Given
        stores.whenReceivingAction(ofType: SettingAction.self, thenCall: { action in
            switch action {
            case .retrieveTaxBasedOnSetting(_, let onCompletion):
                onCompletion(.success(.customerBillingAddress))
            default:
                break
            }
        })

        stores.whenReceivingAction(ofType: AppSettingsAction.self, thenCall: { action in
            switch action {
            case .loadSelectedTaxRateID(_, let onCompletion):
                onCompletion(1)
            default:
                break
            }
        })

        let taxRate = TaxRate.fake().copy(siteID: sampleSiteID, name: "test tax rate", country: "US", state: "CA", postcodes: ["12345"], cities: ["San Diego"])

        stores.whenReceivingAction(ofType: TaxAction.self, thenCall: { action in
            switch action {
            case .retrieveTaxRate(_, _, let onCompletion):
                onCompletion(.success(taxRate))
            default:
                break
            }
        })

        let viewModel = EditableOrderViewModel(siteID: sampleSiteID, stores: stores)

        waitUntil {
            viewModel.addressFormViewModel.fields.state.isNotEmpty
        }

        viewModel.onClearAddressFromBottomSheetTapped()

        // Then
        XCTAssertTrue(viewModel.addressFormViewModel.fields.state.isEmpty)
        XCTAssertTrue(viewModel.addressFormViewModel.fields.country.isEmpty)
        XCTAssertTrue(viewModel.addressFormViewModel.fields.postcode.isEmpty)
        XCTAssertTrue(viewModel.addressFormViewModel.fields.city.isEmpty)
    }

    func test_viewModel_when_taxRate_is_stored_then_taxRateRowAction_is_storedTaxRateSheet() {
        // Given
        stores.whenReceivingAction(ofType: SettingAction.self, thenCall: { action in
            switch action {
            case .retrieveTaxBasedOnSetting(_, let onCompletion):
                onCompletion(.success(.customerBillingAddress))
            default:
                break
            }
        })

        stores.whenReceivingAction(ofType: AppSettingsAction.self, thenCall: { action in
            switch action {
            case .loadSelectedTaxRateID(_, let onCompletion):
                onCompletion(1)
            default:
                break
            }
        })

        let taxRate = TaxRate.fake()

        stores.whenReceivingAction(ofType: TaxAction.self, thenCall: { action in
            switch action {
            case .retrieveTaxRate(_, _, let onCompletion):
                onCompletion(.success(taxRate))
            default:
                break
            }
        })

        let viewModel = EditableOrderViewModel(siteID: sampleSiteID, stores: stores)

        // Then
        waitUntil {
            viewModel.taxRateRowAction == .storedTaxRateSheet
        }
    }

    func test_viewModel_when_taxRate_is_stored_then_shouldStoreTaxRateInSelectorByDefault_is_true() {
        // Given
        stores.whenReceivingAction(ofType: SettingAction.self, thenCall: { action in
            switch action {
            case .retrieveTaxBasedOnSetting(_, let onCompletion):
                onCompletion(.success(.customerBillingAddress))
            default:
                break
            }
        })

        stores.whenReceivingAction(ofType: AppSettingsAction.self, thenCall: { action in
            switch action {
            case .loadSelectedTaxRateID(_, let onCompletion):
                onCompletion(1)
            default:
                break
            }
        })

        let taxRate = TaxRate.fake()

        stores.whenReceivingAction(ofType: TaxAction.self, thenCall: { action in
            switch action {
            case .retrieveTaxRate(_, _, let onCompletion):
                onCompletion(.success(taxRate))
            default:
                break
            }
        })

        let viewModel = EditableOrderViewModel(siteID: sampleSiteID, stores: stores)

        // Then
        waitUntil {
            viewModel.shouldStoreTaxRateInSelectorByDefault == true
        }
    }

    func test_isGiftCardEnabled_becomes_true_when_gift_cards_plugin_is_active() {
        // Given
        let stores = MockStoresManager(sessionManager: .testingInstance)

        var viewModel: EditableOrderViewModel?
        waitFor { promise in
            stores.whenReceivingAction(ofType: SystemStatusAction.self) { action in
                guard case let .fetchSystemPluginWithPath(_, pluginPath, onCompletion) = action else {
                    return
                }
                XCTAssertEqual(pluginPath, "woocommerce-gift-cards/woocommerce-gift-cards.php")
                onCompletion(.fake().copy(active: true))
                promise(())
            }

            // When
            viewModel = EditableOrderViewModel(siteID: self.sampleSiteID, stores: stores, storageManager: self.storageManager)
            XCTAssertEqual(viewModel?.paymentDataViewModel.isGiftCardEnabled, false)
        }

        // Then
        XCTAssertEqual(viewModel?.paymentDataViewModel.isGiftCardEnabled, true)
    }

    func test_isGiftCardEnabled_stays_false_when_gift_cards_plugin_is_not_active() {
        // Given
        let stores = MockStoresManager(sessionManager: .testingInstance)

        var viewModel: EditableOrderViewModel?
        waitFor { promise in
            stores.whenReceivingAction(ofType: SystemStatusAction.self) { action in
                guard case let .fetchSystemPluginWithPath(_, pluginPath, onCompletion) = action else {
                    return
                }
                XCTAssertEqual(pluginPath, "woocommerce-gift-cards/woocommerce-gift-cards.php")
                onCompletion(.fake().copy(active: false))
                promise(())
            }

            // When
            viewModel = EditableOrderViewModel(siteID: self.sampleSiteID, stores: stores, storageManager: self.storageManager)
            XCTAssertEqual(viewModel?.paymentDataViewModel.isGiftCardEnabled, false)
        }

        // Then
        XCTAssertEqual(viewModel?.paymentDataViewModel.isGiftCardEnabled, false)
    }

    func test_isGiftCardEnabled_stays_false_when_gift_cards_plugin_is_not_installed() {
        // Given
        let stores = MockStoresManager(sessionManager: .testingInstance)

        var viewModel: EditableOrderViewModel?
        waitFor { promise in
            stores.whenReceivingAction(ofType: SystemStatusAction.self) { action in
                guard case let .fetchSystemPluginWithPath(_, pluginPath, onCompletion) = action else {
                    return
                }
                XCTAssertEqual(pluginPath, "woocommerce-gift-cards/woocommerce-gift-cards.php")
                onCompletion(nil)
                promise(())
            }

            // When
            viewModel = EditableOrderViewModel(siteID: self.sampleSiteID, stores: stores, storageManager: self.storageManager)
            XCTAssertEqual(viewModel?.paymentDataViewModel.isGiftCardEnabled, false)
        }

        // Then
        XCTAssertEqual(viewModel?.paymentDataViewModel.isGiftCardEnabled, false)
    }

    func test_isAddGiftCardActionEnabled_is_false_when_order_total_is_zero() {
        // Given
        let order = Order.fake().copy(orderID: sampleOrderID)

        // When
        let viewModel = EditableOrderViewModel(siteID: sampleSiteID, flow: .editing(initialOrder: order), currencySettings: .init())

        // Then
        XCTAssertEqual(viewModel.paymentDataViewModel.isAddGiftCardActionEnabled, false)
    }

    func test_isAddGiftCardActionEnabled_is_true_when_order_total_is_positive() {
        // Given
        let order = Order.fake().copy(orderID: sampleOrderID, total: "0.01")

        // When
        let viewModel = EditableOrderViewModel(siteID: sampleSiteID, flow: .editing(initialOrder: order), currencySettings: .init())

        // Then
        XCTAssertEqual(viewModel.paymentDataViewModel.isAddGiftCardActionEnabled, true)
    }

    func test_appliedGiftCards_have_negative_formatted_amount() {
        // Given
        let order = Order.fake().copy(orderID: sampleOrderID, appliedGiftCards: [
            .init(giftCardID: 1, code: "AAAA-BBBB-AAAA-BBBB", amount: 15.3333),
            .init(giftCardID: 1, code: "AAAA-BBBB-AAAA-BBBB", amount: 2),
            .init(giftCardID: 2, code: "BBBB-AAAA-BBBB-AAAA", amount: 5.6)
        ])

        // When
        let viewModel = EditableOrderViewModel(siteID: sampleSiteID, flow: .editing(initialOrder: order), currencySettings: .init())

        // Then
        let expectedGiftCards: [EditableOrderViewModel.PaymentDataViewModel.AppliedGiftCard] = [
            .init(code: "AAAA-BBBB-AAAA-BBBB", amount: "-$15.33"),
            .init(code: "AAAA-BBBB-AAAA-BBBB", amount: "-$2.00"),
            .init(code: "BBBB-AAAA-BBBB-AAAA", amount: "-$5.60")
        ]
        assertEqual(expectedGiftCards, viewModel.paymentDataViewModel.appliedGiftCards)
    }

    func test_when_order_has_no_coupons_then_shouldDisallowDiscounts_is_false() {
        let viewModel = EditableOrderViewModel(siteID: sampleSiteID)

        XCTAssertFalse(viewModel.shouldDisallowDiscounts)
    }

    func test_when_order_has_coupons_then_shouldDisallowDiscounts_is_true() {
        let viewModel = EditableOrderViewModel(siteID: sampleSiteID)

        viewModel.saveCouponLine(result: .added(newCode: "Some coupon"))

        XCTAssertTrue(viewModel.shouldDisallowDiscounts)
    }

    func test_PaymentDataViewModel_when_initialized_then_shouldRenderCouponsInfoTooltip_returns_false() {
        // Given, When
        let paymentDataViewModel = EditableOrderViewModel.PaymentDataViewModel()

        // Then
        XCTAssertFalse(paymentDataViewModel.shouldRenderCouponsInfoTooltip)
    }


    func test_PaymentDataViewModel_when_order_should_show_coupons_then_shouldRenderCouponsInfoTooltip_returns_false() {
        // Given, When
        let paymentDataViewModel = EditableOrderViewModel.PaymentDataViewModel(shouldShowCoupon: true)

        // Then
        XCTAssertFalse(paymentDataViewModel.shouldRenderCouponsInfoTooltip)
    }

    func test_PaymentDataViewModel_when_order_should_show_discounts_then_shouldRenderCouponsInfoTooltip_returns_true() {
        // Given, When
        let paymentDataViewModel = EditableOrderViewModel.PaymentDataViewModel(shouldShowDiscountTotal: true)

        // Then
        XCTAssertTrue(paymentDataViewModel.shouldRenderCouponsInfoTooltip)
    }

    // MARK: Parent/child order items

    func test_bundle_child_order_items_excluded_from_productRows_and_added_to_parent_childProductRows() throws {
        let bundleItem = ProductBundleItem.fake().copy(productID: 5)
        let bundleProduct = storageManager.createAndInsertBundleProduct(siteID: sampleSiteID, productID: 606, bundleItems: [bundleItem])
        storageManager.insertProducts([.fake().copy(siteID: sampleSiteID, productID: bundleItem.productID, purchasable: true)])
        let order = Order.fake().copy(siteID: sampleSiteID, orderID: 1, items: [
            // Bundle product order item.
            .fake().copy(itemID: 6, productID: bundleProduct.productID, quantity: 2),
            // Child bundled item with `parent` equal to the bundle parent item ID.
            .fake().copy(itemID: 2, productID: bundleItem.productID, quantity: 1, parent: 6),
        ])

        // When
        let viewModel = EditableOrderViewModel(siteID: sampleSiteID,
                                               flow: .editing(initialOrder: order),
                                               stores: stores,
                                               storageManager: storageManager)

        // Then
        XCTAssertEqual(viewModel.productRows.count, 1)

        let parentOrderItemRow = try XCTUnwrap(viewModel.productRows[0])
        XCTAssertEqual(parentOrderItemRow.productRow.stepperViewModel.quantity, 2)

        let childOrderItemRow = try XCTUnwrap(parentOrderItemRow.childProductRows[0])
        XCTAssertEqual(childOrderItemRow.stepperViewModel.quantity, 1)
    }

    // Existing items: bundle A with child item, non-bundle B —> select bundle A again and configure in product selector
    // —> order items to update remotely: bundle A with child item, non-bundle B, bundle A with bundle configuration
    func test_when_existing_items_contain_bundle_and_non_bundle_then_selecting_same_bundle_results_in_two_bundles() throws {
        // Given
        let bundleItem = ProductBundleItem.fake().copy(productID: 5)
        let bundleProduct = storageManager.createAndInsertBundleProduct(siteID: sampleSiteID, productID: 606, bundleItems: [bundleItem])
        let nonBundleProduct = Product.fake().copy(siteID: sampleSiteID, productID: 777, purchasable: true)
        storageManager.insertProducts([nonBundleProduct,
                                       // Product of the bundled item.
                                       .fake().copy(siteID: sampleSiteID, productID: bundleItem.productID, purchasable: true)])
        let order = Order.fake().copy(siteID: sampleSiteID, orderID: 1, items: [
            // Bundle product order item.
            .fake().copy(itemID: 6, productID: bundleProduct.productID, quantity: 2),
            // Child bundled item with `parent` equal to the bundle parent item ID.
            .fake().copy(itemID: 2, productID: bundleItem.productID, quantity: 1, parent: 6),
            // Non-bundle simple item.
            .fake().copy(itemID: 8, productID: 777, quantity: 2),
        ])
        let viewModel = EditableOrderViewModel(siteID: sampleSiteID, flow: .editing(initialOrder: order), stores: stores, storageManager: storageManager)

        // When entering the product selector
        viewModel.toggleProductSelectorVisibility()
        let productSelector = try XCTUnwrap(viewModel.productSelectorViewModel)

        // The child bundled item is not counted as a product in the product selector
        XCTAssertEqual(productSelector.totalSelectedItemsCount, 2)

        // When selecting & configuring a bundle product
        try selectAndConfigureBundleProduct(from: productSelector, productID: bundleProduct.productID, viewModel: viewModel)

        // When completing the product selector, then it triggers `OrderAction.updateOrder`
        let orderToUpdate: Order = waitFor { promise in
            self.stores.whenReceivingAction(ofType: OrderAction.self) { action in
                switch action {
                case let .updateOrder(_, order, _, _, onCompletion):
                    promise(order)
                        onCompletion(.success(order))
                default:
                    XCTFail("Received unsupported action: \(action)")
                }
            }

            productSelector.completeMultipleSelection()
        }

        // Then order to be updated remotely contains the expected items
        XCTAssertEqual(orderToUpdate.items.count, 4)

        let existingBundleOrderItem = try XCTUnwrap(orderToUpdate.items[0])
        XCTAssertEqual(existingBundleOrderItem.productID, bundleProduct.productID)
        XCTAssertEqual(existingBundleOrderItem.bundleConfiguration, [])
        XCTAssertEqual(existingBundleOrderItem.quantity, 2)

        let existingChildBundleOrderItem = try XCTUnwrap(orderToUpdate.items[1])
        XCTAssertEqual(existingChildBundleOrderItem.productID, 5)
        XCTAssertEqual(existingChildBundleOrderItem.quantity, 1)

        let existingNonBundleOrderItem = try XCTUnwrap(orderToUpdate.items[2])
        XCTAssertEqual(existingNonBundleOrderItem.productID, nonBundleProduct.productID)
        XCTAssertEqual(existingNonBundleOrderItem.quantity, 2)

        let newBundleOrderItem = try XCTUnwrap(orderToUpdate.items[3])
        XCTAssertEqual(newBundleOrderItem.productID, bundleProduct.productID)
        XCTAssertTrue(newBundleOrderItem.bundleConfiguration.isNotEmpty)
    }

    // Existing items: bundle A with child item —> select non-bundle B which is A's child item in product selector
    // —> order items to update remotely: bundle A with child item, non-bundle B
    func test_when_existing_items_contain_bundle_then_selecting_non_bundle_child_item_results_in_same_bundle_and_new_non_bundle_item() throws {
        // Given
        let itemProductID: Int64 = 777
        let bundleItem = ProductBundleItem.fake().copy(productID: itemProductID)
        let bundleProduct = storageManager.createAndInsertBundleProduct(siteID: sampleSiteID, productID: 606, bundleItems: [bundleItem])
        // Non-bundle product is in storage but not part of the order.
        let nonBundleProduct = Product.fake().copy(siteID: sampleSiteID, productID: itemProductID, purchasable: true)
        storageManager.insertProducts([nonBundleProduct,
                                       // Product of the bundled item.
                                       .fake().copy(siteID: sampleSiteID, productID: bundleItem.productID, purchasable: true)])

        let order = Order.fake().copy(siteID: sampleSiteID, orderID: 1, items: [
            // Bundle product order item.
            .fake().copy(itemID: 6, productID: bundleProduct.productID, quantity: 2),
            // Child bundled item with `parent` equal to the bundle parent item ID.
            .fake().copy(itemID: 2, productID: bundleItem.productID, quantity: 1, parent: 6),
        ])
        let viewModel = EditableOrderViewModel(siteID: sampleSiteID, flow: .editing(initialOrder: order), stores: stores, storageManager: storageManager)

        // When entering the product selector
        viewModel.toggleProductSelectorVisibility()
        let productSelector = try XCTUnwrap(viewModel.productSelectorViewModel)

        // The child bundled item is not counted as a product in the product selector
        XCTAssertEqual(productSelector.totalSelectedItemsCount, 1)

        // When selecting the non-bundle product
        productSelector.changeSelectionStateForProduct(with: nonBundleProduct.productID, selected: true)

        XCTAssertEqual(productSelector.totalSelectedItemsCount, 2)

        // When completing the product selector, then it triggers `OrderAction.updateOrder`
        let orderToUpdate: Order = waitFor { promise in
            self.stores.whenReceivingAction(ofType: OrderAction.self) { action in
                switch action {
                    case let .updateOrder(_, order, _, _, onCompletion):
                        promise(order)
                        onCompletion(.success(order))
                    default:
                        XCTFail("Received unsupported action: \(action)")
                }
            }

            productSelector.completeMultipleSelection()
        }

        // Then order to be updated remotely contains the expected items
        XCTAssertEqual(orderToUpdate.items.count, 3)

        let existingBundleOrderItem = try XCTUnwrap(orderToUpdate.items[0])
        XCTAssertEqual(existingBundleOrderItem.productID, bundleProduct.productID)
        XCTAssertEqual(existingBundleOrderItem.bundleConfiguration, [])
        XCTAssertEqual(existingBundleOrderItem.quantity, 2)

        let existingChildBundleOrderItem = try XCTUnwrap(orderToUpdate.items[1])
        XCTAssertEqual(existingChildBundleOrderItem.productID, itemProductID)
        XCTAssertEqual(existingChildBundleOrderItem.quantity, 1)

        let newNonBundleOrderItem = try XCTUnwrap(orderToUpdate.items[2])
        XCTAssertEqual(newNonBundleOrderItem.productID, nonBundleProduct.productID)
        XCTAssertEqual(newNonBundleOrderItem.quantity, 1)
        XCTAssertEqual(newNonBundleOrderItem.itemID, .zero)
    }

    // No existing items —> select bundle A and configure, repeat selecting and configuring bundle A in product selector
    // —> order items to update remotely: bundle A with bundle configuration, bundle A with bundle configuration
    func test_when_no_existing_items_then_selecting_bundle_twice_results_in_two_bundle_items() throws {
        // Given
        let bundleItem = ProductBundleItem.fake().copy(productID: 5)
        let bundleProduct = storageManager.createAndInsertBundleProduct(siteID: sampleSiteID, productID: 606, bundleItems: [bundleItem])
        // Product of the bundled item.
        storageManager.insertProducts([.fake().copy(siteID: sampleSiteID, productID: bundleItem.productID, purchasable: true)])

        let order = Order.fake().copy(siteID: sampleSiteID, orderID: 1, items: [])
        let viewModel = EditableOrderViewModel(siteID: sampleSiteID, flow: .editing(initialOrder: order), stores: stores, storageManager: storageManager)

        // When entering the product selector
        viewModel.toggleProductSelectorVisibility()
        let productSelector = try XCTUnwrap(viewModel.productSelectorViewModel)

        // The child bundled item is not counted as a product in the product selector
        XCTAssertEqual(productSelector.totalSelectedItemsCount, 0)

        // When selecting the bundle product twice
        let firstBundleConfiguration: [BundledProductConfiguration] = [
            .init(bundledItemID: 2, productOrVariation: .product(id: 5), quantity: 1, isOptionalAndSelected: true)
        ]
        try selectAndConfigureBundleProduct(from: productSelector,
                                            productID: bundleProduct.productID,
                                            bundleConfiguration: firstBundleConfiguration,
                                            viewModel: viewModel)

        let secondBundleConfiguration: [BundledProductConfiguration] = [
            .init(bundledItemID: 2, productOrVariation: .product(id: 5), quantity: 5, isOptionalAndSelected: false)
        ]
        try selectAndConfigureBundleProduct(from: productSelector,
                                            productID: bundleProduct.productID,
                                            bundleConfiguration: secondBundleConfiguration,
                                            viewModel: viewModel)

        // When completing the product selector, then it triggers `OrderAction.updateOrder`
        let orderToUpdate: Order = waitFor { promise in
            self.stores.whenReceivingAction(ofType: OrderAction.self) { action in
                switch action {
                    case let .updateOrder(_, order, _, _, onCompletion):
                        promise(order)
                        onCompletion(.success(order))
                    default:
                        XCTFail("Received unsupported action: \(action)")
                }
            }

            productSelector.completeMultipleSelection()
        }

        // Then order to be updated remotely contains the expected items
        XCTAssertEqual(orderToUpdate.items.count, 2)

        let firstNewBundleOrderItem = try XCTUnwrap(orderToUpdate.items[0])
        XCTAssertEqual(firstNewBundleOrderItem.productID, bundleProduct.productID)
        XCTAssertEqual(firstNewBundleOrderItem.bundleConfiguration, [.fake().copy(bundledItemID: 2, productID: 5, quantity: 1, isOptionalAndSelected: true)])
        XCTAssertEqual(firstNewBundleOrderItem.quantity, 1)

        let secondNewBundleOrderItem = try XCTUnwrap(orderToUpdate.items[1])
        XCTAssertEqual(secondNewBundleOrderItem.productID, bundleProduct.productID)
        XCTAssertEqual(secondNewBundleOrderItem.bundleConfiguration, [.fake().copy(bundledItemID: 2, productID: 5, quantity: 5, isOptionalAndSelected: false)])
        XCTAssertEqual(secondNewBundleOrderItem.quantity, 1)
    }

    // No existing items —> select bundle A and configure in product selector -> close product selector
    // —> select bundle A and configure in product selector
    // —> order items to update remotely: bundle A with the latest bundle configuration
    func test_selecting_bundle_then_canceling_then_selecting_bundle_again_results_in_one_bundle_item_with_the_latest_configuration() throws {
        // Given
        let bundleItem = ProductBundleItem.fake().copy(productID: 5)
        let bundleProduct = storageManager.createAndInsertBundleProduct(siteID: sampleSiteID, productID: 606, bundleItems: [bundleItem])
        // Product of the bundled item.
        storageManager.insertProducts([.fake().copy(siteID: sampleSiteID, productID: bundleItem.productID, purchasable: true)])

        let order = Order.fake().copy(siteID: sampleSiteID, orderID: 1, items: [])
        let viewModel = EditableOrderViewModel(siteID: sampleSiteID, flow: .editing(initialOrder: order), stores: stores, storageManager: storageManager)

        // When entering the product selector
        viewModel.toggleProductSelectorVisibility()
        let productSelector = try XCTUnwrap(viewModel.productSelectorViewModel)

        // The child bundled item is not counted as a product in the product selector
        XCTAssertEqual(productSelector.totalSelectedItemsCount, 0)

        // When selecting the bundle product twice
        let firstBundleConfiguration: [BundledProductConfiguration] = [
            .init(bundledItemID: 2, productOrVariation: .product(id: 5), quantity: 1, isOptionalAndSelected: true)
        ]
        try selectAndConfigureBundleProduct(from: productSelector,
                                            productID: bundleProduct.productID,
                                            bundleConfiguration: firstBundleConfiguration,
                                            viewModel: viewModel)
        productSelector.closeButtonTapped()

        let secondBundleConfiguration: [BundledProductConfiguration] = [
            .init(bundledItemID: 2, productOrVariation: .product(id: 5), quantity: 5, isOptionalAndSelected: false)
        ]
        try selectAndConfigureBundleProduct(from: productSelector,
                                            productID: bundleProduct.productID,
                                            bundleConfiguration: secondBundleConfiguration,
                                            viewModel: viewModel)

        // When completing the product selector, then it triggers `OrderAction.updateOrder`
        let orderToUpdate: Order = waitFor { promise in
            self.stores.whenReceivingAction(ofType: OrderAction.self) { action in
                switch action {
                    case let .updateOrder(_, order, _, _, onCompletion):
                        promise(order)
                        onCompletion(.success(order))
                    default:
                        XCTFail("Received unsupported action: \(action)")
                }
            }

            productSelector.completeMultipleSelection()
        }

        // Then order to be updated remotely contains the expected items
        XCTAssertEqual(orderToUpdate.items.count, 1)

        let newBundleOrderItem = try XCTUnwrap(orderToUpdate.items[0])
        XCTAssertEqual(newBundleOrderItem.productID, bundleProduct.productID)
        XCTAssertEqual(newBundleOrderItem.bundleConfiguration, [.fake().copy(bundledItemID: 2, productID: 5, quantity: 5, isOptionalAndSelected: false)])
        XCTAssertEqual(newBundleOrderItem.quantity, 1)
    }

    func test_createProductRowViewModel_correctly_sets_pricedIndividually_for_product_bundle_row() throws {
        // Given
        let bundledItems = [ProductBundleItem.fake().copy(productID: 2, pricedIndividually: false),
                            ProductBundleItem.fake().copy(productID: 3, pricedIndividually: true)]
        let product = storageManager.createAndInsertBundleProduct(siteID: sampleSiteID, productID: sampleProductID, bundleItems: bundledItems)
        storageManager.insertProducts([Product.fake().copy(siteID: sampleSiteID, productID: 2),
                                       Product.fake().copy(siteID: sampleSiteID, productID: 3)])
        let viewModel = EditableOrderViewModel(siteID: sampleSiteID, storageManager: storageManager)

        // When
        let orderItem = OrderItem.fake().copy(productID: product.productID, quantity: 1)
        let childItems = [OrderItem.fake().copy(productID: 2, quantity: 1),
                          OrderItem.fake().copy(productID: 3, quantity: 1)]
        let productRow = viewModel.createProductRowViewModel(for: orderItem, childItems: childItems)

        // Then
        XCTAssertTrue(try XCTUnwrap(productRow).productRow.priceSummaryViewModel.pricedIndividually)
        XCTAssertFalse(try XCTUnwrap(productRow?.childProductRows[0]).priceSummaryViewModel.pricedIndividually)
        XCTAssertTrue(try XCTUnwrap(productRow?.childProductRows[1]).priceSummaryViewModel.pricedIndividually)
    }

    func test_createProductRowViewModel_sets_isReadOnly_to_false_for_bundle_parent_and_true_for_bundle_child_items() throws {
        // Given
        let bundledItems = [ProductBundleItem.fake().copy(productID: 2, pricedIndividually: false),
                            ProductBundleItem.fake().copy(productID: 3, pricedIndividually: true)]
        let product = storageManager.createAndInsertBundleProduct(siteID: sampleSiteID, productID: sampleProductID, bundleItems: bundledItems)
        storageManager.insertProducts([Product.fake().copy(siteID: sampleSiteID, productID: 2),
                                       Product.fake().copy(siteID: sampleSiteID, productID: 3)])
        let viewModel = EditableOrderViewModel(siteID: sampleSiteID, storageManager: storageManager)

        // When
        let orderItem = OrderItem.fake().copy(productID: product.productID, quantity: 1)
        let childItems = [OrderItem.fake().copy(productID: 2, quantity: 1),
                          OrderItem.fake().copy(productID: 3, variationID: 4, quantity: 1)]
        let productRow = try XCTUnwrap(viewModel.createProductRowViewModel(for: orderItem, childItems: childItems))

        // Then
        XCTAssertFalse(productRow.productRow.isReadOnly, "Parent product should not be read only")
        XCTAssertTrue(try XCTUnwrap(productRow.childProductRows[0]).isReadOnly, "Child product should be read only")
        XCTAssertTrue(try XCTUnwrap(productRow.childProductRows[1]).isReadOnly, "Child product variation should be read only")
    }

    func test_createProductRowViewModel_sets_isReadOnly_to_false_for_non_bundle_parent_and_child_items() throws {
        // Given
        storageManager.insertProducts([Product.fake().copy(siteID: sampleSiteID, productID: 1),
                                       Product.fake().copy(siteID: sampleSiteID, productID: 2),
                                       Product.fake().copy(siteID: sampleSiteID, productID: 3)])
        let viewModel = EditableOrderViewModel(siteID: sampleSiteID, storageManager: storageManager)

        // When
        let orderItem = OrderItem.fake().copy(productID: 1, quantity: 1)
        let childItems = [OrderItem.fake().copy(productID: 2, quantity: 1),
                          OrderItem.fake().copy(productID: 3, variationID: 4, quantity: 1)]
        let productRow = try XCTUnwrap(viewModel.createProductRowViewModel(for: orderItem, childItems: childItems))

        // Then
        XCTAssertFalse(productRow.productRow.isReadOnly, "Parent product should not be read only")
        XCTAssertFalse(try XCTUnwrap(productRow.childProductRows[0]).isReadOnly, "Child product should not be read only")
        XCTAssertFalse(try XCTUnwrap(productRow.childProductRows[1]).isReadOnly, "Child product variation should not be read only")
    }

<<<<<<< HEAD
    func test_when_saveInflightCustomerDetails_is_invoked_then_order_is_updated_with_latestAddressFormFields() {
        // Given
        let viewModel = EditableOrderViewModel(siteID: sampleSiteID)
        let sampleAddress = sampleAddress1()
        let expectedFullName = sampleAddress1().fullName

        XCTAssertEqual(viewModel.latestAddressFormFields?.firstName, "", "Address form fields should be empty on initialization")
        XCTAssertEqual(viewModel.latestAddressFormFields?.lastName, "", "Address form fields should be empty on initialization")

        viewModel.addressFormViewModel.fields.firstName = sampleAddress.firstName
        viewModel.addressFormViewModel.fields.lastName = sampleAddress.lastName

        XCTAssertFalse(viewModel.customerDataViewModel.isDataAvailable)
        XCTAssertNil(viewModel.customerDataViewModel.fullName, "No customer details have been added to the order")

        // When
        viewModel.saveInflightCustomerDetails()

        // Then
        XCTAssertTrue(viewModel.hasChanges)
        XCTAssertTrue(viewModel.customerDataViewModel.isDataAvailable)
        XCTAssertEqual(viewModel.customerDataViewModel.fullName, expectedFullName, "Customer details have been added to the order")

    }

    func test_when_saveInFlightOrderNotes_is_invoked_then_customer_note_is_updated() {
        //Given
        let viewModel = EditableOrderViewModel(siteID: sampleSiteID)
        viewModel.noteViewModel.newNote = "This is a note"

        // When
        viewModel.saveInFlightOrderNotes()

        //Then
        XCTAssertTrue(viewModel.hasChanges)
=======
    func test_addCustomAmount_toggles_showAddCustomAmount_to_true_when_order_is_new() {
        // Given
        let viewModel = EditableOrderViewModel(siteID: sampleSiteID, storageManager: storageManager)
        XCTAssertFalse(viewModel.customAmountsSectionViewModel.showAddCustomAmount)

        // When
        viewModel.addCustomAmount()

        // Then
        XCTAssertTrue(viewModel.customAmountsSectionViewModel.showAddCustomAmount)
>>>>>>> d2968262
    }
}

private extension EditableOrderViewModelTests {
    func selectAndConfigureBundleProduct(from productSelector: ProductSelectorViewModel,
                                         productID: Int64,
                                         bundleConfiguration: [BundledProductConfiguration] = [
                                            .init(bundledItemID: 1, productOrVariation: .product(id: 2), quantity: 5, isOptionalAndSelected: nil)
                                         ],
                                         viewModel: EditableOrderViewModel) throws {
        let bundleProductRow = try XCTUnwrap(productSelector.productsSectionViewModels.first?.productRows
            .first(where: { $0.productOrVariationID == productID }))
        bundleProductRow.configure?()

        // Then the configurable product view model becomes non-nil
        let configurableProductViewModel = try XCTUnwrap(viewModel.productToConfigureViewModel)

        // When saving the bundle configuration of the bundle product
        configurableProductViewModel
            .onConfigure(bundleConfiguration)
    }
}

private extension MockStorageManager {

    func insertOrderStatus(_ readOnlyOrderStatus: OrderStatus) {
        let orderStatus = viewStorage.insertNewObject(ofType: StorageOrderStatus.self)
        orderStatus.update(with: readOnlyOrderStatus)
        viewStorage.saveIfNeeded()
    }

    func insertProducts(_ readOnlyProducts: [Product]) {
        for readOnlyProduct in readOnlyProducts {
            let product = viewStorage.insertNewObject(ofType: StorageProduct.self)
            product.update(with: readOnlyProduct)
            viewStorage.saveIfNeeded()
        }
    }

    @discardableResult
    func insert(_ readOnlyProduct: Product) -> StorageProduct {
        let product = viewStorage.insertNewObject(ofType: StorageProduct.self)
        product.update(with: readOnlyProduct)
        return product
    }

    func insert(_ readOnlyProductBundleItem: ProductBundleItem, for product: StorageProduct) {
        let bundleItem = viewStorage.insertNewObject(ofType: StorageProductBundleItem.self)
        bundleItem.update(with: readOnlyProductBundleItem)
        bundleItem.product = product
    }

    func createAndInsertBundleProduct(siteID: Int64, productID: Int64, bundleItems: [Yosemite.ProductBundleItem]) -> Yosemite.Product {
        let bundleProduct = Product.fake().copy(siteID: siteID,
                                                productID: productID,
                                                productTypeKey: ProductType.bundle.rawValue,
                                                purchasable: true,
                                                bundledItems: bundleItems)
        let storageProduct = insert(bundleProduct)

        bundleItems.forEach { bundleItem in
            insert(bundleItem, for: storageProduct)
        }

        return bundleProduct
    }
}

private extension EditableOrderViewModelTests {
    func sampleAddress1() -> Address {
        return Address(firstName: "Johnny",
                       lastName: "Appleseed",
                       company: nil,
                       address1: "234 70th Street",
                       address2: nil,
                       city: "Niagara Falls",
                       state: "NY",
                       postcode: "14304",
                       country: "US",
                       phone: "333-333-3333",
                       email: "scrambled@scrambled.com")
    }

    func sampleAddress2() -> Address {
        return Address(firstName: "",
                       lastName: "",
                       company: "Automattic",
                       address1: "234 70th Street",
                       address2: nil,
                       city: "Niagara Falls",
                       state: "NY",
                       postcode: "14304",
                       country: "US",
                       phone: "333-333-3333",
                       email: "")
    }
}<|MERGE_RESOLUTION|>--- conflicted
+++ resolved
@@ -3207,7 +3207,18 @@
         XCTAssertFalse(try XCTUnwrap(productRow.childProductRows[1]).isReadOnly, "Child product variation should not be read only")
     }
 
-<<<<<<< HEAD
+    func test_addCustomAmount_toggles_showAddCustomAmount_to_true_when_order_is_new() {
+        // Given
+        let viewModel = EditableOrderViewModel(siteID: sampleSiteID, storageManager: storageManager)
+        XCTAssertFalse(viewModel.customAmountsSectionViewModel.showAddCustomAmount)
+
+        // When
+        viewModel.addCustomAmount()
+
+        // Then
+        XCTAssertTrue(viewModel.customAmountsSectionViewModel.showAddCustomAmount)
+    }
+
     func test_when_saveInflightCustomerDetails_is_invoked_then_order_is_updated_with_latestAddressFormFields() {
         // Given
         let viewModel = EditableOrderViewModel(siteID: sampleSiteID)
@@ -3243,18 +3254,6 @@
 
         //Then
         XCTAssertTrue(viewModel.hasChanges)
-=======
-    func test_addCustomAmount_toggles_showAddCustomAmount_to_true_when_order_is_new() {
-        // Given
-        let viewModel = EditableOrderViewModel(siteID: sampleSiteID, storageManager: storageManager)
-        XCTAssertFalse(viewModel.customAmountsSectionViewModel.showAddCustomAmount)
-
-        // When
-        viewModel.addCustomAmount()
-
-        // Then
-        XCTAssertTrue(viewModel.customAmountsSectionViewModel.showAddCustomAmount)
->>>>>>> d2968262
     }
 }
 
