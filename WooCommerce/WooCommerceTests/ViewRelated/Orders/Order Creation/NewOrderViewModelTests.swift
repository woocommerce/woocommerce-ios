--- conflicted
+++ resolved
@@ -533,7 +533,6 @@
 
     }
 
-<<<<<<< HEAD
     func test_hasChanges_returns_false_initially() {
         // Given
         let stores = MockStoresManager(sessionManager: .testingInstance)
@@ -584,7 +583,7 @@
 
         // Then
         XCTAssertTrue(viewModel.hasChanges)
-=======
+
     func test_shipping_method_tracked_when_added() throws {
         // Given
         let analytics = MockAnalyticsProvider()
@@ -673,7 +672,6 @@
 
         // Then
         XCTAssertTrue(analytics.receivedEvents.isEmpty)
->>>>>>> 07ffeca9
     }
 }
 
