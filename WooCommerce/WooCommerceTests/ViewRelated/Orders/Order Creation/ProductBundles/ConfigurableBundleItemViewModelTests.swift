--- conflicted
+++ resolved
@@ -3,54 +3,6 @@
 @testable import WooCommerce
 
 final class ConfigurableBundleItemViewModelTests: XCTestCase {
-<<<<<<< HEAD
-    // MARK: - Quantity from initialization
-
-    func test_init_without_existing_order_item_sets_quantity_to_bundle_defaultQuantity() throws {
-        // When
-        let viewModel = ConfigurableBundleItemViewModel(bundleItem: .fake().copy(defaultQuantity: 2),
-                                                        product: .fake(),
-                                                        variableProductSettings: nil,
-                                                        existingParentOrderItem: .fake(),
-                                                        existingOrderItem: nil)
-
-        // Then
-        XCTAssertEqual(viewModel.quantity, 2)
-    }
-
-    func test_init_with_existing_order_item_and_parent_order_item_with_quantity_3_sets_quantity_divided_by_3() throws {
-        // Given
-        let existingOrderItem = OrderItem.fake().copy(productID: 6, quantity: 24)
-        let existingParentOrderItem = OrderItem.fake().copy(productID: 1, quantity: 3)
-        let product = Product.fake().copy()
-
-        // When
-        let viewModel = ConfigurableBundleItemViewModel(bundleItem: .fake(),
-                                                        product: .fake(),
-                                                        variableProductSettings: nil,
-                                                        existingParentOrderItem: existingParentOrderItem,
-                                                        existingOrderItem: existingOrderItem)
-
-        // Then
-        XCTAssertEqual(viewModel.quantity, 8)
-    }
-
-    func test_init_with_existing_order_item_and_parent_order_item_with_quantity_0_sets_quantity_divided_by_1() throws {
-        // Given
-        let existingOrderItem = OrderItem.fake().copy(productID: 6, quantity: 24)
-        let existingParentOrderItem = OrderItem.fake().copy(productID: 1, quantity: 0)
-        let product = Product.fake().copy()
-
-        // When
-        let viewModel = ConfigurableBundleItemViewModel(bundleItem: .fake(),
-                                                        product: .fake(),
-                                                        variableProductSettings: nil,
-                                                        existingParentOrderItem: existingParentOrderItem,
-                                                        existingOrderItem: existingOrderItem)
-
-        // Then
-        XCTAssertEqual(viewModel.quantity, 24)
-=======
     private var analyticsProvider: MockAnalyticsProvider!
     private var analytics: WooAnalytics!
 
@@ -64,7 +16,54 @@
         analytics = nil
         analyticsProvider = nil
         super.tearDown()
->>>>>>> 3ce80118
+    }
+
+    // MARK: - Quantity from initialization
+
+    func test_init_without_existing_order_item_sets_quantity_to_bundle_defaultQuantity() throws {
+        // When
+        let viewModel = ConfigurableBundleItemViewModel(bundleItem: .fake().copy(defaultQuantity: 2),
+                                                        product: .fake(),
+                                                        variableProductSettings: nil,
+                                                        existingParentOrderItem: .fake(),
+                                                        existingOrderItem: nil)
+
+        // Then
+        XCTAssertEqual(viewModel.quantity, 2)
+    }
+
+    func test_init_with_existing_order_item_and_parent_order_item_with_quantity_3_sets_quantity_divided_by_3() throws {
+        // Given
+        let existingOrderItem = OrderItem.fake().copy(productID: 6, quantity: 24)
+        let existingParentOrderItem = OrderItem.fake().copy(productID: 1, quantity: 3)
+        let product = Product.fake().copy()
+
+        // When
+        let viewModel = ConfigurableBundleItemViewModel(bundleItem: .fake(),
+                                                        product: .fake(),
+                                                        variableProductSettings: nil,
+                                                        existingParentOrderItem: existingParentOrderItem,
+                                                        existingOrderItem: existingOrderItem)
+
+        // Then
+        XCTAssertEqual(viewModel.quantity, 8)
+    }
+
+    func test_init_with_existing_order_item_and_parent_order_item_with_quantity_0_sets_quantity_divided_by_1() throws {
+        // Given
+        let existingOrderItem = OrderItem.fake().copy(productID: 6, quantity: 24)
+        let existingParentOrderItem = OrderItem.fake().copy(productID: 1, quantity: 0)
+        let product = Product.fake().copy()
+
+        // When
+        let viewModel = ConfigurableBundleItemViewModel(bundleItem: .fake(),
+                                                        product: .fake(),
+                                                        variableProductSettings: nil,
+                                                        existingParentOrderItem: existingParentOrderItem,
+                                                        existingOrderItem: existingOrderItem)
+
+        // Then
+        XCTAssertEqual(viewModel.quantity, 24)
     }
 
     func test_init_with_existing_order_item_with_full_attributes_sets_selectedVariation_and_empty_selectableVariationAttributeViewModels() throws {
@@ -193,6 +192,7 @@
         let viewModel = ConfigurableBundleItemViewModel(bundleItem: .fake(),
                                                         product: variableProduct,
                                                         variableProductSettings: nil,
+                                                        existingParentOrderItem: nil,
                                                         existingOrderItem: nil,
                                                         analytics: analytics)
         viewModel.createVariationSelectorViewModel()
@@ -210,6 +210,7 @@
         let viewModel = ConfigurableBundleItemViewModel(bundleItem: .fake(),
                                                         product: .fake(),
                                                         variableProductSettings: nil,
+                                                        existingParentOrderItem: nil,
                                                         existingOrderItem: nil,
                                                         analytics: analytics)
 
