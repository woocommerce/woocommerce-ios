import Experiments
import XCTest
import Yosemite
import Fakes
import WooFoundation
@testable import WooCommerce

final class ProductRowViewModelTests: XCTestCase {

    func test_viewModel_is_created_with_correct_initial_values_from_product() {
        // Given
        let rowID = Int64(0)
        let imageURLString = "https://woo.com/woo.jpg"
        let product = Product.fake().copy(productID: 12,
                                          name: "Test Product",
                                          images: [ProductImage.fake().copy(src: imageURLString)])

        // When
        let viewModel = ProductRowViewModel(id: rowID, product: product, canChangeQuantity: false)

        // Then
        XCTAssertEqual(viewModel.id, rowID)
        XCTAssertEqual(viewModel.productOrVariationID, product.productID)
        XCTAssertEqual(viewModel.name, product.name)
        XCTAssertEqual(viewModel.imageURL, URL(string: imageURLString))
        XCTAssertFalse(viewModel.canChangeQuantity)
        XCTAssertEqual(viewModel.quantity, 1)
        XCTAssertEqual(viewModel.numberOfVariations, 0)
    }

    func test_viewModel_is_created_with_correct_initial_values_from_variable_product() {
        // Given
        let product = Product.fake().copy(productTypeKey: "variable", variations: [0, 1, 2])

        // When
        let viewModel = ProductRowViewModel(product: product, canChangeQuantity: false)

        // Then
        XCTAssertEqual(viewModel.numberOfVariations, 3)
    }

    func test_viewModel_is_created_with_correct_initial_values_from_product_variation() {
        // Given
        let rowID = Int64(0)
        let imageURLString = "https://woo.com/woo.jpg"
        let name = "Blue - Any Size"
        let productVariation = ProductVariation.fake().copy(productVariationID: 12,
                                                            attributes: [ProductVariationAttribute(id: 1, name: "Color", option: "Blue")],
                                                            image: ProductImage.fake().copy(src: imageURLString))

        // When
        let viewModel = ProductRowViewModel(id: rowID, productVariation: productVariation, name: name, canChangeQuantity: false, displayMode: .stock)

        // Then
        XCTAssertEqual(viewModel.id, rowID)
        XCTAssertEqual(viewModel.productOrVariationID, productVariation.productVariationID)
        XCTAssertEqual(viewModel.name, name)
        XCTAssertEqual(viewModel.imageURL, URL(string: imageURLString))
        XCTAssertFalse(viewModel.canChangeQuantity)
        XCTAssertEqual(viewModel.quantity, 1)
    }

    func test_view_model_creates_expected_label_for_product_with_managed_stock() {
        // Given
        let stockQuantity: Decimal = 7
        let product = Product.fake().copy(manageStock: true, stockQuantity: stockQuantity, stockStatusKey: "instock")

        // When
        let viewModel = ProductRowViewModel(product: product, canChangeQuantity: false)

        // Then
        let localizedStockQuantity = NumberFormatter.localizedString(from: stockQuantity as NSDecimalNumber, number: .decimal)
        let format = NSLocalizedString("%1$@ in stock", comment: "Label about product's inventory stock status shown during order creation")
        let expectedStockLabel = String.localizedStringWithFormat(format, localizedStockQuantity)
        XCTAssertTrue(viewModel.productDetailsLabel.contains(expectedStockLabel),
                      "Expected label to contain \"\(expectedStockLabel)\" but actual label was \"\(viewModel.productDetailsLabel)\"")
    }

    func test_view_model_creates_expected_label_for_product_with_unmanaged_stock() {
        // Given
        let product = Product.fake().copy(stockStatusKey: "instock")

        // When
        let viewModel = ProductRowViewModel(product: product, canChangeQuantity: false)

        // Then
        let expectedStockLabel = NSLocalizedString("In stock", comment: "Display label for the product's inventory stock status")
        XCTAssertTrue(viewModel.productDetailsLabel.contains(expectedStockLabel),
                      "Expected label to contain \"\(expectedStockLabel)\" but actual label was \"\(viewModel.productDetailsLabel)\"")
    }

    func test_view_model_creates_expected_label_for_out_of_stock_product() {
        // Given
        let product = Product.fake().copy(stockStatusKey: "outofstock")

        // When
        let viewModel = ProductRowViewModel(product: product, canChangeQuantity: false)

        // Then
        let expectedStockLabel = NSLocalizedString("Out of stock", comment: "Display label for the product's inventory stock status")
        XCTAssertTrue(viewModel.productDetailsLabel.contains(expectedStockLabel),
                      "Expected label to contain \"\(expectedStockLabel)\" but actual label was \"\(viewModel.productDetailsLabel)\"")
    }

    func test_view_model_creates_expected_label_for_product_with_price() {
        // Given
        let price = "2.50"
        let product = Product.fake().copy(price: price)
        let currencyFormatter = CurrencyFormatter(currencySettings: CurrencySettings()) // Defaults to US currency & format

        // When
        let viewModel = ProductRowViewModel(product: product, canChangeQuantity: false, currencyFormatter: currencyFormatter)

        // Then
        let expectedPriceLabel = "2.50"
        XCTAssertTrue(viewModel.productDetailsLabel.contains(expectedPriceLabel),
                      "Expected label to contain \"\(expectedPriceLabel)\" but actual label was \"\(viewModel.productDetailsLabel)\"")
    }

    func test_view_model_creates_expected_label_for_product_with_price_and_discount() {
        // Given
        let price = "2.50"
        let discount: Decimal = 0.50
        let product = Product.fake().copy(price: price)
        let currencyFormatter = CurrencyFormatter(currencySettings: CurrencySettings()) // Defaults to US currency & format

        // When
        let viewModel = ProductRowViewModel(product: product, discount: discount, canChangeQuantity: false, currencyFormatter: currencyFormatter)

        // Then
        let expectedPriceLabel = "2.50" + " - " + (currencyFormatter.formatAmount(discount) ?? "")
        XCTAssertTrue(viewModel.productDetailsLabel.contains(expectedPriceLabel),
                      "Expected label to contain \"\(expectedPriceLabel)\" but actual label was \"\(viewModel.productDetailsLabel)\"")
    }

    func test_view_model_creates_expected_label_for_product_with_no_price() {
        // Given
        let price = ""
        let product = Product.fake().copy(price: price)
        let currencyFormatter = CurrencyFormatter(currencySettings: CurrencySettings()) // Defaults to US currency & format

        // When
        let viewModel = ProductRowViewModel(product: product, canChangeQuantity: false, currencyFormatter: currencyFormatter)

        // Then
        let expectedPriceLabel = "$0.00"
        XCTAssertTrue(viewModel.productDetailsLabel.contains(expectedPriceLabel),
                      "Expected label to contain \"\(expectedPriceLabel)\" but actual label was \"\(viewModel.productDetailsLabel)\"")
    }

    func test_view_model_updates_price_label_when_quantity_changes() {
        // Given
        let product = Product.fake().copy(price: "2.50")
        let currencyFormatter = CurrencyFormatter(currencySettings: CurrencySettings()) // Defaults to US currency & format

        // When
        let viewModel = ProductRowViewModel(product: product, canChangeQuantity: false, currencyFormatter: currencyFormatter)
        viewModel.incrementQuantity()

        // Then
        let expectedPriceLabel = "$5.00"
        XCTAssertTrue(viewModel.productDetailsLabel.contains(expectedPriceLabel),
                      "Expected label to contain \"\(expectedPriceLabel)\" but actual label was \"\(viewModel.productDetailsLabel)\"")
    }

    func test_view_model_creates_expected_product_details_label_for_variable_product() {
        // Given
        let product = Product.fake().copy(productTypeKey: "variable", stockStatusKey: "instock", variations: [0, 1])

        // When
        let viewModel = ProductRowViewModel(product: product, canChangeQuantity: false)

        // Then
        let expectedProductDetailsLabel = "In stock • 2 variations"
        XCTAssertEqual(viewModel.productDetailsLabel, expectedProductDetailsLabel)
    }

    func test_view_model_creates_expected_label_for_variation_with_attributes_display_mode() {
        // Given
        let variation = ProductVariation.fake().copy(attributes: [ProductVariationAttribute(id: 1, name: "Color", option: "Blue")], stockStatus: .inStock)
        let attributes = [VariationAttributeViewModel(name: "Color", value: "Blue"), VariationAttributeViewModel(name: "Size")]

        // When
        let viewModel = ProductRowViewModel(productVariation: variation, name: "", canChangeQuantity: false, displayMode: .attributes(attributes))

        // Then
        let expectedAttributesText = "Blue, Any Size"
        let unexpectedStockText = "In stock"
        XCTAssertTrue(viewModel.productDetailsLabel.contains(expectedAttributesText),
                      "Expected label to contain \"\(expectedAttributesText)\" but actual label was \"\(viewModel.productDetailsLabel)\"")
        XCTAssertFalse(viewModel.productDetailsLabel.contains(unexpectedStockText))
    }

    func test_view_model_creates_expected_label_for_variation_with_stock_display_mode() {
        // Given
        let variation = ProductVariation.fake().copy(attributes: [ProductVariationAttribute(id: 1, name: "Color", option: "Blue")], stockStatus: .inStock)

        // When
        let viewModel = ProductRowViewModel(productVariation: variation, name: "", canChangeQuantity: false, displayMode: .stock)

        // Then
        let expectedStockText = "In stock"
        let unexpectedAttributesText = "Blue"
        XCTAssertTrue(viewModel.productDetailsLabel.contains(expectedStockText),
                      "Expected label to contain \"\(expectedStockText)\" but actual label was \"\(viewModel.productDetailsLabel)\"")
        XCTAssertFalse(viewModel.productDetailsLabel.contains(unexpectedAttributesText))
    }

    func test_sku_label_is_formatted_correctly_for_product_with_sku() {
        // Given
        let sku = "123456"
        let product = Product.fake().copy(sku: sku)

        // When
        let viewModel = ProductRowViewModel(product: product, canChangeQuantity: false)

        // Then
        let format = NSLocalizedString("SKU: %1$@", comment: "SKU label in order details > product row. The variable shows the SKU of the product.")
        let expectedSKULabel = String.localizedStringWithFormat(format, sku)
        XCTAssertEqual(viewModel.skuLabel, expectedSKULabel)
    }

    func test_sku_label_is_empty_for_product_without_sku() {
        // Given
        let sku = ""
        let product = Product.fake().copy(sku: sku)

        // When
        let viewModel = ProductRowViewModel(product: product, canChangeQuantity: false)

        // Then
        let expectedSKULabel = ""
        XCTAssertEqual(viewModel.skuLabel, expectedSKULabel)
    }

    func test_increment_and_decrement_quantity_have_step_value_of_one() {
        // Given
        let product = Product.fake()
        let viewModel = ProductRowViewModel(product: product, canChangeQuantity: true)

        // When & Then
        viewModel.incrementQuantity()
        XCTAssertEqual(viewModel.quantity, 2)

        // When & Then
        viewModel.decrementQuantity()
        XCTAssertEqual(viewModel.quantity, 1)
    }

    func test_quantity_has_minimum_value_of_one() {
        // Given
        let product = Product.fake()
        let viewModel = ProductRowViewModel(product: product, canChangeQuantity: true)
        XCTAssertEqual(viewModel.quantity, 1)

        // When
        viewModel.decrementQuantity()

        // Then
        XCTAssertEqual(viewModel.quantity, 1)
    }

    func test_cannot_decrement_quantity_below_zero() {
        // Given
        let product = Product.fake()
        let viewModel = ProductRowViewModel(product: product, quantity: 0, canChangeQuantity: true)
        XCTAssertEqual(viewModel.quantity, 0)

        // When
        viewModel.decrementQuantity()

        // Then
        XCTAssertEqual(viewModel.quantity, 0)
        XCTAssertTrue(viewModel.shouldDisableQuantityDecrementer, "Quantity decrementer is not disabled")
    }

    func test_decrement_quantity_at_minimum_quantity_removes_product() {
        // Given
        let product = Product.fake()
        var productRemoved = false
        let viewModel = ProductRowViewModel(product: product, canChangeQuantity: true, removeProductIntent: { productRemoved = true })

        // When
        viewModel.decrementQuantity()

        // Then
        XCTAssertTrue(productRemoved)
    }

    func test_productAccessibilityLabel_is_created_with_expected_details_from_product() {
        // Given
        let product = Product.fake().copy(name: "Test Product", sku: "123456", price: "10", stockStatusKey: "instock", variations: [1, 2])
        let currencyFormatter = CurrencyFormatter(currencySettings: CurrencySettings()) // Defaults to US currency & format

        // When
        let viewModel = ProductRowViewModel(product: product, canChangeQuantity: false, currencyFormatter: currencyFormatter)

        // Then
        let expectedLabel = "Test Product. In stock. $10.00. 2 variations. SKU: 123456"
        XCTAssertEqual(viewModel.productAccessibilityLabel, expectedLabel)
    }

    func test_product_stock_status_used_for_product_bundles_when_feature_flag_disabled() {
        // Given
        let product = Product.fake().copy(productTypeKey: "bundle", stockStatusKey: "instock", bundleStockStatus: .insufficientStock)

        // When
        let viewModel = ProductRowViewModel(product: product,
                                            canChangeQuantity: false,
                                            featureFlagService: createFeatureFlagService(productBundles: false))

        // Then
        let expectedStockText = ProductStockStatus.inStock.description
        XCTAssertTrue(viewModel.productDetailsLabel.contains(expectedStockText),
                      "Expected label to contain \"\(expectedStockText)\" but actual label was \"\(viewModel.productDetailsLabel)\"")
    }

    func test_bundle_stock_status_used_for_product_bundles_when_insufficient_stock_and_feature_flag_enabled() {
        // Given
        let product = Product.fake().copy(productTypeKey: "bundle", stockStatusKey: "instock", bundleStockStatus: .insufficientStock)

        // When
        let viewModel = ProductRowViewModel(product: product,
                                            canChangeQuantity: false,
                                            featureFlagService: createFeatureFlagService())

        // Then
        let expectedStockText = ProductStockStatus.insufficientStock.description
        XCTAssertTrue(viewModel.productDetailsLabel.contains(expectedStockText),
                      "Expected label to contain \"\(expectedStockText)\" but actual label was \"\(viewModel.productDetailsLabel)\"")
    }

    func test_product_stock_status_used_for_product_bundles_when_backordered_and_feature_flag_enabled() {
        // Given
        let product = Product.fake().copy(productTypeKey: "bundle", stockStatusKey: "onbackorder", bundleStockStatus: .inStock)

        // When
        let viewModel = ProductRowViewModel(product: product,
                                            canChangeQuantity: false,
                                            featureFlagService: createFeatureFlagService())

        // Then
        let expectedStockText = ProductStockStatus.onBackOrder.description
        XCTAssertTrue(viewModel.productDetailsLabel.contains(expectedStockText),
                      "Expected label to contain \"\(expectedStockText)\" but actual label was \"\(viewModel.productDetailsLabel)\"")
    }

    func test_product_stock_quantity_used_for_product_bundles_when_feature_flag_disabled() {
        // Given
        let product = Product.fake().copy(productTypeKey: "bundle", manageStock: true, stockQuantity: 5, stockStatusKey: "instock", bundleStockQuantity: 1)

        // When
        let viewModel = ProductRowViewModel(product: product,
                                            canChangeQuantity: false,
                                            featureFlagService: createFeatureFlagService(productBundles: false))

        // Then
        let localizedStockQuantity = NumberFormatter.localizedString(from: 5 as NSDecimalNumber, number: .decimal)
        let format = NSLocalizedString("%1$@ in stock", comment: "Label about product's inventory stock status shown during order creation")
        let expectedStockLabel = String.localizedStringWithFormat(format, localizedStockQuantity)
        XCTAssertTrue(viewModel.productDetailsLabel.contains(expectedStockLabel),
                      "Expected label to contain \"\(expectedStockLabel)\" but actual label was \"\(viewModel.productDetailsLabel)\"")
    }

    func test_bundle_stock_quantity_used_for_product_bundles_when_feature_flag_enabled() {
        // Given
        let product = Product.fake().copy(productTypeKey: "bundle", manageStock: false, stockQuantity: 5, stockStatusKey: "instock", bundleStockQuantity: 1)

        // When
        let viewModel = ProductRowViewModel(product: product,
                                            canChangeQuantity: false,
                                            featureFlagService: createFeatureFlagService())

        // Then
        let localizedStockQuantity = NumberFormatter.localizedString(from: 1 as NSDecimalNumber, number: .decimal)
        let format = NSLocalizedString("%1$@ in stock", comment: "Label about product's inventory stock status shown during order creation")
        let expectedStockLabel = String.localizedStringWithFormat(format, localizedStockQuantity)
        XCTAssertTrue(viewModel.productDetailsLabel.contains(expectedStockLabel),
                      "Expected label to contain \"\(expectedStockLabel)\" but actual label was \"\(viewModel.productDetailsLabel)\"")
    }

    func test_when_product_row_discount_is_nil_then_viewModel_hasDiscount_is_false() {
        let price = "2.50"
        let product = Product.fake().copy(price: price)

        let viewModel = ProductRowViewModel(product: product, discount: nil, quantity: 1, canChangeQuantity: true)

        XCTAssertFalse(viewModel.hasDiscount)
    }

    func test_when_product_row_discount_is_not_nil_then_viewModel_hasDiscount() {
        let price = "2.50"
        let discount: Decimal = 0.50
        let product = Product.fake().copy(price: price)

        let viewModel = ProductRowViewModel(product: product, discount: discount, quantity: 1, canChangeQuantity: true)

        XCTAssertTrue(viewModel.hasDiscount)
    }

<<<<<<< HEAD
    func test_product_row_priceQuantityLine_returns_properly_formatted_priceQuantityLine() {
        // Given
        let price = "10.71"
        let quantity: Decimal = 8
        let product = Product.fake().copy(price: price)

        // When
        let viewModel = ProductRowViewModel(product: product, quantity: quantity, canChangeQuantity: true)

        // Then
        assertEqual("8 × $10.71", viewModel.priceQuantityLine)
    }

    func test_product_row_priceQuantityLine_when_product_has_no_price_then_returns_properly_formatted_priceQuantityLine() {
        // Given
        let quantity: Decimal = 8
        let product = Product.fake().copy()

        // When
        let viewModel = ProductRowViewModel(product: product, quantity: quantity, canChangeQuantity: true)

        // Then
        assertEqual("8 × -", viewModel.priceQuantityLine)
=======
    // MARK: - `isConfigurable`

    func test_isConfigurable_is_false_for_bundle_product_when_feature_flag_is_disabled() {
        // Given
        let product = Product.fake().copy(productTypeKey: "bundle")

        // When
        let viewModel = ProductRowViewModel(product: product,
                                            canChangeQuantity: false,
                                            featureFlagService: createFeatureFlagService(productBundlesInOrderForm: false))

        // Then
        XCTAssertFalse(viewModel.isConfigurable)
    }

    func test_isConfigurable_is_false_for_bundle_product_with_empty_bundle_items() {
        // Given
        let product = Product.fake().copy(productTypeKey: "bundle")

        // When
        let viewModel = ProductRowViewModel(product: product,
                                            canChangeQuantity: false,
                                            featureFlagService: createFeatureFlagService(productBundlesInOrderForm: true))

        // Then
        XCTAssertFalse(viewModel.isConfigurable)
    }

    func test_isConfigurable_is_true_for_bundle_product_with_bundle_items() {
        // Given
        let product = Product.fake().copy(productTypeKey: "bundle", bundledItems: [.fake()])

        // When
        let viewModel = ProductRowViewModel(product: product,
                                            canChangeQuantity: false,
                                            featureFlagService: createFeatureFlagService(productBundlesInOrderForm: true))

        // Then
        XCTAssertTrue(viewModel.isConfigurable)
    }

    func test_isConfigurable_is_false_for_non_bundle_product() {
        let nonBundleProductTypes: [ProductType] = [.simple, .grouped, .affiliate, .variable, .subscription, .variableSubscription, .composite]

        nonBundleProductTypes.forEach { nonBundleProductType in
            // Given
            let product = Product.fake().copy(productTypeKey: nonBundleProductType.rawValue)

            // When
            let viewModel = ProductRowViewModel(product: product,
                                                canChangeQuantity: false,
                                                featureFlagService: createFeatureFlagService(productBundlesInOrderForm: true))

            // Then
            XCTAssertFalse(viewModel.isConfigurable)
        }
    }
}

private extension ProductRowViewModelTests {
    func createFeatureFlagService(productBundles: Bool = true, productBundlesInOrderForm: Bool = false) -> FeatureFlagService {
        MockFeatureFlagService(productBundles: productBundles, productBundlesInOrderForm: productBundlesInOrderForm)
>>>>>>> 77c47bf1
    }
}<|MERGE_RESOLUTION|>--- conflicted
+++ resolved
@@ -398,7 +398,6 @@
         XCTAssertTrue(viewModel.hasDiscount)
     }
 
-<<<<<<< HEAD
     func test_product_row_priceQuantityLine_returns_properly_formatted_priceQuantityLine() {
         // Given
         let price = "10.71"
@@ -422,7 +421,7 @@
 
         // Then
         assertEqual("8 × -", viewModel.priceQuantityLine)
-=======
+
     // MARK: - `isConfigurable`
 
     func test_isConfigurable_is_false_for_bundle_product_when_feature_flag_is_disabled() {
@@ -485,6 +484,5 @@
 private extension ProductRowViewModelTests {
     func createFeatureFlagService(productBundles: Bool = true, productBundlesInOrderForm: Bool = false) -> FeatureFlagService {
         MockFeatureFlagService(productBundles: productBundles, productBundlesInOrderForm: productBundlesInOrderForm)
->>>>>>> 77c47bf1
     }
 }