import XCTest
import Yosemite
@testable import WooCommerce
@testable import Storage

final class ProductSelectorViewModelTests: XCTestCase {

    private let sampleSiteID: Int64 = 123
    private var storageManager: StorageManagerType!
    private var storage: StorageType {
        storageManager.viewStorage
    }
    private let stores = MockStoresManager(sessionManager: .testingInstance)

    override func setUp() {
        super.setUp()
        storageManager = MockStorageManager()
        stores.reset()
    }

    override func tearDown() {
        storageManager = nil
        super.tearDown()
    }

    func test_view_model_adds_product_rows_with_unchangeable_quantity() {
        // Given
        let product = Product.fake().copy(siteID: sampleSiteID, purchasable: true)
        insert(product)

        // When
        let viewModel = ProductSelectorViewModel(siteID: sampleSiteID, storageManager: storageManager)

        // Then
        XCTAssertEqual(viewModel.productRows.count, 1)

        let productRow = viewModel.productRows[0]
        XCTAssertFalse(productRow.canChangeQuantity, "Product row canChangeQuantity property should be false but is true instead")
    }

    func test_scrolling_indicator_appears_only_during_sync() {
        // Given
        let viewModel = ProductSelectorViewModel(siteID: sampleSiteID, storageManager: storageManager, stores: stores)
        XCTAssertFalse(viewModel.shouldShowScrollIndicator, "Scroll indicator is not disabled at start")
        stores.whenReceivingAction(ofType: ProductAction.self) { action in
            switch action {
            case let .synchronizeProducts(_, _, _, _, _, _, _, _, _, _, onCompletion):
                XCTAssertTrue(viewModel.shouldShowScrollIndicator, "Scroll indicator is not enabled during sync")
                onCompletion(.success(true))
            default:
                XCTFail("Unsupported Action")
            }
        }

        // When
        viewModel.sync(pageNumber: 1, pageSize: 25, onCompletion: { _ in })

        // Then
        XCTAssertFalse(viewModel.shouldShowScrollIndicator, "Scroll indicator is not disabled after sync ends")
    }

    func test_sync_status_updates_as_expected_for_empty_product_list() {
        // Given
        let viewModel = ProductSelectorViewModel(siteID: sampleSiteID, storageManager: storageManager, stores: stores)
        stores.whenReceivingAction(ofType: ProductAction.self) { action in
            switch action {
            case let .synchronizeProducts(_, _, _, _, _, _, _, _, _, _, onCompletion):
                XCTAssertEqual(viewModel.syncStatus, .firstPageSync)
                onCompletion(.success(true))
            default:
                XCTFail("Unsupported Action")
            }
        }

        // When
        viewModel.sync(pageNumber: 1, pageSize: 25, onCompletion: { _ in })

        // Then
        XCTAssertEqual(viewModel.syncStatus, .empty)
    }

    func test_sync_status_updates_as_expected_when_products_are_synced() {
        // Given
        let viewModel = ProductSelectorViewModel(siteID: sampleSiteID, storageManager: storageManager, stores: stores)
        stores.whenReceivingAction(ofType: ProductAction.self) { action in
            switch action {
            case let .synchronizeProducts(_, _, _, _, _, _, _, _, _, _, onCompletion):
                XCTAssertEqual(viewModel.syncStatus, .firstPageSync)
                let product = Product.fake().copy(siteID: self.sampleSiteID, purchasable: true)
                self.insert(product)
                onCompletion(.success(true))
            default:
                XCTFail("Unsupported Action")
            }
        }

        // When
        viewModel.sync(pageNumber: 1, pageSize: 25, onCompletion: { _ in })

        // Then
        XCTAssertEqual(viewModel.syncStatus, .results)
    }

    func test_sync_status_does_not_change_while_syncing_when_storage_contains_products() {
        // Given
        let product = Product.fake().copy(siteID: self.sampleSiteID, purchasable: true)
        insert(product)

        let viewModel = ProductSelectorViewModel(siteID: sampleSiteID, storageManager: storageManager, stores: stores)
        stores.whenReceivingAction(ofType: ProductAction.self) { action in
            switch action {
            case let .synchronizeProducts(_, _, _, _, _, _, _, _, _, _, onCompletion):
                XCTAssertEqual(viewModel.syncStatus, .results)
                onCompletion(.success(true))
            default:
                XCTFail("Unsupported Action")
            }
        }

        // When
        viewModel.sync(pageNumber: 1, pageSize: 25, onCompletion: { _ in })

        // Then
        XCTAssertEqual(viewModel.syncStatus, .results)
    }

    func test_onLoadTrigger_triggers_initial_product_sync() {
        // Given
        let viewModel = ProductSelectorViewModel(siteID: sampleSiteID, storageManager: storageManager, stores: stores)
        var timesSynced = 0
        stores.whenReceivingAction(ofType: ProductAction.self) { action in
            switch action {
            case .synchronizeProducts:
                timesSynced += 1
            default:
                XCTFail("Unsupported Action")
            }
        }

        // When
        viewModel.onLoadTrigger.send()
        viewModel.onLoadTrigger.send()

        // Then
        XCTAssertEqual(timesSynced, 1)
    }

    func test_entering_search_term_performs_remote_product_search() {
        // Given
        let viewModel = ProductSelectorViewModel(siteID: sampleSiteID, storageManager: storageManager, stores: stores)
        let expectation = expectation(description: "Completed product search")
        stores.whenReceivingAction(ofType: ProductAction.self) { action in
            switch action {
            case let .searchProducts(_, _, _, _, _, _, _, _, _, onCompletion):
                let product = Product.fake().copy(siteID: self.sampleSiteID, purchasable: true)
                self.insert(product, withSearchTerm: "shirt")
                onCompletion(.success(()))
                expectation.fulfill()
            default:
                XCTFail("Unsupported Action")
            }
        }

        // When
        viewModel.searchTerm = "shirt"
        waitForExpectations(timeout: Constants.expectationTimeout, handler: nil)

        // Then
        XCTAssertEqual(viewModel.productRows.count, 1)
    }

    func test_searching_products_filters_product_list_as_expected() {
        // Given
        let hoodie = Product.fake().copy(siteID: sampleSiteID, productID: 1, name: "Hoodie", purchasable: true)
        let shirt = Product.fake().copy(siteID: sampleSiteID, productID: 2, name: "T-shirt", purchasable: true)
        insert([hoodie, shirt])

        let viewModel = ProductSelectorViewModel(siteID: sampleSiteID, storageManager: storageManager, stores: stores)
        let expectation = expectation(description: "Completed product search")
        stores.whenReceivingAction(ofType: ProductAction.self) { action in
            switch action {
            case let .searchProducts(_, _, _, _, _, _, _, _, _, onCompletion):
                self.insert(shirt, withSearchTerm: "shirt")
                onCompletion(.success(()))
                expectation.fulfill()
            default:
                XCTFail("Unsupported Action")
            }
        }

        XCTAssertEqual(viewModel.productRows.count, 2, "Full product list is not loaded before search")

        // When
        viewModel.searchTerm = "shirt"
        waitForExpectations(timeout: Constants.expectationTimeout, handler: nil)

        // Then
        XCTAssertEqual(viewModel.productRows.count, 1, "Product list is not filtered after search")
        XCTAssertEqual(viewModel.productRows[0].name, "T-shirt")
    }

    func test_clearSearchAndFilters_resets_searchTerm_and_filters() {
        // Given
        let viewModel = ProductSelectorViewModel(siteID: sampleSiteID)

        // When
        viewModel.searchTerm = "shirt"
        viewModel.filters = .init(stockStatus: .outOfStock,
                                  productStatus: .draft,
                                  productType: .simple,
                                  productCategory: nil,
                                  numberOfActiveFilters: 3)
        viewModel.clearSearchAndFilters()

        // Then
        XCTAssertEqual(viewModel.searchTerm, "")
        XCTAssertEqual(viewModel.filters, FilterProductListViewModel.Filters())
    }

    func test_clearing_search_returns_full_product_list() {
        // Given
        let viewModel = ProductSelectorViewModel(siteID: sampleSiteID, storageManager: storageManager, stores: stores)
        let expectation = expectation(description: "Cleared product search")
        let product = Product.fake().copy(siteID: sampleSiteID, purchasable: true)
        insert([product.copy(name: "T-shirt"), product.copy(name: "Hoodie")])
        stores.whenReceivingAction(ofType: ProductAction.self) { action in
            switch action {
            case let .searchProducts(_, _, _, _, _, _, _, _, _, onCompletion):
                self.insert(product.copy(name: "T-shirt"), withSearchTerm: "shirt")
                onCompletion(.success(()))
            case let .synchronizeProducts(_, _, _, _, _, _, _, _, _, _, onCompletion):
                onCompletion(.success(true))
                expectation.fulfill()
            default:
                XCTFail("Unsupported Action")
            }
        }

        // When
        viewModel.searchTerm = "shirt"
        viewModel.clearSearchAndFilters()
        waitForExpectations(timeout: Constants.expectationTimeout, handler: nil)

        // Then
        XCTAssertEqual(viewModel.productRows.count, 2)
    }

    func test_view_model_fires_error_notice_when_product_sync_fails() {
        // Given
        let viewModel = ProductSelectorViewModel(siteID: sampleSiteID, stores: stores)
        stores.whenReceivingAction(ofType: ProductAction.self) { action in
            switch action {
            case let .synchronizeProducts(_, _, _, _, _, _, _, _, _, _, onCompletion):
                onCompletion(.failure(NSError(domain: "Error", code: 0)))
            default:
                XCTFail("Received unsupported action: \(action)")
            }
        }

        // When
        viewModel.onLoadTrigger.send()

        // Then
        XCTAssertEqual(viewModel.notice, ProductSelectorViewModel.NoticeFactory.productSyncNotice(retryAction: {}))
    }

    func test_view_model_fires_error_notice_when_product_search_fails() {
        // Given
        let viewModel = ProductSelectorViewModel(siteID: sampleSiteID, stores: stores)

        // When
        let notice: Notice? = waitFor { promise in
            self.stores.whenReceivingAction(ofType: ProductAction.self) { action in
                switch action {
                case let .searchProducts(_, _, _, _, _, _, _, _, _, onCompletion):
                    onCompletion(.failure(NSError(domain: "Error", code: 0)))
                    promise(viewModel.notice)
                default:
                    XCTFail("Received unsupported action: \(action)")
                }
            }
            viewModel.searchTerm = "shirt"
        }

        // Then
        XCTAssertEqual(notice, ProductSelectorViewModel.NoticeFactory.productSearchNotice(retryAction: {}))
    }

    func test_selectProduct_invokes_onProductSelected_closure_for_existing_product() {
        // Given
        var selectedProduct: Int64?
        let product = Product.fake().copy(siteID: sampleSiteID, productID: 1, purchasable: true)
        insert(product)
        let viewModel = ProductSelectorViewModel(siteID: sampleSiteID,
                                                   storageManager: storageManager,
                                                   onProductSelected: { selectedProduct = $0.productID })

        // When
        viewModel.selectProduct(product.productID)

        // Then
        XCTAssertEqual(selectedProduct, product.productID)
    }

    func test_getVariationsViewModel_returns_expected_view_model_for_variable_product() throws {
        // Given
        let product = Product.fake().copy(siteID: sampleSiteID, productID: 1, name: "Test Product", purchasable: true, variations: [1, 2])
        insert(product)
        let viewModel = ProductSelectorViewModel(siteID: sampleSiteID,
                                                   storageManager: storageManager)

        // When
        let variationsViewModel = viewModel.getVariationsViewModel(for: product.productID)

        // Then
        let actualViewModel = try XCTUnwrap(variationsViewModel)
        XCTAssertEqual(actualViewModel.productName, product.name)
    }

    func test_getVariationsViewModel_returns_nil_for_simple_product() {
        // Given
        let product = Product.fake().copy(siteID: sampleSiteID, productID: 1, name: "Test Product", purchasable: true)
        insert(product)
        let viewModel = ProductSelectorViewModel(siteID: sampleSiteID,
                                                   storageManager: storageManager)

        // When
        let variationsViewModel = viewModel.getVariationsViewModel(for: product.productID)

        // Then
        XCTAssertNil(variationsViewModel)
    }

    func test_selecting_a_product_sets_its_row_to_selected_state() {
        // Given
        let product = Product.fake().copy(siteID: sampleSiteID, productID: 1, purchasable: true)
        insert(product)
        let viewModel = ProductSelectorViewModel(siteID: sampleSiteID,
                                                 storageManager: storageManager)

        // When
        viewModel.selectProduct(product.productID)

        // Then
        let productRow = viewModel.productRows.first(where: { $0.productOrVariationID == product.productID })
        XCTAssertNotNil(productRow)
        XCTAssertEqual(productRow?.selectedState, .selected)
    }

    func test_selecting_a_product_sets_its_row_to_notSelected_state_if_it_was_previously_selected() {
        // Given
        let product = Product.fake().copy(siteID: sampleSiteID, productID: 1, purchasable: true)
        insert(product)
        let viewModel = ProductSelectorViewModel(siteID: sampleSiteID,
                                                 storageManager: storageManager)

        // When
        viewModel.selectProduct(product.productID)
        viewModel.selectProduct(product.productID)

        // Then
        let productRow = viewModel.productRows.first(where: { $0.productOrVariationID == product.productID })
        XCTAssertNotNil(productRow)
        XCTAssertEqual(productRow?.selectedState, .notSelected)
    }

    func test_selecting_a_product_variation_set_its_product_row_to_partiallySelected() {
        // Given
        let product = Product.fake().copy(siteID: sampleSiteID, productID: 1, purchasable: true, variations: [1, 2])
        insert(product)
        let viewModel = ProductSelectorViewModel(siteID: sampleSiteID,
                                                 storageManager: storageManager)

        // When
        viewModel.updateSelectedVariations(productID: product.productID, selectedVariationIDs: [2])

        // Then
        let productRow = viewModel.productRows.first(where: { $0.productOrVariationID == product.productID })
        XCTAssertNotNil(productRow)
        XCTAssertEqual(productRow?.selectedState, .partiallySelected)
    }

    func test_initialSelectedItems_are_reflected_in_selected_rows() {
        // Given
        let simpleProduct = Product.fake().copy(siteID: sampleSiteID, productID: 1, purchasable: true)
        let variableProduct = Product.fake().copy(siteID: sampleSiteID, productID: 10, purchasable: true, variations: [12, 20])
        insert(simpleProduct)
        insert(variableProduct)

        // When
        let viewModel = ProductSelectorViewModel(siteID: sampleSiteID,
                                                 selectedItemIDs: [1, 12, 20],
                                                 storageManager: storageManager)

        // Then
        let simpleProductRow = viewModel.productRows.first(where: { $0.productOrVariationID == simpleProduct.productID })
        XCTAssertEqual(simpleProductRow?.selectedState, .selected)
        let variableProductRow = viewModel.productRows.first(where: { $0.productOrVariationID == variableProduct.productID })
        XCTAssertEqual(variableProductRow?.selectedState, .selected)
    }

    func test_completion_block_is_triggered_with_all_selected_items() {
        // Given
        let simpleProduct = Product.fake().copy(siteID: sampleSiteID, productID: 1, purchasable: true)
        let variableProduct = Product.fake().copy(siteID: sampleSiteID, productID: 10, purchasable: true, variations: [12, 20])
        insert(simpleProduct)
        insert(variableProduct)
        var selectedItems: [Int64] = []
        let viewModel = ProductSelectorViewModel(siteID: sampleSiteID,
                                                 selectedItemIDs: [],
                                                 storageManager: storageManager,
                                                 onMultipleSelectionCompleted: {
            selectedItems = $0
        })

        // When
        viewModel.selectProduct(simpleProduct.productID)
        viewModel.updateSelectedVariations(productID: variableProduct.productID, selectedVariationIDs: [12])
        viewModel.completeMultipleSelection()

        // Then
        XCTAssertEqual(selectedItems, [simpleProduct.productID, 12])
    }

    func test_filter_button_title_shows_correct_number_of_active_filters() {
        // Given
        let viewModel = ProductSelectorViewModel(siteID: sampleSiteID)
        // confidence check
        XCTAssertEqual(viewModel.filterButtonTitle, NSLocalizedString("Filter", comment: ""))

        // When
        viewModel.filters = FilterProductListViewModel.Filters(
            stockStatus: ProductStockStatus.outOfStock,
            productStatus: ProductStatus.draft,
            productType: ProductType.simple,
            productCategory: nil,
            numberOfActiveFilters: 3
        )

        // Then
        XCTAssertEqual(viewModel.filterButtonTitle, String.localizedStringWithFormat(NSLocalizedString("Filter (%ld)", comment: ""), 3))
    }

    func test_productRows_are_updated_correctly_when_filters_are_applied() {
        // Given
        let simpleProduct = Product.fake().copy(siteID: sampleSiteID, productID: 1, productTypeKey: ProductType.simple.rawValue, purchasable: true)
        let variableProduct = Product.fake().copy(siteID: sampleSiteID, productID: 10, productTypeKey: ProductType.variable.rawValue, purchasable: true)
        insert(variableProduct)
        insert(simpleProduct)
        let viewModel = ProductSelectorViewModel(siteID: sampleSiteID, storageManager: storageManager)

        // When
        viewModel.filters = FilterProductListViewModel.Filters(
            stockStatus: nil,
            productStatus: nil,
            productType: ProductType.simple,
            productCategory: nil,
            numberOfActiveFilters: 1
        )

        // Then
        XCTAssertEqual(viewModel.productRows.count, 1)
        XCTAssertEqual(viewModel.productRows.first?.productOrVariationID, simpleProduct.productID)
    }

<<<<<<< HEAD
    func test_clearSelection_unselects_previously_selected_items() {
        // Given
        let product = Product.fake().copy(siteID: sampleSiteID, productID: 1, purchasable: true)
        insert(product)
        let viewModel = ProductSelectorViewModel(siteID: sampleSiteID,
                                                 storageManager: storageManager)

        // When
        viewModel.selectProduct(product.productID)
        // Confidence check
        let productRow = viewModel.productRows.first(where: { $0.productOrVariationID == product.productID })
        XCTAssertEqual(productRow?.selectedState, .selected)
        viewModel.clearSelection()

        // Then
        let updatedRow = viewModel.productRows.first(where: { $0.productOrVariationID == product.productID })
        XCTAssertEqual(updatedRow?.selectedState, .notSelected)
    }

    func test_clearSelection_unselects_all_initially_selected_items() {
        // Given
        let simpleProduct = Product.fake().copy(siteID: sampleSiteID, productID: 1, purchasable: true)
        let variableProduct = Product.fake().copy(siteID: sampleSiteID, productID: 10, purchasable: true, variations: [12, 20])
        insert(simpleProduct)
        insert(variableProduct)

        // When
        let viewModel = ProductSelectorViewModel(siteID: sampleSiteID,
                                                 selectedItemIDs: [1, 12, 20],
                                                 storageManager: storageManager)
        viewModel.clearSelection()

        // Then
        let simpleProductRow = viewModel.productRows.first(where: { $0.productOrVariationID == simpleProduct.productID })
        XCTAssertEqual(simpleProductRow?.selectedState, .notSelected)
        let variableProductRow = viewModel.productRows.first(where: { $0.productOrVariationID == variableProduct.productID })
        XCTAssertEqual(variableProductRow?.selectedState, .notSelected)
=======
    func test_synchronizeProducts_are_triggered_with_correct_filters() {
        // Given
        let viewModel = ProductSelectorViewModel(siteID: sampleSiteID, stores: stores)
        var filteredStockStatus: ProductStockStatus?
        var filteredProductStatus: ProductStatus?
        var filteredProductType: ProductType?
        var filteredProductCategory: Yosemite.ProductCategory?
        let filters = FilterProductListViewModel.Filters(
            stockStatus: .outOfStock,
            productStatus: .draft,
            productType: ProductType.simple,
            productCategory: .init(categoryID: 123, siteID: sampleSiteID, parentID: 1, name: "Test", slug: "test"),
            numberOfActiveFilters: 1
        )
        stores.whenReceivingAction(ofType: ProductAction.self) { action in
            switch action {
            case let .synchronizeProducts(_, _, _, stockStatus, productStatus, productType, category, _, _, _, onCompletion):
                filteredStockStatus = stockStatus
                filteredProductType = productType
                filteredProductStatus = productStatus
                filteredProductCategory = category
                onCompletion(.success(true))
            default:
                XCTFail("Received unsupported action: \(action)")
            }
        }

        // When
        viewModel.filters = filters

        // Then
        assertEqual(filteredStockStatus, filters.stockStatus)
        assertEqual(filteredProductType, filters.productType)
        assertEqual(filteredProductStatus, filters.productStatus)
        assertEqual(filteredProductCategory, filters.productCategory)
    }

    func test_searchProducts_are_triggered_with_correct_filters() {
        // Given
        let viewModel = ProductSelectorViewModel(siteID: sampleSiteID, stores: stores)
        var filteredStockStatus: ProductStockStatus?
        var filteredProductStatus: ProductStatus?
        var filteredProductType: ProductType?
        var filteredProductCategory: Yosemite.ProductCategory?
        let filters = FilterProductListViewModel.Filters(
            stockStatus: .outOfStock,
            productStatus: .draft,
            productType: ProductType.simple,
            productCategory: .init(categoryID: 123, siteID: sampleSiteID, parentID: 1, name: "Test", slug: "test"),
            numberOfActiveFilters: 1
        )
        stores.whenReceivingAction(ofType: ProductAction.self) { action in
            switch action {
            case let .searchProducts(_, _, _, _, stockStatus, productStatus, productType, category, _, onCompletion):
                filteredStockStatus = stockStatus
                filteredProductType = productType
                filteredProductStatus = productStatus
                filteredProductCategory = category
                onCompletion(.success(Void()))
            default:
                XCTFail("Received unsupported action: \(action)")
            }
        }

        // When
        viewModel.searchTerm = "hiii"
        viewModel.filters = filters

        // Then
        assertEqual(filteredStockStatus, filters.stockStatus)
        assertEqual(filteredProductType, filters.productType)
        assertEqual(filteredProductStatus, filters.productStatus)
        assertEqual(filteredProductCategory, filters.productCategory)
>>>>>>> 31d3dc5d
    }
}

// MARK: - Utils
private extension ProductSelectorViewModelTests {
    func insert(_ readOnlyProduct: Yosemite.Product) {
        let product = storage.insertNewObject(ofType: StorageProduct.self)
        product.update(with: readOnlyProduct)
    }

    func insert(_ readOnlyProducts: [Yosemite.Product]) {
        for readOnlyProduct in readOnlyProducts {
            let product = storage.insertNewObject(ofType: StorageProduct.self)
            product.update(with: readOnlyProduct)
        }
    }

    func insert(_ readOnlyProduct: Yosemite.Product, withSearchTerm keyword: String) {
        insert(readOnlyProduct)

        let searchResult = storage.insertNewObject(ofType: ProductSearchResults.self)
        searchResult.keyword = keyword

        if let storedProduct = storage.loadProduct(siteID: readOnlyProduct.siteID, productID: readOnlyProduct.productID) {
            searchResult.addToProducts(storedProduct)
        }
    }
}<|MERGE_RESOLUTION|>--- conflicted
+++ resolved
@@ -463,7 +463,6 @@
         XCTAssertEqual(viewModel.productRows.first?.productOrVariationID, simpleProduct.productID)
     }
 
-<<<<<<< HEAD
     func test_clearSelection_unselects_previously_selected_items() {
         // Given
         let product = Product.fake().copy(siteID: sampleSiteID, productID: 1, purchasable: true)
@@ -501,7 +500,8 @@
         XCTAssertEqual(simpleProductRow?.selectedState, .notSelected)
         let variableProductRow = viewModel.productRows.first(where: { $0.productOrVariationID == variableProduct.productID })
         XCTAssertEqual(variableProductRow?.selectedState, .notSelected)
-=======
+    }
+
     func test_synchronizeProducts_are_triggered_with_correct_filters() {
         // Given
         let viewModel = ProductSelectorViewModel(siteID: sampleSiteID, stores: stores)
@@ -575,7 +575,6 @@
         assertEqual(filteredProductType, filters.productType)
         assertEqual(filteredProductStatus, filters.productStatus)
         assertEqual(filteredProductCategory, filters.productCategory)
->>>>>>> 31d3dc5d
     }
 }
 
