--- conflicted
+++ resolved
@@ -459,96 +459,6 @@
         XCTAssertFalse(resynchronizeRequested)
     }
 
-<<<<<<< HEAD
-    func test_IPPFeedbackBannerWasSubmitted_hides_banner_after_being_called() {
-        // Given
-        let viewModel = OrderListViewModel(siteID: siteID, filters: nil)
-
-        // When
-        viewModel.IPPFeedbackBannerWasSubmitted()
-        viewModel.hasErrorLoadingData = false
-        viewModel.hideOrdersBanners = true
-
-        // Then
-        waitUntil {
-            viewModel.topBanner == .none
-        }
-    }
-
-    func test_feedback_status_when_IPPFeedbackBannerWasSubmitted_is_called_then_feedback_status_is_not_nil() {
-        // Given
-        let viewModel = OrderListViewModel(siteID: siteID, stores: stores, filters: nil)
-        var updatedFeedbackStatus: FeedbackSettings.Status?
-
-        // When
-        stores.whenReceivingAction(ofType: AppSettingsAction.self) { action in
-            switch action {
-            case let .loadFeedbackVisibility(.IPP, onCompletion):
-                onCompletion(.success(true))
-            case let .updateFeedbackStatus(.IPP, status, onCompletion):
-                updatedFeedbackStatus = status
-                onCompletion(.success(()))
-            default:
-                break
-            }
-        }
-
-        viewModel.activate()
-        viewModel.IPPFeedbackBannerWasSubmitted()
-
-        // Then
-        assertEqual(2, stores.receivedActions.count)
-        XCTAssertTrue(stores.receivedActions.contains(where: {
-            $0 is AppSettingsAction
-        }))
-        XCTAssertNotNil(updatedFeedbackStatus)
-    }
-
-    func test_feedback_status_when_IPPFeedbackBannerWasSubmitted_is_not_called_then_feedback_status_is_nil() {
-        // Given
-        let viewModel = OrderListViewModel(siteID: siteID, stores: stores, filters: nil)
-        var feedbackStatus: FeedbackSettings.Status?
-
-        // When
-        stores.whenReceivingAction(ofType: AppSettingsAction.self) { action in
-            switch action {
-            case let .updateFeedbackStatus(.IPP, status, onCompletion):
-                feedbackStatus = status
-                onCompletion(.success(()))
-            default:
-                break
-            }
-        }
-        viewModel.activate()
-
-        // Then
-        assertEqual(nil, feedbackStatus)
-    }
-
-    func test_feedback_type_when_IPPFeedbackBannerWasSubmitted_is_called_then_feedback_type_is_IPP() {
-        // Given
-        let viewModel = OrderListViewModel(siteID: siteID, stores: stores, filters: nil)
-        var feedbackType: FeedbackType?
-
-        // When
-        stores.whenReceivingAction(ofType: AppSettingsAction.self) { action in
-            switch action {
-            case let .loadFeedbackVisibility(type, onCompletion):
-                feedbackType = type
-                onCompletion(.success(true))
-            case let .updateFeedbackStatus(.IPP, _, onCompletion):
-                feedbackType = .IPP
-                onCompletion(.success(()))
-            default:
-                break
-            }
-        }
-        viewModel.activate()
-        viewModel.IPPFeedbackBannerWasSubmitted()
-
-        // Then
-        XCTAssertEqual(feedbackType, .IPP)
-=======
     func test_trackInPersonPaymentsFeedbackBannerShown_tracks_event_and_properties_correctly() {
         // Given
         let expectedEvent = WooAnalyticsStat.inPersonPaymentsBannerShown
@@ -631,7 +541,96 @@
         assertEqual(expectedCampaign.rawValue, actualProperties["campaign"] as? String)
         assertEqual(expectedSource, actualProperties["source"] as? String)
         assertEqual(expectedRemindLater, actualProperties["remind_later"] as? Bool)
->>>>>>> 19b2742f
+    }
+
+    func test_IPPFeedbackBannerWasSubmitted_hides_banner_after_being_called() {
+        // Given
+        let viewModel = OrderListViewModel(siteID: siteID, filters: nil)
+
+        // When
+        viewModel.IPPFeedbackBannerWasSubmitted()
+        viewModel.hasErrorLoadingData = false
+        viewModel.hideOrdersBanners = true
+
+        // Then
+        waitUntil {
+            viewModel.topBanner == .none
+        }
+    }
+
+    func test_feedback_status_when_IPPFeedbackBannerWasSubmitted_is_called_then_feedback_status_is_not_nil() {
+        // Given
+        let viewModel = OrderListViewModel(siteID: siteID, stores: stores, filters: nil)
+        var updatedFeedbackStatus: FeedbackSettings.Status?
+
+        // When
+        stores.whenReceivingAction(ofType: AppSettingsAction.self) { action in
+            switch action {
+            case let .loadFeedbackVisibility(.inPersonPayments, onCompletion):
+                onCompletion(.success(true))
+            case let .updateFeedbackStatus(.inPersonPayments, status, onCompletion):
+                updatedFeedbackStatus = status
+                onCompletion(.success(()))
+            default:
+                break
+            }
+        }
+
+        viewModel.activate()
+        viewModel.IPPFeedbackBannerWasSubmitted()
+
+        // Then
+        assertEqual(2, stores.receivedActions.count)
+        XCTAssertTrue(stores.receivedActions.contains(where: {
+            $0 is AppSettingsAction
+        }))
+        XCTAssertNotNil(updatedFeedbackStatus)
+    }
+
+    func test_feedback_status_when_IPPFeedbackBannerWasSubmitted_is_not_called_then_feedback_status_is_nil() {
+        // Given
+        let viewModel = OrderListViewModel(siteID: siteID, stores: stores, filters: nil)
+        var feedbackStatus: FeedbackSettings.Status?
+
+        // When
+        stores.whenReceivingAction(ofType: AppSettingsAction.self) { action in
+            switch action {
+            case let .updateFeedbackStatus(.inPersonPayments, status, onCompletion):
+                feedbackStatus = status
+                onCompletion(.success(()))
+            default:
+                break
+            }
+        }
+        viewModel.activate()
+
+        // Then
+        assertEqual(nil, feedbackStatus)
+    }
+
+    func test_feedback_type_when_IPPFeedbackBannerWasSubmitted_is_called_then_feedback_type_is_IPP() {
+        // Given
+        let viewModel = OrderListViewModel(siteID: siteID, stores: stores, filters: nil)
+        var feedbackType: FeedbackType?
+
+        // When
+        stores.whenReceivingAction(ofType: AppSettingsAction.self) { action in
+            switch action {
+            case let .loadFeedbackVisibility(type, onCompletion):
+                feedbackType = type
+                onCompletion(.success(true))
+            case let .updateFeedbackStatus(.inPersonPayments, _, onCompletion):
+                feedbackType = .inPersonPayments
+                onCompletion(.success(()))
+            default:
+                break
+            }
+        }
+        viewModel.activate()
+        viewModel.IPPFeedbackBannerWasSubmitted()
+
+        // Then
+        XCTAssertEqual(feedbackType, .inPersonPayments)
     }
 }
 
