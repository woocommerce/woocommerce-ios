import XCTest
import Fakes

@testable import WooCommerce
@testable import Yosemite

final class ProductFormActionsFactoryTests: XCTestCase {
    func testViewModelForPhysicalSimpleProductWithoutImages() {
        // Arrange
        let product = Fixtures.physicalSimpleProductWithoutImages
        let model = EditableProductModel(product: product)

        // Action
<<<<<<< HEAD
        let factory = ProductFormActionsFactory(product: model, formType: .edit, isConvertToVariableOptionEnabled: false)
=======
        let factory = ProductFormActionsFactory(product: model, formType: .edit, isEmptyReviewsOptionHidden: false)
>>>>>>> 8a85799d

        // Assert
        let expectedPrimarySectionActions: [ProductFormEditAction] = [.images(editable: true), .name(editable: true), .description(editable: true)]
        XCTAssertEqual(factory.primarySectionActions(), expectedPrimarySectionActions)

        let expectedSettingsSectionActions: [ProductFormEditAction] = [.priceSettings(editable: true, hideSeparator: false),
                                                                       .reviews,
                                                                       .shippingSettings(editable: true),
                                                                       .inventorySettings(editable: true),
                                                                       .categories(editable: true),
                                                                       .tags(editable: true),
                                                                       .shortDescription(editable: true),
                                                                       .linkedProducts(editable: true),
                                                                       .productType(editable: true)]
        XCTAssertEqual(factory.settingsSectionActions(), expectedSettingsSectionActions)

        let expectedBottomSheetActions: [ProductFormBottomSheetAction] = []
        XCTAssertEqual(factory.bottomSheetActions(), expectedBottomSheetActions)
    }

    func testViewModelForPhysicalSimpleProductWithImages() {
        // Arrange
        let product = Fixtures.physicalSimpleProductWithImages
        let model = EditableProductModel(product: product)

        // Action
<<<<<<< HEAD
        let factory = ProductFormActionsFactory(product: model, formType: .edit, isConvertToVariableOptionEnabled: false)
=======
        let factory = ProductFormActionsFactory(product: model, formType: .edit, isEmptyReviewsOptionHidden: false)
>>>>>>> 8a85799d

        // Assert
        let expectedPrimarySectionActions: [ProductFormEditAction] = [.images(editable: true), .name(editable: true), .description(editable: true)]
        XCTAssertEqual(factory.primarySectionActions(), expectedPrimarySectionActions)

        let expectedSettingsSectionActions: [ProductFormEditAction] = [.priceSettings(editable: true, hideSeparator: false),
                                                                       .reviews,
                                                                       .shippingSettings(editable: true),
                                                                       .inventorySettings(editable: true),
                                                                       .categories(editable: true),
                                                                       .tags(editable: true),
                                                                       .shortDescription(editable: true),
                                                                       .linkedProducts(editable: true),
                                                                       .productType(editable: true)]
        XCTAssertEqual(factory.settingsSectionActions(), expectedSettingsSectionActions)

        let expectedBottomSheetActions: [ProductFormBottomSheetAction] = []
        XCTAssertEqual(factory.bottomSheetActions(), expectedBottomSheetActions)
    }

    func test_viewModel_for_physical_simple_product_with_reviews_disabled() {
        // Arrange
        let product = Fixtures.physicalSimpleProductWithReviewsDisabled
        let model = EditableProductModel(product: product)

        // Action
        let factory = ProductFormActionsFactory(product: model, formType: .edit, isConvertToVariableOptionEnabled: false)

        // Assert
        let expectedPrimarySectionActions: [ProductFormEditAction] = [.images(editable: true), .name(editable: true), .description(editable: true)]
        XCTAssertEqual(factory.primarySectionActions(), expectedPrimarySectionActions)

        let expectedSettingsSectionActions: [ProductFormEditAction] = [.priceSettings(editable: true, hideSeparator: false),
                                                                       .shippingSettings(editable: true),
                                                                       .inventorySettings(editable: true),
                                                                       .categories(editable: true),
                                                                       .tags(editable: true),
                                                                       .shortDescription(editable: true),
                                                                       .linkedProducts(editable: true),
                                                                       .productType(editable: true)]
        XCTAssertEqual(factory.settingsSectionActions(), expectedSettingsSectionActions)

        let expectedBottomSheetActions: [ProductFormBottomSheetAction] = []
        XCTAssertEqual(factory.bottomSheetActions(), expectedBottomSheetActions)
    }

    func test_viewModel_for_product_without_linked_products_shows_editLinkedProducts_in_bottom_sheet() {
        // Arrange
        let product = Fixtures.physicalSimpleProductWithoutLinkedProducts
        let model = EditableProductModel(product: product)

        // Action
        let factory = ProductFormActionsFactory(product: model, formType: .edit, isConvertToVariableOptionEnabled: false)

        // Assert
        let expectedPrimarySectionActions: [ProductFormEditAction] = [.images(editable: true), .name(editable: true), .description(editable: true)]
        XCTAssertEqual(factory.primarySectionActions(), expectedPrimarySectionActions)

        let expectedSettingsSectionActions: [ProductFormEditAction] = [.priceSettings(editable: true, hideSeparator: false),
                                                                       .shippingSettings(editable: true),
                                                                       .inventorySettings(editable: true),
                                                                       .categories(editable: true),
                                                                       .tags(editable: true),
                                                                       .shortDescription(editable: true),
                                                                       .productType(editable: true)]
        XCTAssertEqual(factory.settingsSectionActions(), expectedSettingsSectionActions)

        let expectedBottomSheetActions: [ProductFormBottomSheetAction] = [.editLinkedProducts]
        XCTAssertEqual(factory.bottomSheetActions(), expectedBottomSheetActions)
    }

    func test_viewModel_for_product_with_linked_products_shows_linkedProducts_action_in_settings_section() {
        // Arrange
        let product = Fixtures.physicalSimpleProductWithImages
        let model = EditableProductModel(product: product)

        // Action
<<<<<<< HEAD
        let factory = ProductFormActionsFactory(product: model, formType: .edit, isConvertToVariableOptionEnabled: false)
=======
        let factory = ProductFormActionsFactory(product: model, formType: .edit, isEmptyReviewsOptionHidden: false)
>>>>>>> 8a85799d

        // Assert
        let expectedPrimarySectionActions: [ProductFormEditAction] = [.images(editable: true), .name(editable: true), .description(editable: true)]
        XCTAssertEqual(factory.primarySectionActions(), expectedPrimarySectionActions)

        let expectedSettingsSectionActions: [ProductFormEditAction] = [.priceSettings(editable: true, hideSeparator: false),
                                                                       .reviews,
                                                                       .shippingSettings(editable: true),
                                                                       .inventorySettings(editable: true),
                                                                       .categories(editable: true),
                                                                       .tags(editable: true),
                                                                       .shortDescription(editable: true),
                                                                       .linkedProducts(editable: true),
                                                                       .productType(editable: true)]
        XCTAssertEqual(factory.settingsSectionActions(), expectedSettingsSectionActions)

        let expectedBottomSheetActions: [ProductFormBottomSheetAction] = []
        XCTAssertEqual(factory.bottomSheetActions(), expectedBottomSheetActions)
    }

    func testViewModelForDownloadableSimpleProduct() {
        // Arrange
        let product = Fixtures.downloadableSimpleProduct
        let model = EditableProductModel(product: product)

        // Action
<<<<<<< HEAD
        let factory = ProductFormActionsFactory(product: model, formType: .edit, isConvertToVariableOptionEnabled: false)
=======
        let factory = ProductFormActionsFactory(product: model, formType: .edit, isEmptyReviewsOptionHidden: false)
>>>>>>> 8a85799d

        // Assert
        let expectedPrimarySectionActions: [ProductFormEditAction] = [.images(editable: true), .name(editable: true), .description(editable: true)]
        XCTAssertEqual(factory.primarySectionActions(), expectedPrimarySectionActions)

        let expectedSettingsSectionActions: [ProductFormEditAction] = [.priceSettings(editable: true, hideSeparator: false),
                                                                       .reviews,
                                                                       .inventorySettings(editable: true),
                                                                       .categories(editable: true),
                                                                       .tags(editable: true),
                                                                       .downloadableFiles(editable: true),
                                                                       .shortDescription(editable: true),
                                                                       .linkedProducts(editable: true),
                                                                       .productType(editable: true)]
        XCTAssertEqual(factory.settingsSectionActions(), expectedSettingsSectionActions)

        let expectedBottomSheetActions: [ProductFormBottomSheetAction] = []
        XCTAssertEqual(factory.bottomSheetActions(), expectedBottomSheetActions)
    }

    func testViewModelForVirtualSimpleProduct() {
        // Arrange
        let product = Fixtures.virtualSimpleProduct
        let model = EditableProductModel(product: product)

        // Action
<<<<<<< HEAD
        let factory = ProductFormActionsFactory(product: model, formType: .edit, isConvertToVariableOptionEnabled: false)
=======
        let factory = ProductFormActionsFactory(product: model, formType: .edit, isEmptyReviewsOptionHidden: false)
>>>>>>> 8a85799d

        // Assert
        let expectedPrimarySectionActions: [ProductFormEditAction] = [.images(editable: true), .name(editable: true), .description(editable: true)]
        XCTAssertEqual(factory.primarySectionActions(), expectedPrimarySectionActions)

        let expectedSettingsSectionActions: [ProductFormEditAction] = [.priceSettings(editable: true, hideSeparator: false),
                                                                       .reviews,
                                                                       .inventorySettings(editable: true),
                                                                       .categories(editable: true),
                                                                       .tags(editable: true),
                                                                       .shortDescription(editable: true),
                                                                       .linkedProducts(editable: true),
                                                                       .productType(editable: true)]
        XCTAssertEqual(factory.settingsSectionActions(), expectedSettingsSectionActions)

        let expectedBottomSheetActions: [ProductFormBottomSheetAction] = []
        XCTAssertEqual(factory.bottomSheetActions(), expectedBottomSheetActions)
    }

    func testViewModelForAffiliateProduct() {
        // Arrange
        let product = Fixtures.affiliateProduct
        let model = EditableProductModel(product: product)

        // Action
        let factory = ProductFormActionsFactory(product: model, formType: .edit, isEmptyReviewsOptionHidden: false, isCategoriesActionAlwaysEnabled: false)

        // Assert
        let expectedPrimarySectionActions: [ProductFormEditAction] = [.images(editable: true), .name(editable: true), .description(editable: true)]
        XCTAssertEqual(factory.primarySectionActions(), expectedPrimarySectionActions)

        let expectedSettingsSectionActions: [ProductFormEditAction] = [.priceSettings(editable: true, hideSeparator: false),
                                                                       .reviews,
                                                                       .externalURL(editable: true),
                                                                       .linkedProducts(editable: true),
                                                                       .productType(editable: true)]
        XCTAssertEqual(factory.settingsSectionActions(), expectedSettingsSectionActions)

        let expectedBottomSheetActions: [ProductFormBottomSheetAction] = [.editSKU, .editCategories, .editTags, .editShortDescription]
        XCTAssertEqual(factory.bottomSheetActions(), expectedBottomSheetActions)
    }

    func testViewModelForGroupedProduct() {
        // Arrange
        let product = Fixtures.groupedProduct
        let model = EditableProductModel(product: product)

        // Action
        let factory = ProductFormActionsFactory(product: model, formType: .edit, isEmptyReviewsOptionHidden: false, isCategoriesActionAlwaysEnabled: false)

        // Assert
        let expectedPrimarySectionActions: [ProductFormEditAction] = [.images(editable: true), .name(editable: true), .description(editable: true)]
        XCTAssertEqual(factory.primarySectionActions(), expectedPrimarySectionActions)

        let expectedSettingsSectionActions: [ProductFormEditAction] = [.groupedProducts(editable: true),
                                                                       .reviews,
                                                                       .linkedProducts(editable: true),
                                                                       .productType(editable: true)]
        XCTAssertEqual(factory.settingsSectionActions(), expectedSettingsSectionActions)

        let expectedBottomSheetActions: [ProductFormBottomSheetAction] = [.editSKU, .editCategories, .editTags, .editShortDescription]
        XCTAssertEqual(factory.bottomSheetActions(), expectedBottomSheetActions)
    }

    func testViewModelForVariableProductWithoutVariations() {
        // Arrange
        let product = Fixtures.variableProductWithoutVariations
        let model = EditableProductModel(product: product)

        // Action
        let factory = ProductFormActionsFactory(product: model, formType: .edit, isEmptyReviewsOptionHidden: false, isCategoriesActionAlwaysEnabled: false)

        // Assert
        let expectedPrimarySectionActions: [ProductFormEditAction] = [.images(editable: true), .name(editable: true), .description(editable: true)]
        XCTAssertEqual(factory.primarySectionActions(), expectedPrimarySectionActions)

        let expectedSettingsSectionActions: [ProductFormEditAction] = [
            .variations(hideSeparator: false),
            .reviews,
            .shippingSettings(editable: true),
            .inventorySettings(editable: true),
            .linkedProducts(editable: true),
            .productType(editable: true)
        ]
        XCTAssertEqual(factory.settingsSectionActions(), expectedSettingsSectionActions)

        let expectedBottomSheetActions: [ProductFormBottomSheetAction] = [.editCategories, .editTags, .editShortDescription]
        XCTAssertEqual(factory.bottomSheetActions(), expectedBottomSheetActions)
    }

    func testViewModelForVariableProductWithVariations() {
        // Arrange
        let product = Fixtures.variableProductWithVariations
        let model = EditableProductModel(product: product)

        // Action
        let factory = ProductFormActionsFactory(product: model, formType: .edit, isEmptyReviewsOptionHidden: false, isCategoriesActionAlwaysEnabled: false)

        // Assert
        let expectedPrimarySectionActions: [ProductFormEditAction] = [.images(editable: true), .name(editable: true), .description(editable: true)]
        XCTAssertEqual(factory.primarySectionActions(), expectedPrimarySectionActions)

        let expectedSettingsSectionActions: [ProductFormEditAction] = [
            .variations(hideSeparator: true),
            .noPriceWarning,
            .reviews,
            .shippingSettings(editable: true),
            .inventorySettings(editable: true),
            .linkedProducts(editable: true),
            .productType(editable: true)
        ]
        XCTAssertEqual(factory.settingsSectionActions(), expectedSettingsSectionActions)

        let expectedBottomSheetActions: [ProductFormBottomSheetAction] = [.editCategories, .editTags, .editShortDescription]
        XCTAssertEqual(factory.bottomSheetActions(), expectedBottomSheetActions)
    }

    func test_actions_for_non_core_product_without_price() {
        // Arrange
        let product = Fixtures.nonCoreProductWithoutPrice
        let model = EditableProductModel(product: product)

        // Action
        let factory = ProductFormActionsFactory(product: model, formType: .edit, isEmptyReviewsOptionHidden: false, isCategoriesActionAlwaysEnabled: false)

        // Assert
        let expectedPrimarySectionActions: [ProductFormEditAction] = [.images(editable: true), .name(editable: true), .description(editable: true)]
        XCTAssertEqual(factory.primarySectionActions(), expectedPrimarySectionActions)

        let expectedSettingsSectionActions: [ProductFormEditAction] = [.reviews,
                                                                       .inventorySettings(editable: false),
                                                                       .linkedProducts(editable: true),
                                                                       .productType(editable: false)]
        XCTAssertEqual(factory.settingsSectionActions(), expectedSettingsSectionActions)

        let expectedBottomSheetActions: [ProductFormBottomSheetAction] = [.editCategories, .editTags, .editShortDescription]
        XCTAssertEqual(factory.bottomSheetActions(), expectedBottomSheetActions)
    }

    func test_actions_for_non_core_product_with_price() {
        // Arrange
        let product = Fixtures.nonCoreProductWithPrice
        let model = EditableProductModel(product: product)

        // Action
        let factory = ProductFormActionsFactory(product: model, formType: .edit, isEmptyReviewsOptionHidden: false, isCategoriesActionAlwaysEnabled: false)

        // Assert
        let expectedPrimarySectionActions: [ProductFormEditAction] = [.images(editable: true), .name(editable: true), .description(editable: true)]
        XCTAssertEqual(factory.primarySectionActions(), expectedPrimarySectionActions)

        let expectedSettingsSectionActions: [ProductFormEditAction] = [
            .priceSettings(editable: false, hideSeparator: false),
            .reviews,
            .inventorySettings(editable: false),
            .linkedProducts(editable: true),
            .productType(editable: false)
        ]
        XCTAssertEqual(factory.settingsSectionActions(), expectedSettingsSectionActions)

        let expectedBottomSheetActions: [ProductFormBottomSheetAction] = [.editCategories, .editTags, .editShortDescription]
        XCTAssertEqual(factory.bottomSheetActions(), expectedBottomSheetActions)
    }

    func test_actions_for_products_with_add_ons_while_feature_is_enabled() {
        // Given
        let products = [
            Fixtures.physicalSimpleProductWithImages.copy(addOns: [ProductAddOn.fake()]),
            Fixtures.affiliateProduct.copy(addOns: [ProductAddOn.fake()]),
            Fixtures.groupedProduct.copy(addOns: [ProductAddOn.fake()]),
            Fixtures.variableProductWithVariations.copy(addOns: [ProductAddOn.fake()]),
            Fixtures.nonCoreProductWithPrice.copy(addOns: [ProductAddOn.fake()])
        ]

        products.forEach { product in
            let model = EditableProductModel(product: product)

            // When
            let factory = ProductFormActionsFactory(product: model, formType: .edit, addOnsFeatureEnabled: true)

            // Then
            let containsAddOnAction = factory.settingsSectionActions().contains(ProductFormEditAction.addOns(editable: true))
            XCTAssertTrue(containsAddOnAction)
        }
    }

    func test_actions_for_products_with_add_ons_while_feature_is_disabled() {
        // Given
        let products = [
            Fixtures.physicalSimpleProductWithImages.copy(addOns: [ProductAddOn.fake()]),
            Fixtures.affiliateProduct.copy(addOns: [ProductAddOn.fake()]),
            Fixtures.groupedProduct.copy(addOns: [ProductAddOn.fake()]),
            Fixtures.variableProductWithVariations.copy(addOns: [ProductAddOn.fake()]),
            Fixtures.nonCoreProductWithPrice.copy(addOns: [ProductAddOn.fake()])
        ]

        products.forEach { product in
            let model = EditableProductModel(product: product)

            // When
            let factory = ProductFormActionsFactory(product: model, formType: .edit, addOnsFeatureEnabled: false)

            // Then
            let containsAddOnAction = factory.settingsSectionActions().contains(ProductFormEditAction.addOns(editable: true))
            XCTAssertFalse(containsAddOnAction)
        }
    }

    func test_actions_for_products_with_no_add_ons_while_feature_is_enabled() {
        // Given
        let products = [
            Fixtures.physicalSimpleProductWithImages.copy(addOns: []),
            Fixtures.affiliateProduct.copy(addOns: []),
            Fixtures.groupedProduct.copy(addOns: []),
            Fixtures.variableProductWithVariations.copy(addOns: []),
            Fixtures.nonCoreProductWithPrice.copy(addOns: [])
        ]

        products.forEach { product in
            let model = EditableProductModel(product: product)

            // When
            let factory = ProductFormActionsFactory(product: model, formType: .edit, addOnsFeatureEnabled: false)

            // Then
            let containsAddOnAction = factory.settingsSectionActions().contains(ProductFormEditAction.addOns(editable: true))
            XCTAssertFalse(containsAddOnAction)
        }
    }

    func test_actions_for_variable_product_with_variations_price_not_set_contains_noPriceWarning_action() {
        // Given
        let product = Fixtures.variableProductWithVariations.copy(price: "")
        let model = EditableProductModel(product: product)

        // When
        let factory = ProductFormActionsFactory(product: model, formType: .edit, variationsPrice: .notSet)

        // Then
        let containsWarningAction = factory.settingsSectionActions().contains(ProductFormEditAction.noPriceWarning)
        XCTAssertTrue(containsWarningAction)
    }

    func test_actions_for_variable_product_with_variations_price_set_does_not_contains_noPriceWarning_action() {
        // Given
        let product = Fixtures.variableProductWithVariations.copy(price: "")
        let model = EditableProductModel(product: product)

        // When
        let factory = ProductFormActionsFactory(product: model, formType: .edit, variationsPrice: .set)

        // Then
        let containsWarningAction = factory.settingsSectionActions().contains(ProductFormEditAction.noPriceWarning)
        XCTAssertFalse(containsWarningAction)
    }

    func test_actions_for_variable_product_with_no_product_price_set_contains_noPriceWarning_action() {
        // Given
        let product = Fixtures.variableProductWithVariations.copy(price: "")
        let model = EditableProductModel(product: product)

        // When
        let factory = ProductFormActionsFactory(product: model, formType: .edit, variationsPrice: .unknown)

        // Then
        let containsWarningAction = factory.settingsSectionActions().contains(ProductFormEditAction.noPriceWarning)
        XCTAssertTrue(containsWarningAction)
    }

    func test_actions_for_variable_product_with_product_price_set_contains_noPriceWarning_action() {
        // Given
        let product = Fixtures.variableProductWithVariations.copy(price: "10.12")
        let model = EditableProductModel(product: product)

        // When
        let factory = ProductFormActionsFactory(product: model, formType: .edit, variationsPrice: .unknown)

        // Then
        let containsWarningAction = factory.settingsSectionActions().contains(ProductFormEditAction.noPriceWarning)
        XCTAssertFalse(containsWarningAction)
    }

    func test_actions_for_variable_product_with_attributes_contains_attributes_action() {
        // Given
        let product = Fixtures.variableProductWithVariations.copy(attributes: [
            ProductAttribute.fake().copy(variation: true)
        ])
        let model = EditableProductModel(product: product)

        // When
        let factory = ProductFormActionsFactory(product: model, formType: .edit, variationsPrice: .unknown)

        // Then
        let containsAttributeAction = factory.settingsSectionActions().contains(ProductFormEditAction.attributes(editable: true))
        XCTAssertTrue(containsAttributeAction)
    }

<<<<<<< HEAD
    func test_bottom_sheet_actions_shows_variation_option_when_feature_is_enabled() {
=======
    func test_settings_actions_hides_empty_reviews_when_feature_is_enabled() {
>>>>>>> 8a85799d
        // Given
        let product = Fixtures.physicalSimpleProductWithoutImages
        let model = EditableProductModel(product: product)

        // When
<<<<<<< HEAD
        let factory = ProductFormActionsFactory(product: model, formType: .edit, isConvertToVariableOptionEnabled: true)

        // Then
        XCTAssertFalse(factory.settingsSectionActions().contains(.convertToVariable))
        XCTAssertTrue(factory.bottomSheetActions().contains(.convertToVariable))
=======
        let factory = ProductFormActionsFactory(product: model, formType: .edit, isEmptyReviewsOptionHidden: true)

        // Then
        XCTAssertFalse(factory.settingsSectionActions().contains(.reviews))
        XCTAssertTrue(factory.bottomSheetActions().contains(.editReviews))
>>>>>>> 8a85799d
    }

    func test_settings_actions_does_not_contain_product_type_when_it_is_disabled() {
        // Given
        let product = Fixtures.physicalSimpleProductWithoutImages
        let model = EditableProductModel(product: product)

        // When
        let factory = ProductFormActionsFactory(product: model, formType: .edit, isProductTypeActionEnabled: false)

        // Then
        XCTAssertFalse(factory.settingsSectionActions().contains(.productType(editable: true)))
    }

    func test_settings_actions_contain_even_empty_categories_when_it_is_enabled() {
        // Given
        let product = Product.fake()
        let model = EditableProductModel(product: product)

        // When
        let factory = ProductFormActionsFactory(product: model, formType: .edit, isCategoriesActionAlwaysEnabled: true)

        // Then
        XCTAssertFalse(product.categories.isNotEmpty)
        XCTAssertTrue(factory.settingsSectionActions().contains(.categories(editable: true)))
    }
}

private extension ProductFormActionsFactoryTests {
    enum Fixtures {
        static let category = ProductCategory(categoryID: 1, siteID: 2, parentID: 6, name: "", slug: "")
        static let image = ProductImage(imageID: 19,
                                        dateCreated: Date(),
                                        dateModified: Date(),
                                        src: "https://photo.jpg",
                                        name: "Tshirt",
                                        alt: "")
        static let tag = ProductTag(siteID: 123, tagID: 1, name: "", slug: "")
        // downloadable: false, virtual: false, with inventory/shipping/categories/tags/short description
        static let physicalSimpleProductWithoutImages = Fakes.ProductFactory.simpleProductWithNoImages()

        // downloadable: false, virtual: true, with inventory/shipping/categories/tags/short description
        static let physicalSimpleProductWithImages = physicalSimpleProductWithoutImages.copy(images: [image])

        // downloadable: false, virtual: true, reviews: false, with inventory/shipping/categories/tags/short description
        static let physicalSimpleProductWithReviewsDisabled = physicalSimpleProductWithImages.copy(reviewsAllowed: false)

        // downloadable: false, virtual: true, reviews: false, with inventory/shipping/categories/tags/short description
        static let physicalSimpleProductWithoutLinkedProducts = physicalSimpleProductWithReviewsDisabled.copy(upsellIDs: [], crossSellIDs: [])

        // downloadable: false, virtual: true, with inventory/shipping/categories/tags/short description
        static let virtualSimpleProduct = physicalSimpleProductWithoutImages.copy(virtual: true)

        // downloadable: true, virtual: true, missing inventory/shipping/categories/short description
        static let downloadableSimpleProduct = virtualSimpleProduct.copy(downloadable: true)

        // Affiliate product, missing external URL/sku/inventory/short description/categories/tags
        static let affiliateProduct = physicalSimpleProductWithoutImages.copy(productTypeKey: ProductType.affiliate.rawValue,
                                                                              shortDescription: "",
                                                                              sku: "",
                                                                              externalURL: "",
                                                                              categories: [],
                                                                              tags: [])

        // Grouped product, missing grouped products/sku/short description/categories/tags
        static let groupedProduct = affiliateProduct.copy(productTypeKey: ProductType.grouped.rawValue)

        // Variable product, missing variations/short description/categories/tags
        static let variableProductWithoutVariations = affiliateProduct.copy(productTypeKey: ProductType.variable.rawValue, variations: [])

        // Variable product with one variation, missing short description/categories/tags
        static let variableProductWithVariations = variableProductWithoutVariations.copy(variations: [123])

        // Non-core product, missing price/short description/categories/tags
        static let nonCoreProductWithoutPrice = affiliateProduct.copy(productTypeKey: "other", regularPrice: "")

        // Non-core product, missing short description/categories/tags
        static let nonCoreProductWithPrice = nonCoreProductWithoutPrice.copy(regularPrice: "2")
    }
}<|MERGE_RESOLUTION|>--- conflicted
+++ resolved
@@ -11,18 +11,67 @@
         let model = EditableProductModel(product: product)
 
         // Action
-<<<<<<< HEAD
+        let factory = ProductFormActionsFactory(product: model, formType: .edit, isConvertToVariableOptionEnabled: false, isEmptyReviewsOptionHidden: false)
+
+        // Assert
+        let expectedPrimarySectionActions: [ProductFormEditAction] = [.images(editable: true), .name(editable: true), .description(editable: true)]
+        XCTAssertEqual(factory.primarySectionActions(), expectedPrimarySectionActions)
+
+        let expectedSettingsSectionActions: [ProductFormEditAction] = [.priceSettings(editable: true, hideSeparator: false),
+                                                                       .reviews,
+                                                                       .shippingSettings(editable: true),
+                                                                       .inventorySettings(editable: true),
+                                                                       .categories(editable: true),
+                                                                       .tags(editable: true),
+                                                                       .shortDescription(editable: true),
+                                                                       .linkedProducts(editable: true),
+                                                                       .productType(editable: true)]
+        XCTAssertEqual(factory.settingsSectionActions(), expectedSettingsSectionActions)
+
+        let expectedBottomSheetActions: [ProductFormBottomSheetAction] = []
+        XCTAssertEqual(factory.bottomSheetActions(), expectedBottomSheetActions)
+    }
+
+    func testViewModelForPhysicalSimpleProductWithImages() {
+        // Arrange
+        let product = Fixtures.physicalSimpleProductWithImages
+        let model = EditableProductModel(product: product)
+
+        // Action
+        let factory = ProductFormActionsFactory(product: model, formType: .edit, isConvertToVariableOptionEnabled: false, isEmptyReviewsOptionHidden: false)
+
+        // Assert
+        let expectedPrimarySectionActions: [ProductFormEditAction] = [.images(editable: true), .name(editable: true), .description(editable: true)]
+        XCTAssertEqual(factory.primarySectionActions(), expectedPrimarySectionActions)
+
+        let expectedSettingsSectionActions: [ProductFormEditAction] = [.priceSettings(editable: true, hideSeparator: false),
+                                                                       .reviews,
+                                                                       .shippingSettings(editable: true),
+                                                                       .inventorySettings(editable: true),
+                                                                       .categories(editable: true),
+                                                                       .tags(editable: true),
+                                                                       .shortDescription(editable: true),
+                                                                       .linkedProducts(editable: true),
+                                                                       .productType(editable: true)]
+        XCTAssertEqual(factory.settingsSectionActions(), expectedSettingsSectionActions)
+
+        let expectedBottomSheetActions: [ProductFormBottomSheetAction] = []
+        XCTAssertEqual(factory.bottomSheetActions(), expectedBottomSheetActions)
+    }
+
+    func test_viewModel_for_physical_simple_product_with_reviews_disabled() {
+        // Arrange
+        let product = Fixtures.physicalSimpleProductWithReviewsDisabled
+        let model = EditableProductModel(product: product)
+
+        // Action
         let factory = ProductFormActionsFactory(product: model, formType: .edit, isConvertToVariableOptionEnabled: false)
-=======
-        let factory = ProductFormActionsFactory(product: model, formType: .edit, isEmptyReviewsOptionHidden: false)
->>>>>>> 8a85799d
-
-        // Assert
-        let expectedPrimarySectionActions: [ProductFormEditAction] = [.images(editable: true), .name(editable: true), .description(editable: true)]
-        XCTAssertEqual(factory.primarySectionActions(), expectedPrimarySectionActions)
-
-        let expectedSettingsSectionActions: [ProductFormEditAction] = [.priceSettings(editable: true, hideSeparator: false),
-                                                                       .reviews,
+
+        // Assert
+        let expectedPrimarySectionActions: [ProductFormEditAction] = [.images(editable: true), .name(editable: true), .description(editable: true)]
+        XCTAssertEqual(factory.primarySectionActions(), expectedPrimarySectionActions)
+
+        let expectedSettingsSectionActions: [ProductFormEditAction] = [.priceSettings(editable: true, hideSeparator: false),
                                                                        .shippingSettings(editable: true),
                                                                        .inventorySettings(editable: true),
                                                                        .categories(editable: true),
@@ -36,17 +85,38 @@
         XCTAssertEqual(factory.bottomSheetActions(), expectedBottomSheetActions)
     }
 
-    func testViewModelForPhysicalSimpleProductWithImages() {
+    func test_viewModel_for_product_without_linked_products_shows_editLinkedProducts_in_bottom_sheet() {
+        // Arrange
+        let product = Fixtures.physicalSimpleProductWithoutLinkedProducts
+        let model = EditableProductModel(product: product)
+
+        // Action
+        let factory = ProductFormActionsFactory(product: model, formType: .edit, isConvertToVariableOptionEnabled: false)
+
+        // Assert
+        let expectedPrimarySectionActions: [ProductFormEditAction] = [.images(editable: true), .name(editable: true), .description(editable: true)]
+        XCTAssertEqual(factory.primarySectionActions(), expectedPrimarySectionActions)
+
+        let expectedSettingsSectionActions: [ProductFormEditAction] = [.priceSettings(editable: true, hideSeparator: false),
+                                                                       .shippingSettings(editable: true),
+                                                                       .inventorySettings(editable: true),
+                                                                       .categories(editable: true),
+                                                                       .tags(editable: true),
+                                                                       .shortDescription(editable: true),
+                                                                       .productType(editable: true)]
+        XCTAssertEqual(factory.settingsSectionActions(), expectedSettingsSectionActions)
+
+        let expectedBottomSheetActions: [ProductFormBottomSheetAction] = [.editLinkedProducts]
+        XCTAssertEqual(factory.bottomSheetActions(), expectedBottomSheetActions)
+    }
+
+    func test_viewModel_for_product_with_linked_products_shows_linkedProducts_action_in_settings_section() {
         // Arrange
         let product = Fixtures.physicalSimpleProductWithImages
         let model = EditableProductModel(product: product)
 
         // Action
-<<<<<<< HEAD
-        let factory = ProductFormActionsFactory(product: model, formType: .edit, isConvertToVariableOptionEnabled: false)
-=======
-        let factory = ProductFormActionsFactory(product: model, formType: .edit, isEmptyReviewsOptionHidden: false)
->>>>>>> 8a85799d
+        let factory = ProductFormActionsFactory(product: model, formType: .edit, isConvertToVariableOptionEnabled: false, isEmptyReviewsOptionHidden: false)
 
         // Assert
         let expectedPrimarySectionActions: [ProductFormEditAction] = [.images(editable: true), .name(editable: true), .description(editable: true)]
@@ -67,23 +137,24 @@
         XCTAssertEqual(factory.bottomSheetActions(), expectedBottomSheetActions)
     }
 
-    func test_viewModel_for_physical_simple_product_with_reviews_disabled() {
-        // Arrange
-        let product = Fixtures.physicalSimpleProductWithReviewsDisabled
-        let model = EditableProductModel(product: product)
-
-        // Action
-        let factory = ProductFormActionsFactory(product: model, formType: .edit, isConvertToVariableOptionEnabled: false)
-
-        // Assert
-        let expectedPrimarySectionActions: [ProductFormEditAction] = [.images(editable: true), .name(editable: true), .description(editable: true)]
-        XCTAssertEqual(factory.primarySectionActions(), expectedPrimarySectionActions)
-
-        let expectedSettingsSectionActions: [ProductFormEditAction] = [.priceSettings(editable: true, hideSeparator: false),
-                                                                       .shippingSettings(editable: true),
-                                                                       .inventorySettings(editable: true),
-                                                                       .categories(editable: true),
-                                                                       .tags(editable: true),
+    func testViewModelForDownloadableSimpleProduct() {
+        // Arrange
+        let product = Fixtures.downloadableSimpleProduct
+        let model = EditableProductModel(product: product)
+
+        // Action
+        let factory = ProductFormActionsFactory(product: model, formType: .edit, isConvertToVariableOptionEnabled: false, isEmptyReviewsOptionHidden: false)
+
+        // Assert
+        let expectedPrimarySectionActions: [ProductFormEditAction] = [.images(editable: true), .name(editable: true), .description(editable: true)]
+        XCTAssertEqual(factory.primarySectionActions(), expectedPrimarySectionActions)
+
+        let expectedSettingsSectionActions: [ProductFormEditAction] = [.priceSettings(editable: true, hideSeparator: false),
+                                                                       .reviews,
+                                                                       .inventorySettings(editable: true),
+                                                                       .categories(editable: true),
+                                                                       .tags(editable: true),
+                                                                       .downloadableFiles(editable: true),
                                                                        .shortDescription(editable: true),
                                                                        .linkedProducts(editable: true),
                                                                        .productType(editable: true)]
@@ -93,104 +164,13 @@
         XCTAssertEqual(factory.bottomSheetActions(), expectedBottomSheetActions)
     }
 
-    func test_viewModel_for_product_without_linked_products_shows_editLinkedProducts_in_bottom_sheet() {
-        // Arrange
-        let product = Fixtures.physicalSimpleProductWithoutLinkedProducts
-        let model = EditableProductModel(product: product)
-
-        // Action
-        let factory = ProductFormActionsFactory(product: model, formType: .edit, isConvertToVariableOptionEnabled: false)
-
-        // Assert
-        let expectedPrimarySectionActions: [ProductFormEditAction] = [.images(editable: true), .name(editable: true), .description(editable: true)]
-        XCTAssertEqual(factory.primarySectionActions(), expectedPrimarySectionActions)
-
-        let expectedSettingsSectionActions: [ProductFormEditAction] = [.priceSettings(editable: true, hideSeparator: false),
-                                                                       .shippingSettings(editable: true),
-                                                                       .inventorySettings(editable: true),
-                                                                       .categories(editable: true),
-                                                                       .tags(editable: true),
-                                                                       .shortDescription(editable: true),
-                                                                       .productType(editable: true)]
-        XCTAssertEqual(factory.settingsSectionActions(), expectedSettingsSectionActions)
-
-        let expectedBottomSheetActions: [ProductFormBottomSheetAction] = [.editLinkedProducts]
-        XCTAssertEqual(factory.bottomSheetActions(), expectedBottomSheetActions)
-    }
-
-    func test_viewModel_for_product_with_linked_products_shows_linkedProducts_action_in_settings_section() {
-        // Arrange
-        let product = Fixtures.physicalSimpleProductWithImages
-        let model = EditableProductModel(product: product)
-
-        // Action
-<<<<<<< HEAD
-        let factory = ProductFormActionsFactory(product: model, formType: .edit, isConvertToVariableOptionEnabled: false)
-=======
-        let factory = ProductFormActionsFactory(product: model, formType: .edit, isEmptyReviewsOptionHidden: false)
->>>>>>> 8a85799d
-
-        // Assert
-        let expectedPrimarySectionActions: [ProductFormEditAction] = [.images(editable: true), .name(editable: true), .description(editable: true)]
-        XCTAssertEqual(factory.primarySectionActions(), expectedPrimarySectionActions)
-
-        let expectedSettingsSectionActions: [ProductFormEditAction] = [.priceSettings(editable: true, hideSeparator: false),
-                                                                       .reviews,
-                                                                       .shippingSettings(editable: true),
-                                                                       .inventorySettings(editable: true),
-                                                                       .categories(editable: true),
-                                                                       .tags(editable: true),
-                                                                       .shortDescription(editable: true),
-                                                                       .linkedProducts(editable: true),
-                                                                       .productType(editable: true)]
-        XCTAssertEqual(factory.settingsSectionActions(), expectedSettingsSectionActions)
-
-        let expectedBottomSheetActions: [ProductFormBottomSheetAction] = []
-        XCTAssertEqual(factory.bottomSheetActions(), expectedBottomSheetActions)
-    }
-
-    func testViewModelForDownloadableSimpleProduct() {
-        // Arrange
-        let product = Fixtures.downloadableSimpleProduct
-        let model = EditableProductModel(product: product)
-
-        // Action
-<<<<<<< HEAD
-        let factory = ProductFormActionsFactory(product: model, formType: .edit, isConvertToVariableOptionEnabled: false)
-=======
-        let factory = ProductFormActionsFactory(product: model, formType: .edit, isEmptyReviewsOptionHidden: false)
->>>>>>> 8a85799d
-
-        // Assert
-        let expectedPrimarySectionActions: [ProductFormEditAction] = [.images(editable: true), .name(editable: true), .description(editable: true)]
-        XCTAssertEqual(factory.primarySectionActions(), expectedPrimarySectionActions)
-
-        let expectedSettingsSectionActions: [ProductFormEditAction] = [.priceSettings(editable: true, hideSeparator: false),
-                                                                       .reviews,
-                                                                       .inventorySettings(editable: true),
-                                                                       .categories(editable: true),
-                                                                       .tags(editable: true),
-                                                                       .downloadableFiles(editable: true),
-                                                                       .shortDescription(editable: true),
-                                                                       .linkedProducts(editable: true),
-                                                                       .productType(editable: true)]
-        XCTAssertEqual(factory.settingsSectionActions(), expectedSettingsSectionActions)
-
-        let expectedBottomSheetActions: [ProductFormBottomSheetAction] = []
-        XCTAssertEqual(factory.bottomSheetActions(), expectedBottomSheetActions)
-    }
-
     func testViewModelForVirtualSimpleProduct() {
         // Arrange
         let product = Fixtures.virtualSimpleProduct
         let model = EditableProductModel(product: product)
 
         // Action
-<<<<<<< HEAD
-        let factory = ProductFormActionsFactory(product: model, formType: .edit, isConvertToVariableOptionEnabled: false)
-=======
-        let factory = ProductFormActionsFactory(product: model, formType: .edit, isEmptyReviewsOptionHidden: false)
->>>>>>> 8a85799d
+        let factory = ProductFormActionsFactory(product: model, formType: .edit, isConvertToVariableOptionEnabled: false, isEmptyReviewsOptionHidden: false)
 
         // Assert
         let expectedPrimarySectionActions: [ProductFormEditAction] = [.images(editable: true), .name(editable: true), .description(editable: true)]
@@ -487,30 +467,31 @@
         let containsAttributeAction = factory.settingsSectionActions().contains(ProductFormEditAction.attributes(editable: true))
         XCTAssertTrue(containsAttributeAction)
     }
-
-<<<<<<< HEAD
+    
+    func test_settings_actions_hides_empty_reviews_when_feature_is_enabled() {
+        // Given
+        let product = Fixtures.physicalSimpleProductWithoutImages
+        let model = EditableProductModel(product: product)
+
+        // When
+        let factory = ProductFormActionsFactory(product: model, formType: .edit, isEmptyReviewsOptionHidden: true)
+
+        // Then
+        XCTAssertFalse(factory.settingsSectionActions().contains(.reviews))
+        XCTAssertTrue(factory.bottomSheetActions().contains(.editReviews))
+    }
+
     func test_bottom_sheet_actions_shows_variation_option_when_feature_is_enabled() {
-=======
-    func test_settings_actions_hides_empty_reviews_when_feature_is_enabled() {
->>>>>>> 8a85799d
         // Given
         let product = Fixtures.physicalSimpleProductWithoutImages
         let model = EditableProductModel(product: product)
 
         // When
-<<<<<<< HEAD
         let factory = ProductFormActionsFactory(product: model, formType: .edit, isConvertToVariableOptionEnabled: true)
 
         // Then
         XCTAssertFalse(factory.settingsSectionActions().contains(.convertToVariable))
         XCTAssertTrue(factory.bottomSheetActions().contains(.convertToVariable))
-=======
-        let factory = ProductFormActionsFactory(product: model, formType: .edit, isEmptyReviewsOptionHidden: true)
-
-        // Then
-        XCTAssertFalse(factory.settingsSectionActions().contains(.reviews))
-        XCTAssertTrue(factory.bottomSheetActions().contains(.editReviews))
->>>>>>> 8a85799d
     }
 
     func test_settings_actions_does_not_contain_product_type_when_it_is_disabled() {
