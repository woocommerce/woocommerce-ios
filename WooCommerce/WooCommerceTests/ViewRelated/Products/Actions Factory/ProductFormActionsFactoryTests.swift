import XCTest
import Fakes

@testable import WooCommerce
@testable import Yosemite

final class ProductFormActionsFactoryTests: XCTestCase {
    func testViewModelForPhysicalSimpleProductWithoutImages() {
        // Arrange
        let product = Fixtures.physicalSimpleProductWithoutImages
        let model = EditableProductModel(product: product)

        // Action
        let factory = ProductFormActionsFactory(product: model, formType: .edit, isConvertToVariableOptionEnabled: false)

        // Assert
        let expectedPrimarySectionActions: [ProductFormEditAction] = [.images(editable: true), .name(editable: true), .description(editable: true)]
        XCTAssertEqual(factory.primarySectionActions(), expectedPrimarySectionActions)

        let expectedSettingsSectionActions: [ProductFormEditAction] = [.priceSettings(editable: true, hideSeparator: false),
                                                                       .reviews,
                                                                       .shippingSettings(editable: true),
                                                                       .inventorySettings(editable: true),
                                                                       .categories(editable: true),
                                                                       .tags(editable: true),
                                                                       .shortDescription(editable: true),
                                                                       .linkedProducts(editable: true),
                                                                       .productType(editable: true)]
        XCTAssertEqual(factory.settingsSectionActions(), expectedSettingsSectionActions)

        let expectedBottomSheetActions: [ProductFormBottomSheetAction] = []
        XCTAssertEqual(factory.bottomSheetActions(), expectedBottomSheetActions)
    }

    func testViewModelForPhysicalSimpleProductWithImages() {
        // Arrange
        let product = Fixtures.physicalSimpleProductWithImages
        let model = EditableProductModel(product: product)

        // Action
        let factory = ProductFormActionsFactory(product: model, formType: .edit, isConvertToVariableOptionEnabled: false)

        // Assert
        let expectedPrimarySectionActions: [ProductFormEditAction] = [.images(editable: true), .name(editable: true), .description(editable: true)]
        XCTAssertEqual(factory.primarySectionActions(), expectedPrimarySectionActions)

        let expectedSettingsSectionActions: [ProductFormEditAction] = [.priceSettings(editable: true, hideSeparator: false),
                                                                       .reviews,
                                                                       .shippingSettings(editable: true),
                                                                       .inventorySettings(editable: true),
                                                                       .categories(editable: true),
                                                                       .tags(editable: true),
                                                                       .shortDescription(editable: true),
                                                                       .linkedProducts(editable: true),
                                                                       .productType(editable: true)]
        XCTAssertEqual(factory.settingsSectionActions(), expectedSettingsSectionActions)

        let expectedBottomSheetActions: [ProductFormBottomSheetAction] = []
        XCTAssertEqual(factory.bottomSheetActions(), expectedBottomSheetActions)
    }

    func test_viewModel_for_physical_simple_product_with_reviews_disabled() {
        // Arrange
        let product = Fixtures.physicalSimpleProductWithReviewsDisabled
        let model = EditableProductModel(product: product)

        // Action
        let factory = ProductFormActionsFactory(product: model, formType: .edit, isConvertToVariableOptionEnabled: false)

        // Assert
        let expectedPrimarySectionActions: [ProductFormEditAction] = [.images(editable: true), .name(editable: true), .description(editable: true)]
        XCTAssertEqual(factory.primarySectionActions(), expectedPrimarySectionActions)

        let expectedSettingsSectionActions: [ProductFormEditAction] = [.priceSettings(editable: true, hideSeparator: false),
                                                                       .shippingSettings(editable: true),
                                                                       .inventorySettings(editable: true),
                                                                       .categories(editable: true),
                                                                       .tags(editable: true),
                                                                       .shortDescription(editable: true),
                                                                       .linkedProducts(editable: true),
                                                                       .productType(editable: true)]
        XCTAssertEqual(factory.settingsSectionActions(), expectedSettingsSectionActions)

        let expectedBottomSheetActions: [ProductFormBottomSheetAction] = []
        XCTAssertEqual(factory.bottomSheetActions(), expectedBottomSheetActions)
    }

    func test_viewModel_for_product_without_linked_products_shows_editLinkedProducts_in_bottom_sheet() {
        // Arrange
        let product = Fixtures.physicalSimpleProductWithoutLinkedProducts
        let model = EditableProductModel(product: product)

        // Action
        let factory = ProductFormActionsFactory(product: model, formType: .edit, isConvertToVariableOptionEnabled: false)

        // Assert
        let expectedPrimarySectionActions: [ProductFormEditAction] = [.images(editable: true), .name(editable: true), .description(editable: true)]
        XCTAssertEqual(factory.primarySectionActions(), expectedPrimarySectionActions)

        let expectedSettingsSectionActions: [ProductFormEditAction] = [.priceSettings(editable: true, hideSeparator: false),
                                                                       .shippingSettings(editable: true),
                                                                       .inventorySettings(editable: true),
                                                                       .categories(editable: true),
                                                                       .tags(editable: true),
                                                                       .shortDescription(editable: true),
                                                                       .productType(editable: true)]
        XCTAssertEqual(factory.settingsSectionActions(), expectedSettingsSectionActions)

        let expectedBottomSheetActions: [ProductFormBottomSheetAction] = [.editLinkedProducts]
        XCTAssertEqual(factory.bottomSheetActions(), expectedBottomSheetActions)
    }

    func test_viewModel_for_product_with_linked_products_shows_linkedProducts_action_in_settings_section() {
        // Arrange
        let product = Fixtures.physicalSimpleProductWithImages
        let model = EditableProductModel(product: product)

        // Action
        let factory = ProductFormActionsFactory(product: model, formType: .edit, isConvertToVariableOptionEnabled: false)

        // Assert
        let expectedPrimarySectionActions: [ProductFormEditAction] = [.images(editable: true), .name(editable: true), .description(editable: true)]
        XCTAssertEqual(factory.primarySectionActions(), expectedPrimarySectionActions)

        let expectedSettingsSectionActions: [ProductFormEditAction] = [.priceSettings(editable: true, hideSeparator: false),
                                                                       .reviews,
                                                                       .shippingSettings(editable: true),
                                                                       .inventorySettings(editable: true),
                                                                       .categories(editable: true),
                                                                       .tags(editable: true),
                                                                       .shortDescription(editable: true),
                                                                       .linkedProducts(editable: true),
                                                                       .productType(editable: true)]
        XCTAssertEqual(factory.settingsSectionActions(), expectedSettingsSectionActions)

        let expectedBottomSheetActions: [ProductFormBottomSheetAction] = []
        XCTAssertEqual(factory.bottomSheetActions(), expectedBottomSheetActions)
    }

    func testViewModelForDownloadableSimpleProduct() {
        // Arrange
        let product = Fixtures.downloadableSimpleProduct
        let model = EditableProductModel(product: product)

        // Action
        let factory = ProductFormActionsFactory(product: model, formType: .edit, isConvertToVariableOptionEnabled: false)

        // Assert
        let expectedPrimarySectionActions: [ProductFormEditAction] = [.images(editable: true), .name(editable: true), .description(editable: true)]
        XCTAssertEqual(factory.primarySectionActions(), expectedPrimarySectionActions)

        let expectedSettingsSectionActions: [ProductFormEditAction] = [.priceSettings(editable: true, hideSeparator: false),
                                                                       .reviews,
                                                                       .inventorySettings(editable: true),
                                                                       .categories(editable: true),
                                                                       .tags(editable: true),
                                                                       .downloadableFiles(editable: true),
                                                                       .shortDescription(editable: true),
                                                                       .linkedProducts(editable: true),
                                                                       .productType(editable: true)]
        XCTAssertEqual(factory.settingsSectionActions(), expectedSettingsSectionActions)

        let expectedBottomSheetActions: [ProductFormBottomSheetAction] = []
        XCTAssertEqual(factory.bottomSheetActions(), expectedBottomSheetActions)
    }

    func testViewModelForVirtualSimpleProduct() {
        // Arrange
        let product = Fixtures.virtualSimpleProduct
        let model = EditableProductModel(product: product)

        // Action
        let factory = ProductFormActionsFactory(product: model, formType: .edit, isConvertToVariableOptionEnabled: false)

        // Assert
        let expectedPrimarySectionActions: [ProductFormEditAction] = [.images(editable: true), .name(editable: true), .description(editable: true)]
        XCTAssertEqual(factory.primarySectionActions(), expectedPrimarySectionActions)

        let expectedSettingsSectionActions: [ProductFormEditAction] = [.priceSettings(editable: true, hideSeparator: false),
                                                                       .reviews,
                                                                       .inventorySettings(editable: true),
                                                                       .categories(editable: true),
                                                                       .tags(editable: true),
                                                                       .shortDescription(editable: true),
                                                                       .linkedProducts(editable: true),
                                                                       .productType(editable: true)]
        XCTAssertEqual(factory.settingsSectionActions(), expectedSettingsSectionActions)

        let expectedBottomSheetActions: [ProductFormBottomSheetAction] = []
        XCTAssertEqual(factory.bottomSheetActions(), expectedBottomSheetActions)
    }

    func testViewModelForAffiliateProduct() {
        // Arrange
        let product = Fixtures.affiliateProduct
        let model = EditableProductModel(product: product)

        // Action
        let factory = ProductFormActionsFactory(product: model, formType: .edit, isCategoriesActionAlwaysEnabled: false)

        // Assert
        let expectedPrimarySectionActions: [ProductFormEditAction] = [.images(editable: true), .name(editable: true), .description(editable: true)]
        XCTAssertEqual(factory.primarySectionActions(), expectedPrimarySectionActions)

        let expectedSettingsSectionActions: [ProductFormEditAction] = [.priceSettings(editable: true, hideSeparator: false),
                                                                       .reviews,
                                                                       .externalURL(editable: true),
                                                                       .linkedProducts(editable: true),
                                                                       .productType(editable: true)]
        XCTAssertEqual(factory.settingsSectionActions(), expectedSettingsSectionActions)

        let expectedBottomSheetActions: [ProductFormBottomSheetAction] = [.editSKU, .editCategories, .editTags, .editShortDescription]
        XCTAssertEqual(factory.bottomSheetActions(), expectedBottomSheetActions)
    }

    func testViewModelForGroupedProduct() {
        // Arrange
        let product = Fixtures.groupedProduct
        let model = EditableProductModel(product: product)

        // Action
        let factory = ProductFormActionsFactory(product: model, formType: .edit, isCategoriesActionAlwaysEnabled: false)

        // Assert
        let expectedPrimarySectionActions: [ProductFormEditAction] = [.images(editable: true), .name(editable: true), .description(editable: true)]
        XCTAssertEqual(factory.primarySectionActions(), expectedPrimarySectionActions)

        let expectedSettingsSectionActions: [ProductFormEditAction] = [.groupedProducts(editable: true),
                                                                       .reviews,
                                                                       .linkedProducts(editable: true),
                                                                       .productType(editable: true)]
        XCTAssertEqual(factory.settingsSectionActions(), expectedSettingsSectionActions)

        let expectedBottomSheetActions: [ProductFormBottomSheetAction] = [.editSKU, .editCategories, .editTags, .editShortDescription]
        XCTAssertEqual(factory.bottomSheetActions(), expectedBottomSheetActions)
    }

    func testViewModelForVariableProductWithoutVariations() {
        // Arrange
        let product = Fixtures.variableProductWithoutVariations
        let model = EditableProductModel(product: product)

        // Action
        let factory = ProductFormActionsFactory(product: model, formType: .edit, isCategoriesActionAlwaysEnabled: false)

        // Assert
        let expectedPrimarySectionActions: [ProductFormEditAction] = [.images(editable: true), .name(editable: true), .description(editable: true)]
        XCTAssertEqual(factory.primarySectionActions(), expectedPrimarySectionActions)

        let expectedSettingsSectionActions: [ProductFormEditAction] = [
            .variations(hideSeparator: false),
            .reviews,
            .shippingSettings(editable: true),
            .inventorySettings(editable: true),
            .linkedProducts(editable: true),
            .productType(editable: true)
        ]
        XCTAssertEqual(factory.settingsSectionActions(), expectedSettingsSectionActions)

        let expectedBottomSheetActions: [ProductFormBottomSheetAction] = [.editCategories, .editTags, .editShortDescription]
        XCTAssertEqual(factory.bottomSheetActions(), expectedBottomSheetActions)
    }

    func testViewModelForVariableProductWithVariations() {
        // Arrange
        let product = Fixtures.variableProductWithVariations
        let model = EditableProductModel(product: product)

        // Action
        let factory = ProductFormActionsFactory(product: model, formType: .edit, isCategoriesActionAlwaysEnabled: false)

        // Assert
        let expectedPrimarySectionActions: [ProductFormEditAction] = [.images(editable: true), .name(editable: true), .description(editable: true)]
        XCTAssertEqual(factory.primarySectionActions(), expectedPrimarySectionActions)

        let expectedSettingsSectionActions: [ProductFormEditAction] = [
            .variations(hideSeparator: true),
            .noPriceWarning,
            .reviews,
            .shippingSettings(editable: true),
            .inventorySettings(editable: true),
            .linkedProducts(editable: true),
            .productType(editable: true)
        ]
        XCTAssertEqual(factory.settingsSectionActions(), expectedSettingsSectionActions)

        let expectedBottomSheetActions: [ProductFormBottomSheetAction] = [.editCategories, .editTags, .editShortDescription]
        XCTAssertEqual(factory.bottomSheetActions(), expectedBottomSheetActions)
    }

    func test_actions_for_non_core_product_without_price() {
        // Arrange
        let product = Fixtures.nonCoreProductWithoutPrice
        let model = EditableProductModel(product: product)

        // Action
        let factory = ProductFormActionsFactory(product: model, formType: .edit, isCategoriesActionAlwaysEnabled: false)

        // Assert
        let expectedPrimarySectionActions: [ProductFormEditAction] = [.images(editable: true), .name(editable: true), .description(editable: true)]
        XCTAssertEqual(factory.primarySectionActions(), expectedPrimarySectionActions)

        let expectedSettingsSectionActions: [ProductFormEditAction] = [.reviews,
                                                                       .inventorySettings(editable: false),
                                                                       .linkedProducts(editable: true),
                                                                       .productType(editable: false)]
        XCTAssertEqual(factory.settingsSectionActions(), expectedSettingsSectionActions)

        let expectedBottomSheetActions: [ProductFormBottomSheetAction] = [.editCategories, .editTags, .editShortDescription]
        XCTAssertEqual(factory.bottomSheetActions(), expectedBottomSheetActions)
    }

    func test_actions_for_non_core_product_with_price() {
        // Arrange
        let product = Fixtures.nonCoreProductWithPrice
        let model = EditableProductModel(product: product)

        // Action
        let factory = ProductFormActionsFactory(product: model, formType: .edit, isCategoriesActionAlwaysEnabled: false)

        // Assert
        let expectedPrimarySectionActions: [ProductFormEditAction] = [.images(editable: true), .name(editable: true), .description(editable: true)]
        XCTAssertEqual(factory.primarySectionActions(), expectedPrimarySectionActions)

        let expectedSettingsSectionActions: [ProductFormEditAction] = [
            .priceSettings(editable: false, hideSeparator: false),
            .reviews,
            .inventorySettings(editable: false),
            .linkedProducts(editable: true),
            .productType(editable: false)
        ]
        XCTAssertEqual(factory.settingsSectionActions(), expectedSettingsSectionActions)

        let expectedBottomSheetActions: [ProductFormBottomSheetAction] = [.editCategories, .editTags, .editShortDescription]
        XCTAssertEqual(factory.bottomSheetActions(), expectedBottomSheetActions)
    }

    func test_actions_for_products_with_add_ons_while_feature_is_enabled() {
        // Given
        let products = [
            Fixtures.physicalSimpleProductWithImages.copy(addOns: [ProductAddOn.fake()]),
            Fixtures.affiliateProduct.copy(addOns: [ProductAddOn.fake()]),
            Fixtures.groupedProduct.copy(addOns: [ProductAddOn.fake()]),
            Fixtures.variableProductWithVariations.copy(addOns: [ProductAddOn.fake()]),
            Fixtures.nonCoreProductWithPrice.copy(addOns: [ProductAddOn.fake()])
        ]

        products.forEach { product in
            let model = EditableProductModel(product: product)

            // When
            let factory = ProductFormActionsFactory(product: model, formType: .edit, addOnsFeatureEnabled: true)

            // Then
            let containsAddOnAction = factory.settingsSectionActions().contains(ProductFormEditAction.addOns(editable: true))
            XCTAssertTrue(containsAddOnAction)
        }
    }

    func test_actions_for_products_with_add_ons_while_feature_is_disabled() {
        // Given
        let products = [
            Fixtures.physicalSimpleProductWithImages.copy(addOns: [ProductAddOn.fake()]),
            Fixtures.affiliateProduct.copy(addOns: [ProductAddOn.fake()]),
            Fixtures.groupedProduct.copy(addOns: [ProductAddOn.fake()]),
            Fixtures.variableProductWithVariations.copy(addOns: [ProductAddOn.fake()]),
            Fixtures.nonCoreProductWithPrice.copy(addOns: [ProductAddOn.fake()])
        ]

        products.forEach { product in
            let model = EditableProductModel(product: product)

            // When
            let factory = ProductFormActionsFactory(product: model, formType: .edit, addOnsFeatureEnabled: false)

            // Then
            let containsAddOnAction = factory.settingsSectionActions().contains(ProductFormEditAction.addOns(editable: true))
            XCTAssertFalse(containsAddOnAction)
        }
    }

    func test_actions_for_products_with_no_add_ons_while_feature_is_enabled() {
        // Given
        let products = [
            Fixtures.physicalSimpleProductWithImages.copy(addOns: []),
            Fixtures.affiliateProduct.copy(addOns: []),
            Fixtures.groupedProduct.copy(addOns: []),
            Fixtures.variableProductWithVariations.copy(addOns: []),
            Fixtures.nonCoreProductWithPrice.copy(addOns: [])
        ]

        products.forEach { product in
            let model = EditableProductModel(product: product)

            // When
            let factory = ProductFormActionsFactory(product: model, formType: .edit, addOnsFeatureEnabled: false)

            // Then
            let containsAddOnAction = factory.settingsSectionActions().contains(ProductFormEditAction.addOns(editable: true))
            XCTAssertFalse(containsAddOnAction)
        }
    }

    func test_actions_for_variable_product_with_variations_price_not_set_contains_noPriceWarning_action() {
        // Given
        let product = Fixtures.variableProductWithVariations.copy(price: "")
        let model = EditableProductModel(product: product)

        // When
        let factory = ProductFormActionsFactory(product: model, formType: .edit, variationsPrice: .notSet)

        // Then
        let containsWarningAction = factory.settingsSectionActions().contains(ProductFormEditAction.noPriceWarning)
        XCTAssertTrue(containsWarningAction)
    }

    func test_actions_for_variable_product_with_variations_price_set_does_not_contains_noPriceWarning_action() {
        // Given
        let product = Fixtures.variableProductWithVariations.copy(price: "")
        let model = EditableProductModel(product: product)

        // When
        let factory = ProductFormActionsFactory(product: model, formType: .edit, variationsPrice: .set)

        // Then
        let containsWarningAction = factory.settingsSectionActions().contains(ProductFormEditAction.noPriceWarning)
        XCTAssertFalse(containsWarningAction)
    }

    func test_actions_for_variable_product_with_no_product_price_set_contains_noPriceWarning_action() {
        // Given
        let product = Fixtures.variableProductWithVariations.copy(price: "")
        let model = EditableProductModel(product: product)

        // When
        let factory = ProductFormActionsFactory(product: model, formType: .edit, variationsPrice: .unknown)

        // Then
        let containsWarningAction = factory.settingsSectionActions().contains(ProductFormEditAction.noPriceWarning)
        XCTAssertTrue(containsWarningAction)
    }

    func test_actions_for_variable_product_with_product_price_set_contains_noPriceWarning_action() {
        // Given
        let product = Fixtures.variableProductWithVariations.copy(price: "10.12")
        let model = EditableProductModel(product: product)

        // When
        let factory = ProductFormActionsFactory(product: model, formType: .edit, variationsPrice: .unknown)

        // Then
        let containsWarningAction = factory.settingsSectionActions().contains(ProductFormEditAction.noPriceWarning)
        XCTAssertFalse(containsWarningAction)
    }

    func test_actions_for_variable_product_with_attributes_contains_attributes_action() {
        // Given
        let product = Fixtures.variableProductWithVariations.copy(attributes: [
            ProductAttribute.fake().copy(variation: true)
        ])
        let model = EditableProductModel(product: product)

        // When
        let factory = ProductFormActionsFactory(product: model, formType: .edit, variationsPrice: .unknown)

        // Then
        let containsAttributeAction = factory.settingsSectionActions().contains(ProductFormEditAction.attributes(editable: true))
        XCTAssertTrue(containsAttributeAction)
    }

<<<<<<< HEAD
    func test_bottom_sheet_actions_shows_variation_option_when_feature_is_enabled() {
=======
    func test_settings_actions_does_not_contain_product_type_when_it_is_disabled() {
>>>>>>> f8c07e65
        // Given
        let product = Fixtures.physicalSimpleProductWithoutImages
        let model = EditableProductModel(product: product)

        // When
<<<<<<< HEAD
        let factory = ProductFormActionsFactory(product: model, formType: .edit, isConvertToVariableOptionEnabled: true)

        // Then
        XCTAssertFalse(factory.settingsSectionActions().contains(.convertToVariable))
        XCTAssertTrue(factory.bottomSheetActions().contains(.convertToVariable))
=======
        let factory = ProductFormActionsFactory(product: model, formType: .edit, isProductTypeActionEnabled: false)

        // Then
        XCTAssertFalse(factory.settingsSectionActions().contains(.productType(editable: true)))
    }

    func test_settings_actions_contain_even_empty_categories_when_it_is_enabled() {
        // Given
        let product = Product.fake()
        let model = EditableProductModel(product: product)

        // When
        let factory = ProductFormActionsFactory(product: model, formType: .edit, isCategoriesActionAlwaysEnabled: true)

        // Then
        XCTAssertFalse(product.categories.isNotEmpty)
        XCTAssertTrue(factory.settingsSectionActions().contains(.categories(editable: true)))
>>>>>>> f8c07e65
    }
}

private extension ProductFormActionsFactoryTests {
    enum Fixtures {
        static let category = ProductCategory(categoryID: 1, siteID: 2, parentID: 6, name: "", slug: "")
        static let image = ProductImage(imageID: 19,
                                        dateCreated: Date(),
                                        dateModified: Date(),
                                        src: "https://photo.jpg",
                                        name: "Tshirt",
                                        alt: "")
        static let tag = ProductTag(siteID: 123, tagID: 1, name: "", slug: "")
        // downloadable: false, virtual: false, with inventory/shipping/categories/tags/short description
        static let physicalSimpleProductWithoutImages = Fakes.ProductFactory.simpleProductWithNoImages()

        // downloadable: false, virtual: true, with inventory/shipping/categories/tags/short description
        static let physicalSimpleProductWithImages = physicalSimpleProductWithoutImages.copy(images: [image])

        // downloadable: false, virtual: true, reviews: false, with inventory/shipping/categories/tags/short description
        static let physicalSimpleProductWithReviewsDisabled = physicalSimpleProductWithImages.copy(reviewsAllowed: false)

        // downloadable: false, virtual: true, reviews: false, with inventory/shipping/categories/tags/short description
        static let physicalSimpleProductWithoutLinkedProducts = physicalSimpleProductWithReviewsDisabled.copy(upsellIDs: [], crossSellIDs: [])

        // downloadable: false, virtual: true, with inventory/shipping/categories/tags/short description
        static let virtualSimpleProduct = physicalSimpleProductWithoutImages.copy(virtual: true)

        // downloadable: true, virtual: true, missing inventory/shipping/categories/short description
        static let downloadableSimpleProduct = virtualSimpleProduct.copy(downloadable: true)

        // Affiliate product, missing external URL/sku/inventory/short description/categories/tags
        static let affiliateProduct = physicalSimpleProductWithoutImages.copy(productTypeKey: ProductType.affiliate.rawValue,
                                                                              shortDescription: "",
                                                                              sku: "",
                                                                              externalURL: "",
                                                                              categories: [],
                                                                              tags: [])

        // Grouped product, missing grouped products/sku/short description/categories/tags
        static let groupedProduct = affiliateProduct.copy(productTypeKey: ProductType.grouped.rawValue)

        // Variable product, missing variations/short description/categories/tags
        static let variableProductWithoutVariations = affiliateProduct.copy(productTypeKey: ProductType.variable.rawValue, variations: [])

        // Variable product with one variation, missing short description/categories/tags
        static let variableProductWithVariations = variableProductWithoutVariations.copy(variations: [123])

        // Non-core product, missing price/short description/categories/tags
        static let nonCoreProductWithoutPrice = affiliateProduct.copy(productTypeKey: "other", regularPrice: "")

        // Non-core product, missing short description/categories/tags
        static let nonCoreProductWithPrice = nonCoreProductWithoutPrice.copy(regularPrice: "2")
    }
}<|MERGE_RESOLUTION|>--- conflicted
+++ resolved
@@ -468,23 +468,25 @@
         XCTAssertTrue(containsAttributeAction)
     }
 
-<<<<<<< HEAD
     func test_bottom_sheet_actions_shows_variation_option_when_feature_is_enabled() {
-=======
-    func test_settings_actions_does_not_contain_product_type_when_it_is_disabled() {
->>>>>>> f8c07e65
         // Given
         let product = Fixtures.physicalSimpleProductWithoutImages
         let model = EditableProductModel(product: product)
 
         // When
-<<<<<<< HEAD
         let factory = ProductFormActionsFactory(product: model, formType: .edit, isConvertToVariableOptionEnabled: true)
 
         // Then
         XCTAssertFalse(factory.settingsSectionActions().contains(.convertToVariable))
         XCTAssertTrue(factory.bottomSheetActions().contains(.convertToVariable))
-=======
+    }
+
+    func test_settings_actions_does_not_contain_product_type_when_it_is_disabled() {
+        // Given
+        let product = Fixtures.physicalSimpleProductWithoutImages
+        let model = EditableProductModel(product: product)
+
+        // When
         let factory = ProductFormActionsFactory(product: model, formType: .edit, isProductTypeActionEnabled: false)
 
         // Then
@@ -502,7 +504,6 @@
         // Then
         XCTAssertFalse(product.categories.isNotEmpty)
         XCTAssertTrue(factory.settingsSectionActions().contains(.categories(editable: true)))
->>>>>>> f8c07e65
     }
 }
 
