import TestKit
import XCTest
import Yosemite

@testable import WooCommerce
import WordPressUI

final class AddProductCoordinatorTests: XCTestCase {
    private var navigationController: UINavigationController!

    override func setUp() {
        super.setUp()
        navigationController = UINavigationController()

        let window = UIWindow(frame: UIScreen.main.bounds)
        window.rootViewController = UIViewController()
        window.makeKeyAndVisible()
        window.rootViewController = navigationController
    }

    override func tearDown() {
        navigationController = nil
        super.tearDown()
    }

    func test_it_presents_bottom_sheet_on_start() throws {
        // Arrange
        let coordinator = makeAddProductCoordinator()

        // Action
        coordinator.start()
        waitUntil {
            coordinator.navigationController.presentedViewController != nil
        }

        // Assert
        assertThat(coordinator.navigationController.presentedViewController, isAnInstanceOf: BottomSheetViewController.self)
    }
<<<<<<< HEAD

    func test_it_presents_bottom_sheet_on_start_when_eligible_for_AddProductFromImage() throws {
        // Given
        let coordinator = makeAddProductCoordinator(
            addProductFromImageEligibilityChecker: MockAddProductFromImageEligibilityChecker(isEligibleToParticipateInABTest: true, isEligible: true)
        )

        // When
        coordinator.start()
        waitUntil {
            coordinator.navigationController.presentedViewController != nil
        }

        // Then
        assertThat(coordinator.navigationController.presentedViewController, isAnInstanceOf: BottomSheetViewController.self)
    }

    func test_it_presents_AddProductWithAIActionSheet_on_start_when_eligible_for_ProductCreationAI() throws {
        // Given
        let coordinator = makeAddProductCoordinator(
            addProductWithAIEligibilityChecker: MockProductCreationAIEligibilityChecker(isEligible: true)
        )

        // When
        coordinator.start()
        waitUntil {
            coordinator.navigationController.presentedViewController != nil
        }

        // Then
        assertThat(coordinator.navigationController.presentedViewController, isAnInstanceOf: AddProductWithAIActionSheetHostingController.self)
    }
}

private extension AddProductCoordinatorTests {
    func makeAddProductCoordinator(addProductFromImageEligibilityChecker: AddProductFromImageEligibilityCheckerProtocol =
                                   MockAddProductFromImageEligibilityChecker(),
                                   addProductWithAIEligibilityChecker: ProductCreationAIEligibilityCheckerProtocol = MockProductCreationAIEligibilityChecker()
    ) -> AddProductCoordinator {
=======
}

private extension AddProductCoordinatorTests {
    func makeAddProductCoordinator() -> AddProductCoordinator {
>>>>>>> b748ffdb
        let view = UIView()
        return AddProductCoordinator(siteID: 100,
                                     source: .productsTab,
                                     sourceView: view,
                                     sourceNavigationController: navigationController,
<<<<<<< HEAD
                                     addProductFromImageEligibilityChecker: addProductFromImageEligibilityChecker,
                                     addProductWithAIEligibilityChecker: addProductWithAIEligibilityChecker,
=======
>>>>>>> b748ffdb
                                     isFirstProduct: false)
    }
}<|MERGE_RESOLUTION|>--- conflicted
+++ resolved
@@ -36,23 +36,6 @@
         // Assert
         assertThat(coordinator.navigationController.presentedViewController, isAnInstanceOf: BottomSheetViewController.self)
     }
-<<<<<<< HEAD
-
-    func test_it_presents_bottom_sheet_on_start_when_eligible_for_AddProductFromImage() throws {
-        // Given
-        let coordinator = makeAddProductCoordinator(
-            addProductFromImageEligibilityChecker: MockAddProductFromImageEligibilityChecker(isEligibleToParticipateInABTest: true, isEligible: true)
-        )
-
-        // When
-        coordinator.start()
-        waitUntil {
-            coordinator.navigationController.presentedViewController != nil
-        }
-
-        // Then
-        assertThat(coordinator.navigationController.presentedViewController, isAnInstanceOf: BottomSheetViewController.self)
-    }
 
     func test_it_presents_AddProductWithAIActionSheet_on_start_when_eligible_for_ProductCreationAI() throws {
         // Given
@@ -72,26 +55,15 @@
 }
 
 private extension AddProductCoordinatorTests {
-    func makeAddProductCoordinator(addProductFromImageEligibilityChecker: AddProductFromImageEligibilityCheckerProtocol =
-                                   MockAddProductFromImageEligibilityChecker(),
-                                   addProductWithAIEligibilityChecker: ProductCreationAIEligibilityCheckerProtocol = MockProductCreationAIEligibilityChecker()
+    func makeAddProductCoordinator(
+        addProductWithAIEligibilityChecker: ProductCreationAIEligibilityCheckerProtocol = MockProductCreationAIEligibilityChecker()
     ) -> AddProductCoordinator {
-=======
-}
-
-private extension AddProductCoordinatorTests {
-    func makeAddProductCoordinator() -> AddProductCoordinator {
->>>>>>> b748ffdb
         let view = UIView()
         return AddProductCoordinator(siteID: 100,
                                      source: .productsTab,
                                      sourceView: view,
                                      sourceNavigationController: navigationController,
-<<<<<<< HEAD
-                                     addProductFromImageEligibilityChecker: addProductFromImageEligibilityChecker,
                                      addProductWithAIEligibilityChecker: addProductWithAIEligibilityChecker,
-=======
->>>>>>> b748ffdb
                                      isFirstProduct: false)
     }
 }