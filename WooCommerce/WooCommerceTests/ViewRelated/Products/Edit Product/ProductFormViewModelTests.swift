import XCTest

@testable import WooCommerce
import Yosemite

final class ProductFormViewModelTests: XCTestCase {
    // MARK: `canViewProductInStore`

    func test_edit_product_form_with_published_status_can_view_product_in_store() {
        // Arrange
        let product = MockProduct().product(name: "Test", status: .publish)
        let viewModel = createViewModel(product: product, formType: .edit)

        // Action
        let canViewProductInStore = viewModel.canViewProductInStore()

        // Assert
        XCTAssertTrue(canViewProductInStore)
    }

    func test_add_product_form_with_published_status_cannot_view_product_in_store() {
        // Arrange
        let product = MockProduct().product(name: "Test", status: .publish)
        let viewModel = createViewModel(product: product, formType: .add)

        // Action
        let canViewProductInStore = viewModel.canViewProductInStore()

        // Assert
        XCTAssertFalse(canViewProductInStore)
    }

    func test_edit_product_form_with_non_published_status_cannot_view_product_in_store() {
        // Arrange
        let product = MockProduct().product(name: "Test", status: .pending)
        let viewModel = createViewModel(product: product, formType: .edit)

        // Action
        let canViewProductInStore = viewModel.canViewProductInStore()

        // Assert
        XCTAssertFalse(canViewProductInStore)
    }

    func test_add_product_form_with_non_published_status_cannot_view_product_in_store() {
        // Arrange
        let product = MockProduct().product(name: "Test", status: .pending)
        let viewModel = createViewModel(product: product, formType: .add)

        // Action
        let canViewProductInStore = viewModel.canViewProductInStore()

        // Assert
        XCTAssertFalse(canViewProductInStore)
    }

    // MARK: `canShareProduct`

    func test_edit_product_form_with_published_status_can_share_product() {
        // Arrange
        let product = MockProduct().product(name: "Test", status: .publish)
        let viewModel = createViewModel(product: product, formType: .edit)

        // Action
        let canShareProduct = viewModel.canShareProduct()

        // Assert
        XCTAssertTrue(canShareProduct)
    }

    func test_add_product_form_with_published_status_cannot_share_product() {
        // Arrange
        let product = MockProduct().product(name: "Test", status: .publish)
        let viewModel = createViewModel(product: product, formType: .add)

        // Action
        let canShareProduct = viewModel.canShareProduct()

        // Assert
        XCTAssertFalse(canShareProduct)
    }

    func test_edit_product_form_with_non_published_status_can_share_product() {
        // Arrange
        let product = MockProduct().product(name: "Test", status: .pending)
        let viewModel = createViewModel(product: product, formType: .edit)

        // Action
        let canShareProduct = viewModel.canShareProduct()

        // Assert
        XCTAssertTrue(canShareProduct)
    }

    func test_add_product_form_with_non_published_status_cannot_share_product() {
        // Arrange
        let product = MockProduct().product(name: "Test", status: .pending)
        let viewModel = createViewModel(product: product, formType: .add)

        // Action
        let canShareProduct = viewModel.canShareProduct()

        // Assert
        XCTAssertFalse(canShareProduct)
    }

    // MARK: `canDeleteProduct`

    func test_edit_product_form_with_published_status_can_delete_product() {
        // Arrange
        let product = MockProduct().product(name: "Test", status: .publish)
        let viewModel = createViewModel(product: product, formType: .edit)

        // Action
        let canDeleteProduct = viewModel.canDeleteProduct()

        // Assert
        XCTAssertTrue(canDeleteProduct)
    }

    func test_add_product_form_with_published_status_cannot_delete_product() {
        // Arrange
        let product = MockProduct().product(name: "Test", status: .publish)
        let viewModel = createViewModel(product: product, formType: .add)

        // Action
        let canDeleteProduct = viewModel.canDeleteProduct()

        // Assert
        XCTAssertFalse(canDeleteProduct)
    }

    func test_edit_product_form_with_non_published_status_can_delete_product() {
        // Arrange
        let product = MockProduct().product(name: "Test", status: .pending)
        let viewModel = createViewModel(product: product, formType: .edit)

        // Action
        let canDeleteProduct = viewModel.canDeleteProduct()

        // Assert
        XCTAssertTrue(canDeleteProduct)
    }

    func test_add_product_form_with_non_published_status_cannot_delete_product() {
        // Arrange
        let product = MockProduct().product(name: "Test", status: .pending)
        let viewModel = createViewModel(product: product, formType: .add)

        // Action
        let canDeleteProduct = viewModel.canDeleteProduct()

        // Assert
        XCTAssertFalse(canDeleteProduct)
    }
}

private extension ProductFormViewModelTests {
    func createViewModel(product: Product, formType: ProductFormType) -> ProductFormViewModel {
        let model = EditableProductModel(product: product)
        let productImageActionHandler = ProductImageActionHandler(siteID: 0, product: model)
        return ProductFormViewModel(product: model,
                                    formType: formType,
                                    productImageActionHandler: productImageActionHandler,
                                    isEditProductsRelease3Enabled: true,
<<<<<<< HEAD
                                    isEditProductsRelease5Enabled: false)
=======
                                    isEditProductsRelease5Enabled: true)
>>>>>>> 6461333f
    }
}<|MERGE_RESOLUTION|>--- conflicted
+++ resolved
@@ -163,10 +163,6 @@
                                     formType: formType,
                                     productImageActionHandler: productImageActionHandler,
                                     isEditProductsRelease3Enabled: true,
-<<<<<<< HEAD
-                                    isEditProductsRelease5Enabled: false)
-=======
                                     isEditProductsRelease5Enabled: true)
->>>>>>> 6461333f
     }
 }