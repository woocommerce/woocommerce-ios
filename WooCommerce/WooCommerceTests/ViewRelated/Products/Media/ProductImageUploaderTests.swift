--- conflicted
+++ resolved
@@ -196,31 +196,38 @@
                                                                      originalStatuses: []).productImageStatuses)
     }
 
-<<<<<<< HEAD
-    func test_replaceLocalID_fires_updateImageProductID_in_ProductImagesProductIDUpdater() {
-        // Given
-        let mockProductIDUpdater = MockProductImagesProductIDUpdater()
-        let imageUploader = ProductImageUploader(imagesProductIDUpdater: mockProductIDUpdater)
+    func test_calling_replaceLocalID_updates_excluded_product_from_status_updates() {
+        // Given
+        let stores = MockStoresManager(sessionManager: .testingInstance)
+        let imageUploader = ProductImageUploader(stores: stores)
         let localProductID: Int64 = 0
+        let nonExistentProductID: Int64 = 999
         let remoteProductID = productID
-        let alreadyUploadedImages = [ProductImage.fake(),
-                                     ProductImage.fake()]
-        let originalStatuses: [ProductImageStatus] = alreadyUploadedImages.map({ .remote(image: $0) }) + [.uploading(asset: PHAsset())]
-
-        _ = imageUploader.actionHandler(siteID: siteID,
-                                        productID: localProductID,
-                                        isLocalID: true,
-                                        originalStatuses: originalStatuses)
-
-        // When
-        imageUploader.replaceLocalID(siteID: siteID, localProductID: localProductID, remoteProductID: remoteProductID)
-
-        /// Then
-        /// After replacing local product ID with remote product ID
-        /// `mockProductIDUpdater` should have received calls to update product ID of the already uploaded images.
-        waitUntil {
-            mockProductIDUpdater.numberOfTimesUpdateImageProductIDWasCalled == alreadyUploadedImages.count
-=======
+        let actionHandler = imageUploader.actionHandler(siteID: siteID,
+                                                        productID: localProductID,
+                                                        isLocalID: true,
+                                                        originalStatuses: [])
+
+        // When
+        imageUploader.stopEmittingErrors(siteID: siteID, productID: localProductID, isLocalID: true)
+        imageUploader.replaceLocalID(siteID: siteID, localProductID: nonExistentProductID, remoteProductID: remoteProductID)
+
+        var errors: [ProductImageUploadErrorInfo] = []
+        _ = imageUploader.errors.sink { error in
+            errors.append(error)
+        }
+
+        stores.whenReceivingAction(ofType: MediaAction.self) { action in
+            if case let .uploadMedia(_, _, _, onCompletion) = action {
+                onCompletion(.failure(MediaActionError.unknown))
+            }
+        }
+        actionHandler.uploadMediaAssetToSiteMediaLibrary(asset: PHAsset())
+
+        // Then
+        // Ensure that trying to replace a non-existent product ID does nothing.
+        XCTAssertTrue(errors.isEmpty)
+    }
     // MARK: - Status Updates
 
     func test_actionHandler_error_is_emitted_when_image_upload_fails() {
@@ -385,39 +392,6 @@
         actionHandler.uploadMediaAssetToSiteMediaLibrary(asset: PHAsset())
 
         // Then
-        XCTAssertTrue(errors.isEmpty)
-    }
-
-    func test_calling_replaceLocalID_updates_excluded_product_from_status_updates() {
-        // Given
-        let stores = MockStoresManager(sessionManager: .testingInstance)
-        let imageUploader = ProductImageUploader(stores: stores)
-        let localProductID: Int64 = 0
-        let nonExistentProductID: Int64 = 999
-        let remoteProductID = productID
-        let actionHandler = imageUploader.actionHandler(siteID: siteID,
-                                                        productID: localProductID,
-                                                        isLocalID: true,
-                                                        originalStatuses: [])
-
-        // When
-        imageUploader.stopEmittingErrors(siteID: siteID, productID: localProductID, isLocalID: true)
-        imageUploader.replaceLocalID(siteID: siteID, localProductID: nonExistentProductID, remoteProductID: remoteProductID)
-
-        var errors: [ProductImageUploadErrorInfo] = []
-        _ = imageUploader.errors.sink { error in
-            errors.append(error)
-        }
-
-        stores.whenReceivingAction(ofType: MediaAction.self) { action in
-            if case let .uploadMedia(_, _, _, onCompletion) = action {
-                onCompletion(.failure(MediaActionError.unknown))
-            }
-        }
-        actionHandler.uploadMediaAssetToSiteMediaLibrary(asset: PHAsset())
-
-        // Then
-        // Ensure that trying to replace a non-existent product ID does nothing.
         XCTAssertTrue(errors.isEmpty)
     }
 
@@ -478,7 +452,6 @@
             return lhsError as NSError == rhsError as NSError
         default:
             return false
->>>>>>> 9bd096a2
         }
     }
 }