@testable import WooCommerce
import Combine
import Photos
import XCTest
import Yosemite

final class ProductImageUploaderTests: XCTestCase {
    private let siteID: Int64 = 134
    private let productID: Int64 = 606
    private var errorsSubscription: AnyCancellable?
<<<<<<< HEAD
    private var productImageStatusesSubscription: AnyCancellable?
=======
    private var assetUploadSubscription: AnyCancellable?
>>>>>>> 70ee2c9d

    func test_hasUnsavedChangesOnImages_becomes_false_after_uploading_and_saving() throws {
        // Given
        let imageUploader = ProductImageUploader()
        let actionHandler = imageUploader.actionHandler(siteID: siteID, productID: productID, isLocalID: false, originalStatuses: [])
        let asset = PHAsset()

        XCTAssertFalse(imageUploader.hasUnsavedChangesOnImages(siteID: siteID, productID: productID, isLocalID: false, originalImages: []))

        // When
        actionHandler.uploadMediaAssetToSiteMediaLibrary(asset: asset)
        let statuses = waitFor { promise in
            actionHandler.addUpdateObserver(self) { statuses in
                promise(statuses)
            }
        }
        XCTAssertTrue(statuses.productImageStatuses.hasPendingUpload)
        XCTAssertTrue(imageUploader.hasUnsavedChangesOnImages(siteID: siteID, productID: productID, isLocalID: false, originalImages: []))
        imageUploader.saveProductImagesWhenNoneIsPendingUploadAnymore(siteID: siteID, productID: productID, isLocalID: false) { _ in }

        // Then
        XCTAssertFalse(imageUploader.hasUnsavedChangesOnImages(siteID: siteID, productID: productID, isLocalID: false, originalImages: []))
    }

    func test_hasUnsavedChangesOnImages_stays_false_after_uploading_and_saving_successfully() throws {
        // Given
        let stores = MockStoresManager(sessionManager: .testingInstance)
        let imageUploader = ProductImageUploader(stores: stores)
        let actionHandler = imageUploader.actionHandler(siteID: siteID, productID: productID, isLocalID: false, originalStatuses: [])
        let asset = PHAsset()

        let uploadedMedia = Media.fake().copy(mediaID: 645)
        stores.whenReceivingAction(ofType: MediaAction.self) { action in
            if case let .uploadMedia(_, _, _, onCompletion) = action {
                onCompletion(.success(uploadedMedia))
            }
        }
        stores.whenReceivingAction(ofType: ProductAction.self) { action in
            if case let .updateProductImages(_, _, images, onCompletion) = action {
                onCompletion(.success(.fake().copy(images: images)))
            }
        }

        XCTAssertFalse(imageUploader.hasUnsavedChangesOnImages(siteID: siteID, productID: productID, isLocalID: false, originalImages: []))

        // When
        actionHandler.uploadMediaAssetToSiteMediaLibrary(asset: asset)
        let statuses = waitFor { promise in
            actionHandler.addUpdateObserver(self) { statuses in
                promise(statuses)
            }
        }
        XCTAssertTrue(statuses.productImageStatuses.hasPendingUpload)
        XCTAssertTrue(imageUploader.hasUnsavedChangesOnImages(siteID: siteID, productID: productID, isLocalID: false, originalImages: []))
        let resultOfSavedImages = waitFor { promise in
            imageUploader.saveProductImagesWhenNoneIsPendingUploadAnymore(siteID: self.siteID, productID: self.productID, isLocalID: false) { result in
                promise(result)
            }
        }

        // Then
        XCTAssertFalse(imageUploader.hasUnsavedChangesOnImages(siteID: siteID,
                                                               productID: productID,
                                                               isLocalID: false,
                                                               originalImages: [.fake().copy(imageID: 645)]))
        XCTAssertTrue(resultOfSavedImages.isSuccess)
        let images = try XCTUnwrap(resultOfSavedImages.get())
        XCTAssertEqual(images.map { $0.imageID }, [uploadedMedia.mediaID])
    }

    func test_when_saving_product_twice_the_latest_images_are_saved() throws {
        // Given
        let stores = MockStoresManager(sessionManager: .testingInstance)
        let imageUploader = ProductImageUploader(stores: stores)
        let actionHandler = imageUploader.actionHandler(siteID: siteID, productID: productID, isLocalID: false, originalStatuses: [])
        let asset = PHAsset()

        stores.whenReceivingAction(ofType: ProductAction.self) { action in
            if case let .updateProductImages(_, _, images, onCompletion) = action {
                onCompletion(.success(.fake().copy(images: images)))
            }
        }

        XCTAssertFalse(imageUploader.hasUnsavedChangesOnImages(siteID: siteID, productID: productID, isLocalID: false, originalImages: []))

        // When
        // Uploads an image and waits for the image upload completion closure to be called later.
        let imageUploadCompletion: ((Result<Media, Error>) -> Void) = waitFor { promise in
            stores.whenReceivingAction(ofType: MediaAction.self) { action in
                if case let .uploadMedia(_, _, _, onCompletion) = action {
                    promise(onCompletion)
                }
            }
            actionHandler.uploadMediaAssetToSiteMediaLibrary(asset: asset)
        }

        XCTAssertTrue(imageUploader.hasUnsavedChangesOnImages(siteID: siteID, productID: productID, isLocalID: false, originalImages: []))

        // The first save.
        imageUploader.saveProductImagesWhenNoneIsPendingUploadAnymore(siteID: self.siteID, productID: self.productID, isLocalID: false) { result in
            XCTFail("The product save callback should not be triggered after another save request.")
        }

        // Adds a remote image.
        actionHandler.addSiteMediaLibraryImagesToProduct(mediaItems: [.fake().copy(mediaID: 606)])
        waitFor { promise in
            actionHandler.addUpdateObserver(self) { statuses in
                promise(())
            }
        }

        let resultOfSavedImages: Result<[ProductImage], Error> = waitFor { promise in
            // The second save.
            imageUploader.saveProductImagesWhenNoneIsPendingUploadAnymore(siteID: self.siteID, productID: self.productID, isLocalID: false) { result in
                promise(result)
            }
            // Triggers success from image upload.
            imageUploadCompletion(.success(.fake().copy(mediaID: 645)))
        }

        // Then
        XCTAssertFalse(imageUploader.hasUnsavedChangesOnImages(siteID: siteID,
                                                               productID: productID,
                                                               isLocalID: false,
                                                               originalImages: [.fake().copy(imageID: 606), .fake().copy(imageID: 645)]))
        XCTAssertTrue(resultOfSavedImages.isSuccess)
        let images = try XCTUnwrap(resultOfSavedImages.get())
        XCTAssertEqual(images.map { $0.imageID }, [606, 645])
    }

    func test_replaceLocalID_replaces_productID_properly() {
        // Given
        let imageUploader = ProductImageUploader()
        let localProductID: Int64 = 0
        let remoteProductID = productID
        let originalStatuses: [ProductImageStatus] = [.remote(image: ProductImage.fake()),
                                                      .uploading(asset: PHAsset()),
                                                      .uploading(asset: PHAsset())]
        _ = imageUploader.actionHandler(siteID: siteID,
                                        productID: localProductID,
                                        isLocalID: true,
                                        originalStatuses: originalStatuses)

        // Before replacing product ID

        // Pass empty statuses to get the `actionHandler`, and validate that `actionHandler` with `originalStatuses` is returned.
        XCTAssertEqual(originalStatuses, imageUploader.actionHandler(siteID: siteID,
                                                                     productID: localProductID,
                                                                     isLocalID: true,
                                                                     originalStatuses: []).productImageStatuses)

        // When
        imageUploader.replaceLocalID(siteID: siteID, localProductID: localProductID, remoteProductID: remoteProductID)

        // After replacing local product ID with remote product ID

        // Pass empty statuses and `remoteProductID` to get the `actionHandler`, and validate that `actionHandler` with `originalStatuses` is returned.
        XCTAssertEqual(originalStatuses, imageUploader.actionHandler(siteID: siteID,
                                                                     productID: remoteProductID,
                                                                     isLocalID: false,
                                                                     originalStatuses: []).productImageStatuses)
    }

    func test_calling_replaceLocalID_with_nonExistent_localProductID_does_nothing() {
        // Given
        let imageUploader = ProductImageUploader()
        let localProductID: Int64 = 0
        let nonExistentProductID: Int64 = 999
        let remoteProductID = productID
        let originalStatuses: [ProductImageStatus] = [.remote(image: ProductImage.fake()),
                                                      .uploading(asset: PHAsset()),
                                                      .uploading(asset: PHAsset())]
        _ = imageUploader.actionHandler(siteID: siteID,
                                        productID: localProductID,
                                        isLocalID: true,
                                        originalStatuses: originalStatuses)

        // When
        imageUploader.replaceLocalID(siteID: siteID, localProductID: nonExistentProductID, remoteProductID: remoteProductID)

        // Then
        // Ensure that trying to replace a non-existent product ID does nothing.
        XCTAssertEqual(originalStatuses, imageUploader.actionHandler(siteID: siteID,
                                                                     productID: localProductID,
                                                                     isLocalID: true,
                                                                     originalStatuses: []).productImageStatuses)
    }

    func test_product_id_of_uploaded_image_is_updated_after_saving_product() {
        // Given
        let stores = MockStoresManager(sessionManager: .testingInstance)
        let mockProductIDUpdater = MockProductImagesProductIDUpdater()
        let imageUploader = ProductImageUploader(stores: stores,
                                                 imagesProductIDUpdater: mockProductIDUpdater)
        let actionHandler = imageUploader.actionHandler(siteID: siteID,
                                                        productID: productID,
                                                        isLocalID: false,
                                                        originalStatuses: [])

        stores.whenReceivingAction(ofType: MediaAction.self) { action in
            if case let .uploadMedia(_, _, _, onCompletion) = action {
                onCompletion(.success(.fake()))
            }
        }
        stores.whenReceivingAction(ofType: ProductAction.self) { action in
            if case let .updateProductImages(_, _, _, onCompletion) = action {
                onCompletion(.success(.fake()))
            }
        }

        // When
        actionHandler.uploadMediaAssetToSiteMediaLibrary(asset: PHAsset())
        waitForExpectation { expectation in
            self.productImageStatusesSubscription = actionHandler.addUpdateObserver(self) { statuses in
                if statuses.productImageStatuses.hasPendingUpload == false {
                    expectation.fulfill()
                }
            }
        }

        imageUploader.saveProductImagesWhenNoneIsPendingUploadAnymore(siteID: siteID,
                                                                      productID: productID,
                                                                      isLocalID: false) { result in }

        // Then
        waitUntil {
            mockProductIDUpdater.updateImageProductIDWasCalled
        }
    }

    // MARK: - Error updates

    func test_actionHandler_error_is_emitted_when_image_upload_fails() {
        // Given
        let stores = MockStoresManager(sessionManager: .testingInstance)
        let imageUploader = ProductImageUploader(stores: stores)
        let actionHandler = imageUploader.actionHandler(siteID: siteID,
                                                        productID: productID,
                                                        isLocalID: true,
                                                        originalStatuses: [])
        let error = NSError(domain: "", code: 6)
        stores.whenReceivingAction(ofType: MediaAction.self) { action in
            if case let .uploadMedia(_, _, _, onCompletion) = action {
                onCompletion(.failure(error))
            }
        }

        // When
        var errors: [ProductImageUploadErrorInfo] = []
        let _: Void = waitFor { promise in
            self.errorsSubscription = imageUploader.errors.sink { error in
                errors.append(error)
                promise(())
            }
            actionHandler.uploadMediaAssetToSiteMediaLibrary(asset: PHAsset())
        }

        // Then
        assertEqual([.init(siteID: siteID,
                           productID: productID,
                           productImageStatuses: [],
                           error: ProductImageUploaderError.failedUploadingImage(error: error))],
                    errors)
    }

    func test_savingProductImages_error_is_emitted_when_saving_images_fails() throws {
        // Given
        let stores = MockStoresManager(sessionManager: .testingInstance)
        let imageUploader = ProductImageUploader(stores: stores)
        let actionHandler = imageUploader.actionHandler(siteID: siteID, productID: productID, isLocalID: false, originalStatuses: [])

        stores.whenReceivingAction(ofType: MediaAction.self) { action in
            if case let .uploadMedia(_, _, _, onCompletion) = action {
                onCompletion(.success(.fake()))
            }
        }
        stores.whenReceivingAction(ofType: ProductAction.self) { action in
            if case let .updateProductImages(_, _, _, onCompletion) = action {
                onCompletion(.failure(.unexpected))
            }
        }

        // When
        let asset = PHAsset()
        actionHandler.uploadMediaAssetToSiteMediaLibrary(asset: asset)
        waitFor { promise in
            actionHandler.addUpdateObserver(self) { statuses in
                promise(())
            }
        }
        imageUploader.saveProductImagesWhenNoneIsPendingUploadAnymore(siteID: siteID,
                                                                      productID: productID,
                                                                      isLocalID: false) { result in }
        var errors: [ProductImageUploadErrorInfo] = []
        let _: Void = waitFor { promise in
            self.errorsSubscription = imageUploader.errors.sink { error in
                errors.append(error)
                promise(())
            }
        }

        // Then
        assertEqual([.init(siteID: siteID,
                           productID: productID,
                           productImageStatuses: [.uploading(asset: asset)],
                           error: .failedSavingProductAfterImageUpload(error: ProductUpdateError.unexpected))],
                    errors)
    }

    func test_errors_are_not_emitted_when_image_upload_succeeds() {
        // Given
        let stores = MockStoresManager(sessionManager: .testingInstance)
        let imageUploader = ProductImageUploader(stores: stores)
        let actionHandler = imageUploader.actionHandler(siteID: siteID,
                                                        productID: productID,
                                                        isLocalID: true,
                                                        originalStatuses: [])
        stores.whenReceivingAction(ofType: MediaAction.self) { action in
            if case let .uploadMedia(_, _, _, onCompletion) = action {
                onCompletion(.success(.fake()))
            }
        }

        // When
        var errors: [ProductImageUploadErrorInfo] = []
        errorsSubscription = imageUploader.errors.sink { error in
            errors.append(error)
            XCTFail("Image upload update should be emitted: \(error)")
        }
        actionHandler.uploadMediaAssetToSiteMediaLibrary(asset: PHAsset())

        // Then
        XCTAssertTrue(errors.isEmpty)
    }

    // MARK: - `stopEmittingErrors`

    func test_error_is_emitted_after_stopEmittingErrors_with_a_different_product_when_image_upload_fails() {
        // Given
        let stores = MockStoresManager(sessionManager: .testingInstance)
        let imageUploader = ProductImageUploader(stores: stores)
        let actionHandler = imageUploader.actionHandler(siteID: siteID,
                                                        productID: productID,
                                                        isLocalID: true,
                                                        originalStatuses: [])
        let error = NSError(domain: "", code: 6)
        stores.whenReceivingAction(ofType: MediaAction.self) { action in
            if case let .uploadMedia(_, _, _, onCompletion) = action {
                onCompletion(.failure(error))
            }
        }

        // When
        imageUploader.stopEmittingErrors(siteID: siteID, productID: 9999, isLocalID: true)

        var errors: [ProductImageUploadErrorInfo] = []
        let _: Void = waitFor { promise in
            self.errorsSubscription = imageUploader.errors.sink { error in
                errors.append(error)
                promise(())
            }
            actionHandler.uploadMediaAssetToSiteMediaLibrary(asset: PHAsset())
        }

        // Then
        assertEqual([.init(siteID: siteID, productID: productID, productImageStatuses: [], error: .failedUploadingImage(error: error))], errors)
    }

    func test_error_is_not_emitted_after_stopEmittingErrors_when_image_upload_fails() {
        // Given
        let stores = MockStoresManager(sessionManager: .testingInstance)
        let imageUploader = ProductImageUploader(stores: stores)
        let actionHandler = imageUploader.actionHandler(siteID: siteID,
                                                        productID: productID,
                                                        isLocalID: true,
                                                        originalStatuses: [])
        let error = NSError(domain: "", code: 6)
        stores.whenReceivingAction(ofType: MediaAction.self) { action in
            if case let .uploadMedia(_, _, _, onCompletion) = action {
                onCompletion(.failure(error))
            }
        }

        // When
        imageUploader.stopEmittingErrors(siteID: siteID, productID: productID, isLocalID: true)

        var errors: [ProductImageUploadErrorInfo] = []
        errorsSubscription = imageUploader.errors.sink { error in
            errors.append(error)
            XCTFail("Image upload update should be emitted: \(error)")
        }
        actionHandler.uploadMediaAssetToSiteMediaLibrary(asset: PHAsset())

        // Then
        XCTAssertTrue(errors.isEmpty)
    }

    func test_calling_replaceLocalID_updates_excluded_product_from_status_updates() {
        // Given
        let stores = MockStoresManager(sessionManager: .testingInstance)
        let imageUploader = ProductImageUploader(stores: stores)
        let localProductID: Int64 = 0
        let nonExistentProductID: Int64 = 999
        let remoteProductID = productID
        let actionHandler = imageUploader.actionHandler(siteID: siteID,
                                                        productID: localProductID,
                                                        isLocalID: true,
                                                        originalStatuses: [])

        // When
        imageUploader.stopEmittingErrors(siteID: siteID, productID: localProductID, isLocalID: true)
        imageUploader.replaceLocalID(siteID: siteID, localProductID: nonExistentProductID, remoteProductID: remoteProductID)

        var errors: [ProductImageUploadErrorInfo] = []
        _ = imageUploader.errors.sink { error in
            errors.append(error)
        }

        stores.whenReceivingAction(ofType: MediaAction.self) { action in
            if case let .uploadMedia(_, _, _, onCompletion) = action {
                onCompletion(.failure(MediaActionError.unknown))
            }
        }
        actionHandler.uploadMediaAssetToSiteMediaLibrary(asset: PHAsset())

        // Then
        XCTAssertTrue(errors.isEmpty)
    }

    // MARK: - `startEmittingErrors`

    func test_error_is_emitted_after_stop_and_startEmittingErrors_when_image_upload_fails() {
        // Given
        let stores = MockStoresManager(sessionManager: .testingInstance)
        let imageUploader = ProductImageUploader(stores: stores)
        let actionHandler = imageUploader.actionHandler(siteID: siteID,
                                                        productID: productID,
                                                        isLocalID: true,
                                                        originalStatuses: [])
        let error = NSError(domain: "", code: 6)
        stores.whenReceivingAction(ofType: MediaAction.self) { action in
            if case let .uploadMedia(_, _, _, onCompletion) = action {
                onCompletion(.failure(error))
            }
        }

        // When
        imageUploader.stopEmittingErrors(siteID: siteID, productID: productID, isLocalID: true)
        imageUploader.startEmittingErrors(siteID: siteID, productID: productID, isLocalID: true)

        var errors: [ProductImageUploadErrorInfo] = []
        let _: Void = waitFor { promise in
            self.errorsSubscription = imageUploader.errors.sink { error in
                errors.append(error)
                promise(())
            }
            actionHandler.uploadMediaAssetToSiteMediaLibrary(asset: PHAsset())
        }

        // Then
        assertEqual([.init(siteID: siteID,
                           productID: productID,
                           productImageStatuses: [],
                           error: ProductImageUploaderError.failedUploadingImage(error: error))],
                    errors)
    }

    // MARK: - `reset`

    func test_image_upload_error_is_not_emitted_after_reset() {
        // Given
        let stores = MockStoresManager(sessionManager: .testingInstance)
        let imageUploader = ProductImageUploader(stores: stores)
        let actionHandler = imageUploader.actionHandler(siteID: siteID,
                                                        productID: productID,
                                                        isLocalID: true,
                                                        originalStatuses: [])
        stores.whenReceivingAction(ofType: MediaAction.self) { action in
            if case let .uploadMedia(_, _, _, onCompletion) = action {
                onCompletion(.failure(NSError(domain: "", code: 6)))
            }
        }

        var errors: [ProductImageUploadErrorInfo] = []
        errorsSubscription = imageUploader.errors.sink { error in
            errors.append(error)
            XCTFail("Image upload error should not be emitted: \(error)")
        }

        // When
        imageUploader.reset()

        let _: Void = waitFor { promise in
            self.assetUploadSubscription = actionHandler.addUpdateObserver(self) { statuses in
                if statuses.error != nil {
                    promise(())
                }
            }
            actionHandler.uploadMediaAssetToSiteMediaLibrary(asset: PHAsset())
        }

        // Then
        XCTAssertEqual(errors.count, 0)
    }
}

extension ProductImageUploadErrorInfo: Equatable {
    public static func == (lhs: ProductImageUploadErrorInfo, rhs: ProductImageUploadErrorInfo) -> Bool {
        return lhs.siteID == rhs.siteID &&
        lhs.productID == rhs.productID &&
        lhs.productImageStatuses == rhs.productImageStatuses &&
        lhs.error == rhs.error
    }
}

extension ProductImageUploaderError: Equatable {
    public static func == (lhs: ProductImageUploaderError, rhs: ProductImageUploaderError) -> Bool {
        switch (lhs, rhs) {
        case (.failedUploadingImage(let lhsError), .failedUploadingImage(let rhsError)):
            return lhsError as NSError == rhsError as NSError
        case (.failedSavingProductAfterImageUpload(let lhsError), .failedSavingProductAfterImageUpload(let rhsError)):
            return lhsError as NSError == rhsError as NSError
        default:
            return false
        }
    }
}<|MERGE_RESOLUTION|>--- conflicted
+++ resolved
@@ -8,11 +8,7 @@
     private let siteID: Int64 = 134
     private let productID: Int64 = 606
     private var errorsSubscription: AnyCancellable?
-<<<<<<< HEAD
-    private var productImageStatusesSubscription: AnyCancellable?
-=======
     private var assetUploadSubscription: AnyCancellable?
->>>>>>> 70ee2c9d
 
     func test_hasUnsavedChangesOnImages_becomes_false_after_uploading_and_saving() throws {
         // Given
@@ -226,7 +222,7 @@
         // When
         actionHandler.uploadMediaAssetToSiteMediaLibrary(asset: PHAsset())
         waitForExpectation { expectation in
-            self.productImageStatusesSubscription = actionHandler.addUpdateObserver(self) { statuses in
+            self.assetUploadSubscription = actionHandler.addUpdateObserver(self) { statuses in
                 if statuses.productImageStatuses.hasPendingUpload == false {
                     expectation.fulfill()
                 }
