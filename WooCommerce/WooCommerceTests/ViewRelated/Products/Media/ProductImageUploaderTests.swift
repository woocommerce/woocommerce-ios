--- conflicted
+++ resolved
@@ -196,43 +196,7 @@
                                                                      originalStatuses: []).productImageStatuses)
     }
 
-<<<<<<< HEAD
-    func test_calling_replaceLocalID_updates_excluded_product_from_status_updates() {
-        // Given
-        let stores = MockStoresManager(sessionManager: .testingInstance)
-        let imageUploader = ProductImageUploader(stores: stores)
-        let localProductID: Int64 = 0
-        let nonExistentProductID: Int64 = 999
-        let remoteProductID = productID
-        let actionHandler = imageUploader.actionHandler(siteID: siteID,
-                                                        productID: localProductID,
-                                                        isLocalID: true,
-                                                        originalStatuses: [])
-
-        // When
-        imageUploader.stopEmittingErrors(siteID: siteID, productID: localProductID, isLocalID: true)
-        imageUploader.replaceLocalID(siteID: siteID, localProductID: nonExistentProductID, remoteProductID: remoteProductID)
-
-        var errors: [ProductImageUploadErrorInfo] = []
-        _ = imageUploader.errors.sink { error in
-            errors.append(error)
-        }
-
-        stores.whenReceivingAction(ofType: MediaAction.self) { action in
-            if case let .uploadMedia(_, _, _, onCompletion) = action {
-                onCompletion(.failure(MediaActionError.unknown))
-            }
-        }
-        actionHandler.uploadMediaAssetToSiteMediaLibrary(asset: PHAsset())
-
-        // Then
-        // Ensure that trying to replace a non-existent product ID does nothing.
-        XCTAssertTrue(errors.isEmpty)
-    }
-    // MARK: - Status Updates
-=======
     // MARK: - Error updates
->>>>>>> 3cbe598b
 
     func test_actionHandler_error_is_emitted_when_image_upload_fails() {
         // Given
