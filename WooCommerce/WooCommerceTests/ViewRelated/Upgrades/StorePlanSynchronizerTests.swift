--- conflicted
+++ resolved
@@ -41,15 +41,9 @@
         }
     }
 
-<<<<<<< HEAD
-    func test_synchronizer_has_unavailable_state_on_a_non_wpcom_site_with_no_ecommerce_trial() {
-        // Given
-        session.defaultSite = .fake().copy(siteID: sampleSiteID, wasEcommerceTrial: false)
-=======
     func test_synchronizer_has_unavailable_state_on_a_non_wpcom_site_without_ecommerce_trial() {
         // Given
         session.defaultSite = .fake().copy(siteID: sampleSiteID, isWordPressComStore: false, wasEcommerceTrial: false)
->>>>>>> bbb6518e
 
         // When
         let synchronizer = StorePlanSynchronizer(stores: stores)
