--- conflicted
+++ resolved
@@ -16,21 +16,7 @@
                 ForEach(viewModel.products, id: \.productID) { product in
                     ProductCardView(product: product) {
                         viewModel.addProductToCart(product)
-<<<<<<< HEAD
                     }
-=======
-                    }, label: {
-                        VStack {
-                            Text(product.name)
-                            // TODO: CurrencyFormatter
-                            Text(product.price)
-                        }
-                        .foregroundColor(Color.primaryText)
-                        .padding()
-                        .background(Color.tertiaryBackground)
-                        .frame(minWidth: 0, maxWidth: .infinity, minHeight: 100)
-                    })
->>>>>>> 5eb64ec2
                 }
             }
         }
