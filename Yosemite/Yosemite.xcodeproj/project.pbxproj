--- conflicted
+++ resolved
@@ -641,14 +641,14 @@
 			path = Products;
 			sourceTree = "<group>";
 		};
-<<<<<<< HEAD
 		572F2B8B247312D3005A5F74 /* Storage */ = {
 			isa = PBXGroup;
 			children = (
 				572F2B8C247312E4005A5F74 /* StorageManagerConcurrencyTests.swift */,
 			);
 			path = Storage;
-=======
+			sourceTree = "<group>";
+		};
 		578CE7892475E78C00492EBF /* Networking */ = {
 			isa = PBXGroup;
 			children = (
@@ -675,7 +675,6 @@
 				578CE7962475FD8200492EBF /* MockProductReview.swift */,
 			);
 			path = Model;
->>>>>>> 472adfa9
 			sourceTree = "<group>";
 		};
 		57FDD6B9246B580700B8344B /* Testing */ = {
