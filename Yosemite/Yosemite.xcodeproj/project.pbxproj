--- conflicted
+++ resolved
@@ -286,7 +286,6 @@
 		D83B093525DECFCC00B21F45 /* CardPresentPaymentAction.swift in Sources */ = {isa = PBXBuildFile; fileRef = D83B093425DECFCC00B21F45 /* CardPresentPaymentAction.swift */; };
 		D83B093925DECFD900B21F45 /* CardPresentPaymentStore.swift in Sources */ = {isa = PBXBuildFile; fileRef = D83B093825DECFD800B21F45 /* CardPresentPaymentStore.swift */; };
 		D849A1452320E565006CB84F /* ProductReview+ReadOnlyType.swift in Sources */ = {isa = PBXBuildFile; fileRef = D849A1442320E565006CB84F /* ProductReview+ReadOnlyType.swift */; };
-<<<<<<< HEAD
 		D8652E0D26303A8B00350F37 /* ReceiptAction.swift in Sources */ = {isa = PBXBuildFile; fileRef = D8652E0C26303A8B00350F37 /* ReceiptAction.swift */; };
 		D8652E1126303A9900350F37 /* ReceiptStore.swift in Sources */ = {isa = PBXBuildFile; fileRef = D8652E1026303A9900350F37 /* ReceiptStore.swift */; };
 		D8652E2026303D4800350F37 /* PaymentIntent+ReceiptParameters.swift in Sources */ = {isa = PBXBuildFile; fileRef = D8652E1F26303D4800350F37 /* PaymentIntent+ReceiptParameters.swift */; };
@@ -301,8 +300,6 @@
 		D8736B6F22F0CE5200A14A29 /* OrderCountItem+ReadOnlyConvertible.swift in Sources */ = {isa = PBXBuildFile; fileRef = D8736B6E22F0CE5200A14A29 /* OrderCountItem+ReadOnlyConvertible.swift */; };
 		D8736B7322F1F41B00A14A29 /* OrderCount+ReadOnlyType.swift in Sources */ = {isa = PBXBuildFile; fileRef = D8736B7222F1F41B00A14A29 /* OrderCount+ReadOnlyType.swift */; };
 		D87F27DB25E7E8EA006EC8C9 /* MockCardReader.swift in Sources */ = {isa = PBXBuildFile; fileRef = D87F27DA25E7E8EA006EC8C9 /* MockCardReader.swift */; };
-=======
->>>>>>> c36d7400
 		D87F614A22657A690031A13B /* AppSettingsAction.swift in Sources */ = {isa = PBXBuildFile; fileRef = D87F614922657A690031A13B /* AppSettingsAction.swift */; };
 		D87F614C22657B150031A13B /* AppSettingsStore.swift in Sources */ = {isa = PBXBuildFile; fileRef = D87F614B22657B150031A13B /* AppSettingsStore.swift */; };
 		D87F615E2265B1BC0031A13B /* AppSettingsStoreTests.swift in Sources */ = {isa = PBXBuildFile; fileRef = D87F615D2265B1BC0031A13B /* AppSettingsStoreTests.swift */; };
@@ -642,7 +639,6 @@
 		D83B093425DECFCC00B21F45 /* CardPresentPaymentAction.swift */ = {isa = PBXFileReference; fileEncoding = 4; lastKnownFileType = sourcecode.swift; path = CardPresentPaymentAction.swift; sourceTree = "<group>"; };
 		D83B093825DECFD800B21F45 /* CardPresentPaymentStore.swift */ = {isa = PBXFileReference; fileEncoding = 4; lastKnownFileType = sourcecode.swift; path = CardPresentPaymentStore.swift; sourceTree = "<group>"; };
 		D849A1442320E565006CB84F /* ProductReview+ReadOnlyType.swift */ = {isa = PBXFileReference; lastKnownFileType = sourcecode.swift; path = "ProductReview+ReadOnlyType.swift"; sourceTree = "<group>"; };
-<<<<<<< HEAD
 		D8652E0C26303A8B00350F37 /* ReceiptAction.swift */ = {isa = PBXFileReference; lastKnownFileType = sourcecode.swift; path = ReceiptAction.swift; sourceTree = "<group>"; };
 		D8652E1026303A9900350F37 /* ReceiptStore.swift */ = {isa = PBXFileReference; lastKnownFileType = sourcecode.swift; path = ReceiptStore.swift; sourceTree = "<group>"; };
 		D8652E1F26303D4800350F37 /* PaymentIntent+ReceiptParameters.swift */ = {isa = PBXFileReference; lastKnownFileType = sourcecode.swift; path = "PaymentIntent+ReceiptParameters.swift"; sourceTree = "<group>"; };
@@ -657,8 +653,6 @@
 		D8736B6E22F0CE5200A14A29 /* OrderCountItem+ReadOnlyConvertible.swift */ = {isa = PBXFileReference; lastKnownFileType = sourcecode.swift; path = "OrderCountItem+ReadOnlyConvertible.swift"; sourceTree = "<group>"; };
 		D8736B7222F1F41B00A14A29 /* OrderCount+ReadOnlyType.swift */ = {isa = PBXFileReference; lastKnownFileType = sourcecode.swift; path = "OrderCount+ReadOnlyType.swift"; sourceTree = "<group>"; };
 		D87F27DA25E7E8EA006EC8C9 /* MockCardReader.swift */ = {isa = PBXFileReference; lastKnownFileType = sourcecode.swift; path = MockCardReader.swift; sourceTree = "<group>"; };
-=======
->>>>>>> c36d7400
 		D87F614922657A690031A13B /* AppSettingsAction.swift */ = {isa = PBXFileReference; lastKnownFileType = sourcecode.swift; path = AppSettingsAction.swift; sourceTree = "<group>"; };
 		D87F614B22657B150031A13B /* AppSettingsStore.swift */ = {isa = PBXFileReference; lastKnownFileType = sourcecode.swift; path = AppSettingsStore.swift; sourceTree = "<group>"; };
 		D87F615D2265B1BC0031A13B /* AppSettingsStoreTests.swift */ = {isa = PBXFileReference; lastKnownFileType = sourcecode.swift; path = AppSettingsStoreTests.swift; sourceTree = "<group>"; };
