--- conflicted
+++ resolved
@@ -7,14 +7,11 @@
 	objects = {
 
 /* Begin PBXBuildFile section */
-<<<<<<< HEAD
 		0202B690238790E200F3EBE0 /* ProductsVisibilityPListWrapper.swift in Sources */ = {isa = PBXBuildFile; fileRef = 0202B68F238790E200F3EBE0 /* ProductsVisibilityPListWrapper.swift */; };
 		0202B6972387AFBF00F3EBE0 /* MockInMemoryStorage.swift in Sources */ = {isa = PBXBuildFile; fileRef = 0202B6962387AFBF00F3EBE0 /* MockInMemoryStorage.swift */; };
 		0202B6992387B01500F3EBE0 /* AppSettingsStoreTests+ProductsVisibility.swift in Sources */ = {isa = PBXBuildFile; fileRef = 0202B6982387B01500F3EBE0 /* AppSettingsStoreTests+ProductsVisibility.swift */; };
-=======
 		021C7BF22386332C00A3BCBD /* ProductUpdater.swift in Sources */ = {isa = PBXBuildFile; fileRef = 021C7BF12386332C00A3BCBD /* ProductUpdater.swift */; };
 		021C7BF52386362A00A3BCBD /* Product+UpdaterTestCases.swift in Sources */ = {isa = PBXBuildFile; fileRef = 021C7BF42386362A00A3BCBD /* Product+UpdaterTestCases.swift */; };
->>>>>>> 95d5cc83
 		0225512122FC2F3000D98613 /* OrderStatsV4Interval+Date.swift in Sources */ = {isa = PBXBuildFile; fileRef = 0225512022FC2F3000D98613 /* OrderStatsV4Interval+Date.swift */; };
 		0225512522FC312400D98613 /* OrderStatsV4Interval+DateTests.swift in Sources */ = {isa = PBXBuildFile; fileRef = 0225512422FC312400D98613 /* OrderStatsV4Interval+DateTests.swift */; };
 		0232372922F7DA6E00715FAB /* StatsTimeRangeV4.swift in Sources */ = {isa = PBXBuildFile; fileRef = 0232372822F7DA6E00715FAB /* StatsTimeRangeV4.swift */; };
@@ -171,14 +168,11 @@
 /* End PBXContainerItemProxy section */
 
 /* Begin PBXFileReference section */
-<<<<<<< HEAD
 		0202B68F238790E200F3EBE0 /* ProductsVisibilityPListWrapper.swift */ = {isa = PBXFileReference; lastKnownFileType = sourcecode.swift; path = ProductsVisibilityPListWrapper.swift; sourceTree = "<group>"; };
 		0202B6962387AFBF00F3EBE0 /* MockInMemoryStorage.swift */ = {isa = PBXFileReference; lastKnownFileType = sourcecode.swift; path = MockInMemoryStorage.swift; sourceTree = "<group>"; };
 		0202B6982387B01500F3EBE0 /* AppSettingsStoreTests+ProductsVisibility.swift */ = {isa = PBXFileReference; lastKnownFileType = sourcecode.swift; path = "AppSettingsStoreTests+ProductsVisibility.swift"; sourceTree = "<group>"; };
-=======
 		021C7BF12386332C00A3BCBD /* ProductUpdater.swift */ = {isa = PBXFileReference; lastKnownFileType = sourcecode.swift; path = ProductUpdater.swift; sourceTree = "<group>"; };
 		021C7BF42386362A00A3BCBD /* Product+UpdaterTestCases.swift */ = {isa = PBXFileReference; lastKnownFileType = sourcecode.swift; path = "Product+UpdaterTestCases.swift"; sourceTree = "<group>"; };
->>>>>>> 95d5cc83
 		0225512022FC2F3000D98613 /* OrderStatsV4Interval+Date.swift */ = {isa = PBXFileReference; lastKnownFileType = sourcecode.swift; path = "OrderStatsV4Interval+Date.swift"; sourceTree = "<group>"; };
 		0225512422FC312400D98613 /* OrderStatsV4Interval+DateTests.swift */ = {isa = PBXFileReference; lastKnownFileType = sourcecode.swift; path = "OrderStatsV4Interval+DateTests.swift"; sourceTree = "<group>"; };
 		0232372822F7DA6E00715FAB /* StatsTimeRangeV4.swift */ = {isa = PBXFileReference; lastKnownFileType = sourcecode.swift; path = StatsTimeRangeV4.swift; sourceTree = "<group>"; };
@@ -356,14 +350,14 @@
 /* End PBXFrameworksBuildPhase section */
 
 /* Begin PBXGroup section */
-<<<<<<< HEAD
 		0202B68E238790B900F3EBE0 /* PListStorage */ = {
 			isa = PBXGroup;
 			children = (
 				0202B68F238790E200F3EBE0 /* ProductsVisibilityPListWrapper.swift */,
 			);
 			path = PListStorage;
-=======
+			sourceTree = "<group>";
+		};
 		021C7BF0238632F900A3BCBD /* Updaters */ = {
 			isa = PBXGroup;
 			children = (
@@ -378,7 +372,6 @@
 				021C7BF42386362A00A3BCBD /* Product+UpdaterTestCases.swift */,
 			);
 			path = Updaters;
->>>>>>> 95d5cc83
 			sourceTree = "<group>";
 		};
 		0225511F22FC2ED000D98613 /* Extensions */ = {
