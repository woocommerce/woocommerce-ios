// !$*UTF8*$!
{
	archiveVersion = 1;
	classes = {
	};
	objectVersion = 52;
	objects = {

/* Begin PBXBuildFile section */
		0202B690238790E200F3EBE0 /* ProductsFeatureSwitchPListWrapper.swift in Sources */ = {isa = PBXBuildFile; fileRef = 0202B68F238790E200F3EBE0 /* ProductsFeatureSwitchPListWrapper.swift */; };
		0202B6972387AFBF00F3EBE0 /* MockInMemoryStorage.swift in Sources */ = {isa = PBXBuildFile; fileRef = 0202B6962387AFBF00F3EBE0 /* MockInMemoryStorage.swift */; };
		0202B6992387B01500F3EBE0 /* AppSettingsStoreTests+ProductsFeatureSwitch.swift in Sources */ = {isa = PBXBuildFile; fileRef = 0202B6982387B01500F3EBE0 /* AppSettingsStoreTests+ProductsFeatureSwitch.swift */; };
		020B2F9623BDE4DD00BD79AD /* ProductStoreTests+Validation.swift in Sources */ = {isa = PBXBuildFile; fileRef = 020B2F9523BDE4DD00BD79AD /* ProductStoreTests+Validation.swift */; };
		020C907D24C729D6001E2BEB /* MockProductVariation.swift in Sources */ = {isa = PBXBuildFile; fileRef = 020C907C24C729D6001E2BEB /* MockProductVariation.swift */; };
		020C908124C7D71D001E2BEB /* MockProductVariationsRemote.swift in Sources */ = {isa = PBXBuildFile; fileRef = 020C908024C7D71D001E2BEB /* MockProductVariationsRemote.swift */; };
		02124DAC24318D6B00980D74 /* Media+MediaTypeTests.swift in Sources */ = {isa = PBXBuildFile; fileRef = 02124DAB24318D6B00980D74 /* Media+MediaTypeTests.swift */; };
		02124DAE2431C11600980D74 /* Media+ProductImage.swift in Sources */ = {isa = PBXBuildFile; fileRef = 02124DAD2431C11500980D74 /* Media+ProductImage.swift */; };
		02124DB02431C18700980D74 /* Media+ProductImageTests.swift in Sources */ = {isa = PBXBuildFile; fileRef = 02124DAF2431C18700980D74 /* Media+ProductImageTests.swift */; };
		0212AC5E242C67FA00C51F6C /* ProductsSortOrder.swift in Sources */ = {isa = PBXBuildFile; fileRef = 0212AC5D242C67FA00C51F6C /* ProductsSortOrder.swift */; };
		0212AC62242C68B600C51F6C /* ResultsController+SortProducts.swift in Sources */ = {isa = PBXBuildFile; fileRef = 0212AC61242C68B600C51F6C /* ResultsController+SortProducts.swift */; };
		0212AC64242C6FC300C51F6C /* ProductStore+ProductsSortOrderTests.swift in Sources */ = {isa = PBXBuildFile; fileRef = 0212AC63242C6FC300C51F6C /* ProductStore+ProductsSortOrderTests.swift */; };
		0212AC67242C799B00C51F6C /* ResultsController+StorageProductTests.swift in Sources */ = {isa = PBXBuildFile; fileRef = 0212AC66242C799B00C51F6C /* ResultsController+StorageProductTests.swift */; };
		0218B4EE242E08B20083A847 /* MediaType.swift in Sources */ = {isa = PBXBuildFile; fileRef = 0218B4ED242E08B20083A847 /* MediaType.swift */; };
		0218B4F0242E091C0083A847 /* Media+MediaType.swift in Sources */ = {isa = PBXBuildFile; fileRef = 0218B4EF242E091C0083A847 /* Media+MediaType.swift */; };
		0218B4F2242E09E80083A847 /* MediaTypeTests.swift in Sources */ = {isa = PBXBuildFile; fileRef = 0218B4F1242E09E80083A847 /* MediaTypeTests.swift */; };
		021EAA5C25493E9300AA8CCD /* OrderItemAttribute+ReadOnlyConvertible.swift in Sources */ = {isa = PBXBuildFile; fileRef = 021EAA5B25493E9300AA8CCD /* OrderItemAttribute+ReadOnlyConvertible.swift */; };
		0225512122FC2F3000D98613 /* OrderStatsV4Interval+Date.swift in Sources */ = {isa = PBXBuildFile; fileRef = 0225512022FC2F3000D98613 /* OrderStatsV4Interval+Date.swift */; };
		0225512522FC312400D98613 /* OrderStatsV4Interval+DateTests.swift in Sources */ = {isa = PBXBuildFile; fileRef = 0225512422FC312400D98613 /* OrderStatsV4Interval+DateTests.swift */; };
		022F00BE24725BAF008CD97F /* NotificationCountStore.swift in Sources */ = {isa = PBXBuildFile; fileRef = 022F00BD24725BAF008CD97F /* NotificationCountStore.swift */; };
		022F00C024725BC6008CD97F /* NotificationCountAction.swift in Sources */ = {isa = PBXBuildFile; fileRef = 022F00BF24725BC6008CD97F /* NotificationCountAction.swift */; };
		022F00C224726090008CD97F /* SiteNotificationCountFileContents.swift in Sources */ = {isa = PBXBuildFile; fileRef = 022F00C124726090008CD97F /* SiteNotificationCountFileContents.swift */; };
		022F00C524728B0C008CD97F /* SiteNotificationCountFileContentsTests.swift in Sources */ = {isa = PBXBuildFile; fileRef = 022F00C424728B0C008CD97F /* SiteNotificationCountFileContentsTests.swift */; };
		022F00C72472963E008CD97F /* NotificationCountStoreTests.swift in Sources */ = {isa = PBXBuildFile; fileRef = 022F00C62472963E008CD97F /* NotificationCountStoreTests.swift */; };
		022F9319257F24730011CD94 /* MockShippingLabel.swift in Sources */ = {isa = PBXBuildFile; fileRef = 022F9318257F24730011CD94 /* MockShippingLabel.swift */; };
		022F931D257F27B40011CD94 /* MockShippingLabelAddress.swift in Sources */ = {isa = PBXBuildFile; fileRef = 022F931C257F27B40011CD94 /* MockShippingLabelAddress.swift */; };
		0232372922F7DA6E00715FAB /* StatsTimeRangeV4.swift in Sources */ = {isa = PBXBuildFile; fileRef = 0232372822F7DA6E00715FAB /* StatsTimeRangeV4.swift */; };
		0248B3652459018100A271A4 /* ResultsController+FilterProducts.swift in Sources */ = {isa = PBXBuildFile; fileRef = 0248B3642459018100A271A4 /* ResultsController+FilterProducts.swift */; };
		0248B3672459020500A271A4 /* ResultsController+FilterProductTests.swift in Sources */ = {isa = PBXBuildFile; fileRef = 0248B3662459020500A271A4 /* ResultsController+FilterProductTests.swift */; };
		0248B36924590FC300A271A4 /* ProductStore+FilterProductsTests.swift in Sources */ = {isa = PBXBuildFile; fileRef = 0248B36824590FC300A271A4 /* ProductStore+FilterProductsTests.swift */; };
		0248B36B2459127200A271A4 /* MockNetwork+Path.swift in Sources */ = {isa = PBXBuildFile; fileRef = 0248B36A2459127200A271A4 /* MockNetwork+Path.swift */; };
		025CA2CA238F515600B05C81 /* ProductShippingClassStore.swift in Sources */ = {isa = PBXBuildFile; fileRef = 025CA2C9238F515600B05C81 /* ProductShippingClassStore.swift */; };
		025CA2CC238F518600B05C81 /* ProductShippingClassAction.swift in Sources */ = {isa = PBXBuildFile; fileRef = 025CA2CB238F518600B05C81 /* ProductShippingClassAction.swift */; };
		025CA2CE238F53CB00B05C81 /* ProductShippingClass+ReadOnlyConvertible.swift in Sources */ = {isa = PBXBuildFile; fileRef = 025CA2CD238F53CB00B05C81 /* ProductShippingClass+ReadOnlyConvertible.swift */; };
		025CA2D0238F54E800B05C81 /* ProductShippingClassStoreTests.swift in Sources */ = {isa = PBXBuildFile; fileRef = 025CA2CF238F54E800B05C81 /* ProductShippingClassStoreTests.swift */; };
		026CF626237D8EFB009563D4 /* ProductVariationStore.swift in Sources */ = {isa = PBXBuildFile; fileRef = 026CF625237D8EFB009563D4 /* ProductVariationStore.swift */; };
		026CF628237D8F30009563D4 /* ProductVariationAction.swift in Sources */ = {isa = PBXBuildFile; fileRef = 026CF627237D8F30009563D4 /* ProductVariationAction.swift */; };
		026CF62A237D92C6009563D4 /* ProductVariation+ReadOnlyConvertible.swift in Sources */ = {isa = PBXBuildFile; fileRef = 026CF629237D92C6009563D4 /* ProductVariation+ReadOnlyConvertible.swift */; };
		026CF62C237D92DC009563D4 /* ProductVariationAttribute+ReadOnlyConvertible.swift in Sources */ = {isa = PBXBuildFile; fileRef = 026CF62B237D92DC009563D4 /* ProductVariationAttribute+ReadOnlyConvertible.swift */; };
		026D52C0238235930092AE05 /* ProductVariationStoreTests.swift in Sources */ = {isa = PBXBuildFile; fileRef = 026D52BF238235930092AE05 /* ProductVariationStoreTests.swift */; };
		0271E1662509CF0100633F7A /* AnyError.swift in Sources */ = {isa = PBXBuildFile; fileRef = 0271E1652509CF0100633F7A /* AnyError.swift */; };
		028BCE2422DE22BB00056966 /* SiteVisitStatsStoreErrorTests.swift in Sources */ = {isa = PBXBuildFile; fileRef = 028BCE2322DE22BB00056966 /* SiteVisitStatsStoreErrorTests.swift */; };
		029B00A7230D64E800B0AE66 /* StatsTimeRangeTests.swift in Sources */ = {isa = PBXBuildFile; fileRef = 029B00A6230D64E800B0AE66 /* StatsTimeRangeTests.swift */; };
		029BA557255E0CD4006171FD /* ShippingLabelStore.swift in Sources */ = {isa = PBXBuildFile; fileRef = 029BA556255E0CD4006171FD /* ShippingLabelStore.swift */; };
		029BA55B255E0D39006171FD /* ShippingLabelAction.swift in Sources */ = {isa = PBXBuildFile; fileRef = 029BA55A255E0D39006171FD /* ShippingLabelAction.swift */; };
		02A098242480D0D8002F8C7A /* MockCrashLogger.swift in Sources */ = {isa = PBXBuildFile; fileRef = 02A098232480D0D8002F8C7A /* MockCrashLogger.swift */; };
		02BA23C222EEEABC009539E7 /* AvailabilityStore.swift in Sources */ = {isa = PBXBuildFile; fileRef = 02BA23C122EEEABC009539E7 /* AvailabilityStore.swift */; };
		02BA23C422EEEB3B009539E7 /* AvailabilityAction.swift in Sources */ = {isa = PBXBuildFile; fileRef = 02BA23C322EEEB3B009539E7 /* AvailabilityAction.swift */; };
		02BA23C622EEF092009539E7 /* StatsV4AvailabilityStoreTests.swift in Sources */ = {isa = PBXBuildFile; fileRef = 02BA23C522EEF092009539E7 /* StatsV4AvailabilityStoreTests.swift */; };
		02C254F62563B47C00A04423 /* ShippingLabelAddress+ReadonlyConvertible.swift in Sources */ = {isa = PBXBuildFile; fileRef = 02C254F52563B47C00A04423 /* ShippingLabelAddress+ReadonlyConvertible.swift */; };
		02C254FA2563B66600A04423 /* ShippingLabelRefund+ReadOnlyConvertible.swift in Sources */ = {isa = PBXBuildFile; fileRef = 02C254F92563B66600A04423 /* ShippingLabelRefund+ReadOnlyConvertible.swift */; };
		02C254FE2563C6E500A04423 /* ShippingLabelSettings+ReadOnlyConvertible.swift in Sources */ = {isa = PBXBuildFile; fileRef = 02C254FD2563C6E500A04423 /* ShippingLabelSettings+ReadOnlyConvertible.swift */; };
		02C255022563C76A00A04423 /* ShippingLabel+ReadOnlyConvertible.swift in Sources */ = {isa = PBXBuildFile; fileRef = 02C255012563C76A00A04423 /* ShippingLabel+ReadOnlyConvertible.swift */; };
		02DA641B2313D6D200284168 /* AppSettingsStoreTests+StatsVersion.swift in Sources */ = {isa = PBXBuildFile; fileRef = 02DA641A2313D6D200284168 /* AppSettingsStoreTests+StatsVersion.swift */; };
		02E262BD238CE46A00B79588 /* ShippingSettingsService.swift in Sources */ = {isa = PBXBuildFile; fileRef = 02E262BC238CE46A00B79588 /* ShippingSettingsService.swift */; };
		02E262C0238CE80100B79588 /* StorageShippingSettingsServiceTests.swift in Sources */ = {isa = PBXBuildFile; fileRef = 02E262BF238CE80100B79588 /* StorageShippingSettingsServiceTests.swift */; };
		02E262C2238CF74D00B79588 /* StorageShippingSettingsService.swift in Sources */ = {isa = PBXBuildFile; fileRef = 02E262C1238CF74D00B79588 /* StorageShippingSettingsService.swift */; };
		02E4F5E423CD5628003B0010 /* NSOrderedSet+Array.swift in Sources */ = {isa = PBXBuildFile; fileRef = 02E4F5E323CD5628003B0010 /* NSOrderedSet+Array.swift */; };
		02E7FFD52562226B00C53030 /* ShippingLabelStoreTests.swift in Sources */ = {isa = PBXBuildFile; fileRef = 02E7FFD42562226B00C53030 /* ShippingLabelStoreTests.swift */; };
		02E7FFD92562234F00C53030 /* MockShippingLabelRemote.swift in Sources */ = {isa = PBXBuildFile; fileRef = 02E7FFD82562234F00C53030 /* MockShippingLabelRemote.swift */; };
		02F096C4240670A400C0C1D5 /* Media+Equatable.swift in Sources */ = {isa = PBXBuildFile; fileRef = 02F096C3240670A400C0C1D5 /* Media+Equatable.swift */; };
		02FF054D23D983F30058E6E7 /* MediaFileManager.swift in Sources */ = {isa = PBXBuildFile; fileRef = 02FF054523D983F30058E6E7 /* MediaFileManager.swift */; };
		02FF054E23D983F30058E6E7 /* MediaImageExporter.swift in Sources */ = {isa = PBXBuildFile; fileRef = 02FF054623D983F30058E6E7 /* MediaImageExporter.swift */; };
		02FF054F23D983F30058E6E7 /* FileManager+URL.swift in Sources */ = {isa = PBXBuildFile; fileRef = 02FF054723D983F30058E6E7 /* FileManager+URL.swift */; };
		02FF055023D983F30058E6E7 /* ExportableAsset.swift in Sources */ = {isa = PBXBuildFile; fileRef = 02FF054823D983F30058E6E7 /* ExportableAsset.swift */; };
		02FF055123D983F30058E6E7 /* MediaAssetExporter.swift in Sources */ = {isa = PBXBuildFile; fileRef = 02FF054923D983F30058E6E7 /* MediaAssetExporter.swift */; };
		02FF055223D983F30058E6E7 /* MediaExportService.swift in Sources */ = {isa = PBXBuildFile; fileRef = 02FF054A23D983F30058E6E7 /* MediaExportService.swift */; };
		02FF055323D983F30058E6E7 /* URL+Media.swift in Sources */ = {isa = PBXBuildFile; fileRef = 02FF054B23D983F30058E6E7 /* URL+Media.swift */; };
		02FF055423D983F30058E6E7 /* MediaExport.swift in Sources */ = {isa = PBXBuildFile; fileRef = 02FF054C23D983F30058E6E7 /* MediaExport.swift */; };
		02FF055623D984310058E6E7 /* MockFileManager.swift in Sources */ = {isa = PBXBuildFile; fileRef = 02FF055523D984310058E6E7 /* MockFileManager.swift */; };
		02FF055B23D9846A0058E6E7 /* MediaDirectoryTests.swift in Sources */ = {isa = PBXBuildFile; fileRef = 02FF055823D9846A0058E6E7 /* MediaDirectoryTests.swift */; };
		02FF055C23D9846A0058E6E7 /* MediaFileManagerTests.swift in Sources */ = {isa = PBXBuildFile; fileRef = 02FF055923D9846A0058E6E7 /* MediaFileManagerTests.swift */; };
		02FF055D23D9846A0058E6E7 /* FileManager+URLTests.swift in Sources */ = {isa = PBXBuildFile; fileRef = 02FF055A23D9846A0058E6E7 /* FileManager+URLTests.swift */; };
		02FF055F23D985710058E6E7 /* URL+MediaTests.swift in Sources */ = {isa = PBXBuildFile; fileRef = 02FF055E23D985710058E6E7 /* URL+MediaTests.swift */; };
		02FF056123D98FD40058E6E7 /* ImageSourceWriter.swift in Sources */ = {isa = PBXBuildFile; fileRef = 02FF056023D98FD40058E6E7 /* ImageSourceWriter.swift */; };
		02FF056323DE9C490058E6E7 /* MediaAction.swift in Sources */ = {isa = PBXBuildFile; fileRef = 02FF056223DE9C490058E6E7 /* MediaAction.swift */; };
		02FF056523DE9C8B0058E6E7 /* MediaStore.swift in Sources */ = {isa = PBXBuildFile; fileRef = 02FF056423DE9C8B0058E6E7 /* MediaStore.swift */; };
		02FF056723DEB2180058E6E7 /* MediaStoreTests.swift in Sources */ = {isa = PBXBuildFile; fileRef = 02FF056623DEB2180058E6E7 /* MediaStoreTests.swift */; };
		02FF056923DECD5B0058E6E7 /* MediaImageExporterTests.swift in Sources */ = {isa = PBXBuildFile; fileRef = 02FF056823DECD5B0058E6E7 /* MediaImageExporterTests.swift */; };
		02FF056B23DED3670058E6E7 /* Media.xcassets in Resources */ = {isa = PBXBuildFile; fileRef = 02FF056A23DED3670058E6E7 /* Media.xcassets */; };
		02FF056D23DEDCB90058E6E7 /* MockImageSourceWriter.swift in Sources */ = {isa = PBXBuildFile; fileRef = 02FF056C23DEDCB90058E6E7 /* MockImageSourceWriter.swift */; };
		02FF056F23E04F320058E6E7 /* MockMediaExportService.swift in Sources */ = {isa = PBXBuildFile; fileRef = 02FF056E23E04F320058E6E7 /* MockMediaExportService.swift */; };
		0E67B79585034C4DD75C8117 /* Pods_Yosemite.framework in Frameworks */ = {isa = PBXBuildFile; fileRef = C25501C7F936D2FD32FAF3F4 /* Pods_Yosemite.framework */; };
		24163B9E257F41A600F94EC3 /* StoresManager.swift in Sources */ = {isa = PBXBuildFile; fileRef = 24163B9D257F41A600F94EC3 /* StoresManager.swift */; };
		24163BA8257F41C500F94EC3 /* SessionManagerProtocol.swift in Sources */ = {isa = PBXBuildFile; fileRef = 24163BA7257F41C500F94EC3 /* SessionManagerProtocol.swift */; };
		247CE7AB2582DB9300F9D9D1 /* String+Extensions.swift in Sources */ = {isa = PBXBuildFile; fileRef = 247CE7AA2582DB9300F9D9D1 /* String+Extensions.swift */; };
		247CE7BC2582DC1E00F9D9D1 /* MockCustomer.swift in Sources */ = {isa = PBXBuildFile; fileRef = 247CE7BB2582DC1E00F9D9D1 /* MockCustomer.swift */; };
		247CE7C02582DC7200F9D9D1 /* ProductImage+Mocks.swift in Sources */ = {isa = PBXBuildFile; fileRef = 247CE7BF2582DC7200F9D9D1 /* ProductImage+Mocks.swift */; };
		247CE7C42582DE5300F9D9D1 /* ProductStockStatus+Mocks.swift in Sources */ = {isa = PBXBuildFile; fileRef = 247CE7C32582DE5300F9D9D1 /* ProductStockStatus+Mocks.swift */; };
		247CE7C82582DF5500F9D9D1 /* MockStoresManager.swift in Sources */ = {isa = PBXBuildFile; fileRef = 247CE7C72582DF5500F9D9D1 /* MockStoresManager.swift */; };
		247CE7D02582E1C100F9D9D1 /* MockSessionManager.swift in Sources */ = {isa = PBXBuildFile; fileRef = 247CE7CF2582E1C100F9D9D1 /* MockSessionManager.swift */; };
		247CE7D42582E1FD00F9D9D1 /* ScreenshotStoresManager.swift in Sources */ = {isa = PBXBuildFile; fileRef = 247CE7D32582E1FD00F9D9D1 /* ScreenshotStoresManager.swift */; };
		247CE82A2582F1A000F9D9D1 /* MockAvailabilityActionHandler.swift in Sources */ = {isa = PBXBuildFile; fileRef = 247CE8292582F1A000F9D9D1 /* MockAvailabilityActionHandler.swift */; };
		247CE82E2582F1C800F9D9D1 /* MockStatsActionV4Handler.swift in Sources */ = {isa = PBXBuildFile; fileRef = 247CE82D2582F1C800F9D9D1 /* MockStatsActionV4Handler.swift */; };
		247CE8342582F20100F9D9D1 /* MockAppSettingsActionHandler.swift in Sources */ = {isa = PBXBuildFile; fileRef = 247CE8332582F20100F9D9D1 /* MockAppSettingsActionHandler.swift */; };
		247CE8382582F21700F9D9D1 /* MockNotificationCountActionHandler.swift in Sources */ = {isa = PBXBuildFile; fileRef = 247CE8372582F21700F9D9D1 /* MockNotificationCountActionHandler.swift */; };
		247CE83C2582F36800F9D9D1 /* MockOrderActionHandler.swift in Sources */ = {isa = PBXBuildFile; fileRef = 247CE83B2582F36800F9D9D1 /* MockOrderActionHandler.swift */; };
		247CE8402582F39900F9D9D1 /* MockActionHandler.swift in Sources */ = {isa = PBXBuildFile; fileRef = 247CE83F2582F39900F9D9D1 /* MockActionHandler.swift */; };
		247CE8442582F3BB00F9D9D1 /* MockSettingActionHandler.swift in Sources */ = {isa = PBXBuildFile; fileRef = 247CE8432582F3BB00F9D9D1 /* MockSettingActionHandler.swift */; };
		247CE84A2583246800F9D9D1 /* MockOrderStatusActionHandler.swift in Sources */ = {isa = PBXBuildFile; fileRef = 247CE8492583246800F9D9D1 /* MockOrderStatusActionHandler.swift */; };
		247CE850258325AC00F9D9D1 /* MockOrderNoteActionHandler.swift in Sources */ = {isa = PBXBuildFile; fileRef = 247CE84F258325AC00F9D9D1 /* MockOrderNoteActionHandler.swift */; };
		247CE8562583269900F9D9D1 /* MockProductActionHandler.swift in Sources */ = {isa = PBXBuildFile; fileRef = 247CE8552583269900F9D9D1 /* MockProductActionHandler.swift */; };
		247CE85C25832A5000F9D9D1 /* MockProductVariationActionHandler.swift in Sources */ = {isa = PBXBuildFile; fileRef = 247CE85B25832A5000F9D9D1 /* MockProductVariationActionHandler.swift */; };
		247CE86225832B1600F9D9D1 /* MockRefundActionHandler.swift in Sources */ = {isa = PBXBuildFile; fileRef = 247CE86125832B1600F9D9D1 /* MockRefundActionHandler.swift */; };
		247CE86825832BEE00F9D9D1 /* MockShippingLabelActionHandler.swift in Sources */ = {isa = PBXBuildFile; fileRef = 247CE86725832BEE00F9D9D1 /* MockShippingLabelActionHandler.swift */; };
		247CE86C25832D5800F9D9D1 /* MockShipmentActionHandler.swift in Sources */ = {isa = PBXBuildFile; fileRef = 247CE86B25832D5800F9D9D1 /* MockShipmentActionHandler.swift */; };
		247CE87225832E7000F9D9D1 /* MockProductReviewAction.swift in Sources */ = {isa = PBXBuildFile; fileRef = 247CE87125832E7000F9D9D1 /* MockProductReviewAction.swift */; };
		247CE87A258332B400F9D9D1 /* MockNotificationActionHandler.swift in Sources */ = {isa = PBXBuildFile; fileRef = 247CE879258332B400F9D9D1 /* MockNotificationActionHandler.swift */; };
		247CE88325833F0D00F9D9D1 /* ScreenshotsObjectGraph.swift in Sources */ = {isa = PBXBuildFile; fileRef = 247CE88225833F0D00F9D9D1 /* ScreenshotsObjectGraph.swift */; };
		247CE88725833F1200F9D9D1 /* MockObjectGraph.swift in Sources */ = {isa = PBXBuildFile; fileRef = 247CE88625833F1200F9D9D1 /* MockObjectGraph.swift */; };
		2614E12A24C7451D007CEE60 /* LeaderboardStatsConverter.swift in Sources */ = {isa = PBXBuildFile; fileRef = 2614E12924C7451D007CEE60 /* LeaderboardStatsConverter.swift */; };
		2614E12D24C745B2007CEE60 /* LeaderboardStatsConverterTests.swift in Sources */ = {isa = PBXBuildFile; fileRef = 2614E12C24C745B2007CEE60 /* LeaderboardStatsConverterTests.swift */; };
		2618707C2540B6A4006522A1 /* ShippingLineTax+ReadOnlyConvertible.swift in Sources */ = {isa = PBXBuildFile; fileRef = 2618707B2540B6A4006522A1 /* ShippingLineTax+ReadOnlyConvertible.swift */; };
		261CF1C9255B2C7B0090D8D3 /* PaymentGateway+ReadOnlyConvertible.swift in Sources */ = {isa = PBXBuildFile; fileRef = 261CF1C8255B2C7B0090D8D3 /* PaymentGateway+ReadOnlyConvertible.swift */; };
		261CF1ED255B37B40090D8D3 /* PaymentGatewayAction.swift in Sources */ = {isa = PBXBuildFile; fileRef = 261CF1EC255B37B40090D8D3 /* PaymentGatewayAction.swift */; };
		261CF1F1255B389F0090D8D3 /* PaymentGatewayStore.swift in Sources */ = {isa = PBXBuildFile; fileRef = 261CF1F0255B389F0090D8D3 /* PaymentGatewayStore.swift */; };
		261CF2C7255C445A0090D8D3 /* PaymentGatewayStoreTests.swift in Sources */ = {isa = PBXBuildFile; fileRef = 261CF2C6255C445A0090D8D3 /* PaymentGatewayStoreTests.swift */; };
		261F94E4242EFA6D00762B58 /* ProductCategoryAction.swift in Sources */ = {isa = PBXBuildFile; fileRef = 261F94E3242EFA6D00762B58 /* ProductCategoryAction.swift */; };
		261F94E6242EFF8700762B58 /* ProductCategoryStore.swift in Sources */ = {isa = PBXBuildFile; fileRef = 261F94E5242EFF8700762B58 /* ProductCategoryStore.swift */; };
		26455E2E25F66A47008A1D32 /* Observables in Frameworks */ = {isa = PBXBuildFile; productRef = 26455E2D25F66A47008A1D32 /* Observables */; };
		26577517243D5E42003168A5 /* ProductCategoryUpdated.swift in Sources */ = {isa = PBXBuildFile; fileRef = 26577516243D5E42003168A5 /* ProductCategoryUpdated.swift */; };
		265BCA0024301ACD004E53EE /* ProductCategoryStoreTests.swift in Sources */ = {isa = PBXBuildFile; fileRef = 265BC9FF24301ACD004E53EE /* ProductCategoryStoreTests.swift */; };
		26E5A07625A626CA000DF8F6 /* ProductAttributeTerm+ReadOnlyConvertible.swift in Sources */ = {isa = PBXBuildFile; fileRef = 26E5A07525A626CA000DF8F6 /* ProductAttributeTerm+ReadOnlyConvertible.swift */; };
		26E5A07E25A6640E000DF8F6 /* ProductAttributeTermAction.swift in Sources */ = {isa = PBXBuildFile; fileRef = 26E5A07D25A6640E000DF8F6 /* ProductAttributeTermAction.swift */; };
		26E5A08225A66868000DF8F6 /* ProductAttributeTermStore.swift in Sources */ = {isa = PBXBuildFile; fileRef = 26E5A08125A66868000DF8F6 /* ProductAttributeTermStore.swift */; };
		26E5A09225A8A453000DF8F6 /* ProductAttributeTermStoreTests.swift in Sources */ = {isa = PBXBuildFile; fileRef = 26E5A09125A8A453000DF8F6 /* ProductAttributeTermStoreTests.swift */; };
		26FB056A25F6CB7600A40B26 /* Fakes.framework in Frameworks */ = {isa = PBXBuildFile; fileRef = 26FB056925F6CB7600A40B26 /* Fakes.framework */; };
		36941EA7B9242CAB1FF828BC /* Pods_YosemiteTests.framework in Frameworks */ = {isa = PBXBuildFile; fileRef = 991BBCE6E4A92F0A028885D8 /* Pods_YosemiteTests.framework */; };
		450106872399AB3F00E24722 /* TaxClass+ReadOnlyConvertible.swift in Sources */ = {isa = PBXBuildFile; fileRef = 450106862399AB3F00E24722 /* TaxClass+ReadOnlyConvertible.swift */; };
		45010693239A6C9F00E24722 /* TaxClassStore.swift in Sources */ = {isa = PBXBuildFile; fileRef = 45010692239A6C9F00E24722 /* TaxClassStore.swift */; };
		45010695239A6CDE00E24722 /* TaxClassAction.swift in Sources */ = {isa = PBXBuildFile; fileRef = 45010694239A6CDE00E24722 /* TaxClassAction.swift */; };
		453305F7245AE68C00264E50 /* SitePostStore.swift in Sources */ = {isa = PBXBuildFile; fileRef = 453305F6245AE68C00264E50 /* SitePostStore.swift */; };
		453305F9245AE6B200264E50 /* SitePostAction.swift in Sources */ = {isa = PBXBuildFile; fileRef = 453305F8245AE6B200264E50 /* SitePostAction.swift */; };
		453305FB245AEDCB00264E50 /* SitePostStoreTests.swift in Sources */ = {isa = PBXBuildFile; fileRef = 453305FA245AEDCB00264E50 /* SitePostStoreTests.swift */; };
		4552073D25811B4E001CF873 /* ProductAttributeStoreTests.swift in Sources */ = {isa = PBXBuildFile; fileRef = 4552073C25811B4E001CF873 /* ProductAttributeStoreTests.swift */; };
		45739F372437680F00480C95 /* ProductSettings.swift in Sources */ = {isa = PBXBuildFile; fileRef = 45739F362437680F00480C95 /* ProductSettings.swift */; };
		458C6DE825ACC554009B300D /* AppSettingsStoreTests+ProductsSettings.swift in Sources */ = {isa = PBXBuildFile; fileRef = 458C6DE725ACC554009B300D /* AppSettingsStoreTests+ProductsSettings.swift */; };
		45AB8B1524AA4A1E00B5B36E /* ProductTagAction.swift in Sources */ = {isa = PBXBuildFile; fileRef = 45AB8B1424AA4A1E00B5B36E /* ProductTagAction.swift */; };
		45AB8B1724AA4B3D00B5B36E /* ProductTagStore.swift in Sources */ = {isa = PBXBuildFile; fileRef = 45AB8B1624AA4B3D00B5B36E /* ProductTagStore.swift */; };
		45AB8B1E24AB363D00B5B36E /* ProductTagStoreTests.swift in Sources */ = {isa = PBXBuildFile; fileRef = 45AB8B1D24AB363D00B5B36E /* ProductTagStoreTests.swift */; };
		45E18632237046CB009241F3 /* ShippingLine+ReadOnlyConvertible.swift in Sources */ = {isa = PBXBuildFile; fileRef = 45E18631237046CB009241F3 /* ShippingLine+ReadOnlyConvertible.swift */; };
		45ED4F16239E939A004F1BE3 /* TaxClassStoreTests.swift in Sources */ = {isa = PBXBuildFile; fileRef = 45ED4F15239E939A004F1BE3 /* TaxClassStoreTests.swift */; };
		45ED6092257E72F4007B4AC6 /* ProductAttributeAction.swift in Sources */ = {isa = PBXBuildFile; fileRef = 45ED6091257E72F4007B4AC6 /* ProductAttributeAction.swift */; };
		45ED6096257E7472007B4AC6 /* ProductAttributeStore.swift in Sources */ = {isa = PBXBuildFile; fileRef = 45ED6095257E7472007B4AC6 /* ProductAttributeStore.swift */; };
		570B05CF246B6AAD00C186AE /* RetrieveProductReviewFromNoteUseCase.swift in Sources */ = {isa = PBXBuildFile; fileRef = 570B05CE246B6AAD00C186AE /* RetrieveProductReviewFromNoteUseCase.swift */; };
		57150E1124F462D900E81611 /* TestKit in Frameworks */ = {isa = PBXBuildFile; productRef = 57150E1024F462D900E81611 /* TestKit */; };
		571D7E3F251BB9FA00606E96 /* LogErrorAndExit.swift in Sources */ = {isa = PBXBuildFile; fileRef = 571D7E3E251BB9FA00606E96 /* LogErrorAndExit.swift */; };
		5726456F250BD4E4005BBD7C /* OrdersUpsertUseCase.swift in Sources */ = {isa = PBXBuildFile; fileRef = 5726456E250BD4E4005BBD7C /* OrdersUpsertUseCase.swift */; };
		57264572250BE2E7005BBD7C /* OrdersUpsertUseCaseTests.swift in Sources */ = {isa = PBXBuildFile; fileRef = 57264571250BE2E7005BBD7C /* OrdersUpsertUseCaseTests.swift */; };
		572F2B8D247312E4005A5F74 /* StorageManagerConcurrencyTests.swift in Sources */ = {isa = PBXBuildFile; fileRef = 572F2B8C247312E4005A5F74 /* StorageManagerConcurrencyTests.swift */; };
		573B448B2424082B00E71ADC /* OrderStoreTests+FetchFilteredAndAllOrders.swift in Sources */ = {isa = PBXBuildFile; fileRef = 573B448A2424082B00E71ADC /* OrderStoreTests+FetchFilteredAndAllOrders.swift */; };
		5758EB3024DC7791009ED8A6 /* InAppFeedbackCardVisibilityUseCase.swift in Sources */ = {isa = PBXBuildFile; fileRef = 5758EB2F24DC7791009ED8A6 /* InAppFeedbackCardVisibilityUseCase.swift */; };
		5758EB3324DC9631009ED8A6 /* InAppFeedbackCardVisibilityUseCaseTests.swift in Sources */ = {isa = PBXBuildFile; fileRef = 5758EB3224DC9631009ED8A6 /* InAppFeedbackCardVisibilityUseCaseTests.swift */; };
		5779A0CD250042B600E35AF2 /* FetchResultSnapshotsProviderTests.swift in Sources */ = {isa = PBXBuildFile; fileRef = 5779A0CC250042B600E35AF2 /* FetchResultSnapshotsProviderTests.swift */; };
		578CE7882475D70F00492EBF /* RetrieveProductReviewFromNoteUseCaseTests.swift in Sources */ = {isa = PBXBuildFile; fileRef = 578CE7872475D70E00492EBF /* RetrieveProductReviewFromNoteUseCaseTests.swift */; };
		578CE78C2475E7A500492EBF /* MockNotificationsRemote.swift in Sources */ = {isa = PBXBuildFile; fileRef = 578CE78B2475E7A500492EBF /* MockNotificationsRemote.swift */; };
		578CE7902475EBAB00492EBF /* MockProductReviewsRemote.swift in Sources */ = {isa = PBXBuildFile; fileRef = 578CE78F2475EBAB00492EBF /* MockProductReviewsRemote.swift */; };
		578CE7922475EC9200492EBF /* MockProductsRemote.swift in Sources */ = {isa = PBXBuildFile; fileRef = 578CE7912475EC9200492EBF /* MockProductsRemote.swift */; };
		578CE7942475F52F00492EBF /* MockNote.swift in Sources */ = {isa = PBXBuildFile; fileRef = 578CE7932475F52F00492EBF /* MockNote.swift */; };
		578CE7972475FD8200492EBF /* MockProductReview.swift in Sources */ = {isa = PBXBuildFile; fileRef = 578CE7962475FD8200492EBF /* MockProductReview.swift */; };
		57DFCC7925003C4000251E0C /* FetchResultSnapshotsProvider.swift in Sources */ = {isa = PBXBuildFile; fileRef = 57DFCC7825003C4000251E0C /* FetchResultSnapshotsProvider.swift */; };
		741F34802195EA62005F5BD9 /* CommentAction.swift in Sources */ = {isa = PBXBuildFile; fileRef = 741F347F2195EA62005F5BD9 /* CommentAction.swift */; };
		741F34822195EA71005F5BD9 /* CommentStore.swift in Sources */ = {isa = PBXBuildFile; fileRef = 741F34812195EA71005F5BD9 /* CommentStore.swift */; };
		741F34842195F752005F5BD9 /* CommentStoreTests.swift in Sources */ = {isa = PBXBuildFile; fileRef = 741F34832195F752005F5BD9 /* CommentStoreTests.swift */; };
		743057B3218B69D100441A76 /* Queue.swift in Sources */ = {isa = PBXBuildFile; fileRef = 743057B2218B69D100441A76 /* Queue.swift */; };
		744914F7224AD2AF00546DE4 /* ProductStoreTests.swift in Sources */ = {isa = PBXBuildFile; fileRef = 744914F6224AD2AF00546DE4 /* ProductStoreTests.swift */; };
		744A3218216D55F80051439B /* SiteVisitStats+ReadOnlyConvertible.swift in Sources */ = {isa = PBXBuildFile; fileRef = 744A3216216D55F80051439B /* SiteVisitStats+ReadOnlyConvertible.swift */; };
		744A3219216D55F80051439B /* SiteVisitStatsItem+ReadOnlyConvertible.swift in Sources */ = {isa = PBXBuildFile; fileRef = 744A3217216D55F80051439B /* SiteVisitStatsItem+ReadOnlyConvertible.swift */; };
		744A321B216D57D40051439B /* SiteVisitStats+ReadOnlyType.swift in Sources */ = {isa = PBXBuildFile; fileRef = 744A321A216D57D30051439B /* SiteVisitStats+ReadOnlyType.swift */; };
		7455263022305F88003F8932 /* OrderStatusStoreTests.swift in Sources */ = {isa = PBXBuildFile; fileRef = 7455262F22305F88003F8932 /* OrderStatusStoreTests.swift */; };
		7455D4672141B57600FA8C1F /* TopEarnerStats+ReadOnlyConvertible.swift in Sources */ = {isa = PBXBuildFile; fileRef = 7455D4662141B57600FA8C1F /* TopEarnerStats+ReadOnlyConvertible.swift */; };
		7455D4692141B59E00FA8C1F /* TopEarnerStatsItem+ReadOnlyConvertible.swift in Sources */ = {isa = PBXBuildFile; fileRef = 7455D4682141B59E00FA8C1F /* TopEarnerStatsItem+ReadOnlyConvertible.swift */; };
		74643EE1221F567E00EDC51A /* ShipmentAction.swift in Sources */ = {isa = PBXBuildFile; fileRef = 74643EE0221F567E00EDC51A /* ShipmentAction.swift */; };
		74685D4E20F7EFA7008958C1 /* OrderItem+ReadOnlyConvertible.swift in Sources */ = {isa = PBXBuildFile; fileRef = 74685D4D20F7EFA7008958C1 /* OrderItem+ReadOnlyConvertible.swift */; };
		74685D5020F7F3CE008958C1 /* OrderCoupon+ReadOnlyConvertible.swift in Sources */ = {isa = PBXBuildFile; fileRef = 74685D4F20F7F3CE008958C1 /* OrderCoupon+ReadOnlyConvertible.swift */; };
		7471401121877668009A11CC /* NotificationAction.swift in Sources */ = {isa = PBXBuildFile; fileRef = 7471401021877668009A11CC /* NotificationAction.swift */; };
		7471401321877A8B009A11CC /* NotificationStore.swift in Sources */ = {isa = PBXBuildFile; fileRef = 7471401221877A8B009A11CC /* NotificationStore.swift */; };
		748525AC218A45360036DF75 /* NotificationStoreTests.swift in Sources */ = {isa = PBXBuildFile; fileRef = 748525AB218A45360036DF75 /* NotificationStoreTests.swift */; };
		74858DB421C02B5A00754F3E /* OrderNote+ReadOnlyType.swift in Sources */ = {isa = PBXBuildFile; fileRef = 74858DB321C02B5A00754F3E /* OrderNote+ReadOnlyType.swift */; };
		7492FAD9217FAD1000ED2C69 /* SiteSetting+ReadOnlyConvertible.swift in Sources */ = {isa = PBXBuildFile; fileRef = 7492FAD8217FAD1000ED2C69 /* SiteSetting+ReadOnlyConvertible.swift */; };
		7492FADB217FAE4D00ED2C69 /* SiteSetting+ReadOnlyType.swift in Sources */ = {isa = PBXBuildFile; fileRef = 7492FADA217FAE4D00ED2C69 /* SiteSetting+ReadOnlyType.swift */; };
		7492FADD217FAF5C00ED2C69 /* SettingStore.swift in Sources */ = {isa = PBXBuildFile; fileRef = 7492FADC217FAF5C00ED2C69 /* SettingStore.swift */; };
		7492FADF217FB11D00ED2C69 /* SettingAction.swift in Sources */ = {isa = PBXBuildFile; fileRef = 7492FADE217FB11D00ED2C69 /* SettingAction.swift */; };
		7492FAE1217FB87100ED2C69 /* SettingStoreTests.swift in Sources */ = {isa = PBXBuildFile; fileRef = 7492FAE0217FB87100ED2C69 /* SettingStoreTests.swift */; };
		749374FE2249601F007D85D1 /* ProductStore.swift in Sources */ = {isa = PBXBuildFile; fileRef = 749374FD2249601F007D85D1 /* ProductStore.swift */; };
		749375002249605E007D85D1 /* ProductAction.swift in Sources */ = {isa = PBXBuildFile; fileRef = 749374FF2249605E007D85D1 /* ProductAction.swift */; };
		74937502224968F8007D85D1 /* Product+ReadOnlyType.swift in Sources */ = {isa = PBXBuildFile; fileRef = 74937501224968F8007D85D1 /* Product+ReadOnlyType.swift */; };
		749375042249691D007D85D1 /* Product+ReadOnlyConvertible.swift in Sources */ = {isa = PBXBuildFile; fileRef = 749375032249691D007D85D1 /* Product+ReadOnlyConvertible.swift */; };
		74937508224985BB007D85D1 /* ProductDimensions+ReadOnlyConvertible.swift in Sources */ = {isa = PBXBuildFile; fileRef = 74937507224985BB007D85D1 /* ProductDimensions+ReadOnlyConvertible.swift */; };
		7493750A22498700007D85D1 /* ProductCategory+ReadOnlyConvertible.swift in Sources */ = {isa = PBXBuildFile; fileRef = 7493750922498700007D85D1 /* ProductCategory+ReadOnlyConvertible.swift */; };
		7493750C224987D9007D85D1 /* ProductAttribute+ReadOnlyConvertible.swift in Sources */ = {isa = PBXBuildFile; fileRef = 7493750B224987D9007D85D1 /* ProductAttribute+ReadOnlyConvertible.swift */; };
		7493750E224988DE007D85D1 /* ProductImage+ReadOnlyConvertible.swift in Sources */ = {isa = PBXBuildFile; fileRef = 7493750D224988DE007D85D1 /* ProductImage+ReadOnlyConvertible.swift */; };
		7493751022498AB1007D85D1 /* ProductDefaultAttribute+ReadOnlyConvertible.swift in Sources */ = {isa = PBXBuildFile; fileRef = 7493750F22498AB1007D85D1 /* ProductDefaultAttribute+ReadOnlyConvertible.swift */; };
		7493751222498B2C007D85D1 /* ProductTag+ReadOnlyConvertible.swift in Sources */ = {isa = PBXBuildFile; fileRef = 7493751122498B2C007D85D1 /* ProductTag+ReadOnlyConvertible.swift */; };
		749737672141CC8C0008C490 /* TopEarnerStats+ReadOnlyType.swift in Sources */ = {isa = PBXBuildFile; fileRef = 749737662141CC8B0008C490 /* TopEarnerStats+ReadOnlyType.swift */; };
		7499936420EFBC1B00CF01CD /* OrderNoteAction.swift in Sources */ = {isa = PBXBuildFile; fileRef = 7499936320EFBC1A00CF01CD /* OrderNoteAction.swift */; };
		7499936620EFBC7200CF01CD /* OrderNoteStore.swift in Sources */ = {isa = PBXBuildFile; fileRef = 7499936520EFBC7200CF01CD /* OrderNoteStore.swift */; };
		7499936820EFC0ED00CF01CD /* OrderNoteStoreTests.swift in Sources */ = {isa = PBXBuildFile; fileRef = 7499936720EFC0ED00CF01CD /* OrderNoteStoreTests.swift */; };
		7499A9ED2220527500D8FDFA /* ShipmentStoreTests.swift in Sources */ = {isa = PBXBuildFile; fileRef = 7499A9EC2220527500D8FDFA /* ShipmentStoreTests.swift */; };
		74A7688C20D45EBA00F9D437 /* OrderStore.swift in Sources */ = {isa = PBXBuildFile; fileRef = 74A7688B20D45EBA00F9D437 /* OrderStore.swift */; };
		74A7688E20D45ED400F9D437 /* OrderStoreTests.swift in Sources */ = {isa = PBXBuildFile; fileRef = 74A7688D20D45ED400F9D437 /* OrderStoreTests.swift */; };
		74A7689020D45F9300F9D437 /* OrderAction.swift in Sources */ = {isa = PBXBuildFile; fileRef = 74A7688F20D45F9300F9D437 /* OrderAction.swift */; };
		74B2601F2188A92A0041793A /* Note+ReadOnlyConvertible.swift in Sources */ = {isa = PBXBuildFile; fileRef = 74B2601E2188A92A0041793A /* Note+ReadOnlyConvertible.swift */; };
		74B260212188B5F30041793A /* Note+ReadOnlyType.swift in Sources */ = {isa = PBXBuildFile; fileRef = 74B260202188B5F30041793A /* Note+ReadOnlyType.swift */; };
		74B7D6B020F910AF002667AC /* OrderNote+ReadOnlyConvertible.swift in Sources */ = {isa = PBXBuildFile; fileRef = 74B7D6AF20F910AF002667AC /* OrderNote+ReadOnlyConvertible.swift */; };
		74D42DBA221C978D00B4977D /* ShipmentTracking+ReadOnlyType.swift in Sources */ = {isa = PBXBuildFile; fileRef = 74D42DB9221C978D00B4977D /* ShipmentTracking+ReadOnlyType.swift */; };
		74D42DBC221C983F00B4977D /* ShipmentTracking+ReadOnlyConvertible.swift in Sources */ = {isa = PBXBuildFile; fileRef = 74D42DBB221C983F00B4977D /* ShipmentTracking+ReadOnlyConvertible.swift */; };
		74D7F29B20F6A7FB0058B2F0 /* Order+ReadOnlyConvertible.swift in Sources */ = {isa = PBXBuildFile; fileRef = 74D7F29A20F6A7FB0058B2F0 /* Order+ReadOnlyConvertible.swift */; };
		74D7FFFA221F01E90008CC0E /* ShipmentStore.swift in Sources */ = {isa = PBXBuildFile; fileRef = 74D7FFF9221F01E90008CC0E /* ShipmentStore.swift */; };
		933A27352222352500C2143A /* Logging.swift in Sources */ = {isa = PBXBuildFile; fileRef = 933A27342222352500C2143A /* Logging.swift */; };
		93E7507A226E2D6C00BAF88A /* AccountSettings+ReadOnlyConvertible.swift in Sources */ = {isa = PBXBuildFile; fileRef = 93E75079226E2D6C00BAF88A /* AccountSettings+ReadOnlyConvertible.swift */; };
		B505254C20EE6491008090F5 /* Site+ReadOnlyConvertible.swift in Sources */ = {isa = PBXBuildFile; fileRef = B505254B20EE6491008090F5 /* Site+ReadOnlyConvertible.swift */; };
		B52E002B2119E64800700FDE /* ManagedObjectsDidChangeNotification.swift in Sources */ = {isa = PBXBuildFile; fileRef = B52E002A2119E64800700FDE /* ManagedObjectsDidChangeNotification.swift */; };
		B52E002E211A3F5500700FDE /* ReadOnlyType.swift in Sources */ = {isa = PBXBuildFile; fileRef = B52E002D211A3F5500700FDE /* ReadOnlyType.swift */; };
		B52E0030211A439E00700FDE /* Account+ReadOnlyType.swift in Sources */ = {isa = PBXBuildFile; fileRef = B52E002F211A439E00700FDE /* Account+ReadOnlyType.swift */; };
		B52E0032211A440D00700FDE /* Order+ReadOnlyType.swift in Sources */ = {isa = PBXBuildFile; fileRef = B52E0031211A440D00700FDE /* Order+ReadOnlyType.swift */; };
		B52E0034211A449600700FDE /* Site+ReadOnlyType.swift in Sources */ = {isa = PBXBuildFile; fileRef = B52E0033211A449600700FDE /* Site+ReadOnlyType.swift */; };
		B53A56A0211245E0000776C9 /* MockStorageManager+Sample.swift in Sources */ = {isa = PBXBuildFile; fileRef = B53A569F211245E0000776C9 /* MockStorageManager+Sample.swift */; };
		B53D89E520E6C22B00F90866 /* Model.swift in Sources */ = {isa = PBXBuildFile; fileRef = B53D89E420E6C22B00F90866 /* Model.swift */; };
		B546CCF22093636A007CDA5F /* Yosemite.h in Headers */ = {isa = PBXBuildFile; fileRef = B546CCF12093636A007CDA5F /* Yosemite.h */; settings = {ATTRIBUTES = (Public, ); }; };
		B54EAF2121188C470029C35E /* EntityListenerTests.swift in Sources */ = {isa = PBXBuildFile; fileRef = B54EAF2021188C470029C35E /* EntityListenerTests.swift */; };
		B5631ECD2114DF8C008D3535 /* EntityListener.swift in Sources */ = {isa = PBXBuildFile; fileRef = B5631ECC2114DF8C008D3535 /* EntityListener.swift */; };
		B56C1EBE20EABD2B00D749F9 /* ResultsController.swift in Sources */ = {isa = PBXBuildFile; fileRef = B56C1EBD20EABD2B00D749F9 /* ResultsController.swift */; };
		B56C1EC220EAE2E500D749F9 /* ReadOnlyConvertible.swift in Sources */ = {isa = PBXBuildFile; fileRef = B56C1EC120EAE2E500D749F9 /* ReadOnlyConvertible.swift */; };
		B5A01CA120D19C4700E3207E /* MockStorageManager.swift in Sources */ = {isa = PBXBuildFile; fileRef = B5A01CA020D19C4700E3207E /* MockStorageManager.swift */; };
		B5B19DE020E6A45900899568 /* Storage.framework in Frameworks */ = {isa = PBXBuildFile; fileRef = B5B19DDF20E6A45900899568 /* Storage.framework */; };
		B5B19DE220E6A45E00899568 /* Networking.framework in Frameworks */ = {isa = PBXBuildFile; fileRef = B5B19DE120E6A45E00899568 /* Networking.framework */; };
		B5B5C797208E49B600642956 /* Action+Internal.swift in Sources */ = {isa = PBXBuildFile; fileRef = B5B5C796208E49B600642956 /* Action+Internal.swift */; };
		B5BC71DD21139EDD005CF5AA /* Responses in Resources */ = {isa = PBXBuildFile; fileRef = B5BC71DA21139CF2005CF5AA /* Responses */; };
		B5BC736520D1A98500B5B6FA /* AccountStore.swift in Sources */ = {isa = PBXBuildFile; fileRef = B5BC736420D1A98500B5B6FA /* AccountStore.swift */; };
		B5BC736820D1AA8F00B5B6FA /* AccountStoreTests.swift in Sources */ = {isa = PBXBuildFile; fileRef = B5BC736720D1AA8F00B5B6FA /* AccountStoreTests.swift */; };
		B5BC736E20D1AB3600B5B6FA /* Constants.swift in Sources */ = {isa = PBXBuildFile; fileRef = B5BC736D20D1AB3500B5B6FA /* Constants.swift */; };
		B5C9DDFF2087FEC0006B910A /* Yosemite.framework in Frameworks */ = {isa = PBXBuildFile; fileRef = B5C9DDF52087FEC0006B910A /* Yosemite.framework */; };
		B5C9DE152087FF0E006B910A /* Dispatcher.swift in Sources */ = {isa = PBXBuildFile; fileRef = B5C9DE102087FF0E006B910A /* Dispatcher.swift */; };
		B5C9DE162087FF0E006B910A /* Store.swift in Sources */ = {isa = PBXBuildFile; fileRef = B5C9DE112087FF0E006B910A /* Store.swift */; };
		B5C9DE182087FF0E006B910A /* Assert.swift in Sources */ = {isa = PBXBuildFile; fileRef = B5C9DE142087FF0E006B910A /* Assert.swift */; };
		B5C9DE222087FF20006B910A /* DispatcherTests.swift in Sources */ = {isa = PBXBuildFile; fileRef = B5C9DE1A2087FF20006B910A /* DispatcherTests.swift */; };
		B5C9DE242087FF20006B910A /* StoreTests.swift in Sources */ = {isa = PBXBuildFile; fileRef = B5C9DE1C2087FF20006B910A /* StoreTests.swift */; };
		B5C9DE252087FF20006B910A /* MockActionsProcessor.swift in Sources */ = {isa = PBXBuildFile; fileRef = B5C9DE1E2087FF20006B910A /* MockActionsProcessor.swift */; };
		B5C9DE272087FF20006B910A /* MockAcountStore.swift in Sources */ = {isa = PBXBuildFile; fileRef = B5C9DE202087FF20006B910A /* MockAcountStore.swift */; };
		B5C9DE282087FF20006B910A /* MockSiteStore.swift in Sources */ = {isa = PBXBuildFile; fileRef = B5C9DE212087FF20006B910A /* MockSiteStore.swift */; };
		B5DC3CB120D1B8720063AC41 /* AccountAction.swift in Sources */ = {isa = PBXBuildFile; fileRef = B5DC3CB020D1B8720063AC41 /* AccountAction.swift */; };
		B5EED1A820F4F3CF00652449 /* Account+ReadOnlyConvertible.swift in Sources */ = {isa = PBXBuildFile; fileRef = B5EED1A720F4F3CF00652449 /* Account+ReadOnlyConvertible.swift */; };
		B5F2AE9520EBAD6000FEDC59 /* ResultsControllerTests.swift in Sources */ = {isa = PBXBuildFile; fileRef = B5F2AE9420EBAD6000FEDC59 /* ResultsControllerTests.swift */; };
		B5F2AE9720EBB54A00FEDC59 /* FetchedResultsControllerDelegateWrapper.swift in Sources */ = {isa = PBXBuildFile; fileRef = B5F2AE9620EBB54A00FEDC59 /* FetchedResultsControllerDelegateWrapper.swift */; };
		CE01014F2368C41600783459 /* Refund+ReadOnlyType.swift in Sources */ = {isa = PBXBuildFile; fileRef = CE01014E2368C41600783459 /* Refund+ReadOnlyType.swift */; };
		CE0DB6C0233EB3F300A27E7A /* OrderRefundCondensed+ReadOnlyConvertible.swift in Sources */ = {isa = PBXBuildFile; fileRef = CE0DB6BF233EB3F300A27E7A /* OrderRefundCondensed+ReadOnlyConvertible.swift */; };
		CE12FBDB221F406100C59248 /* OrderStatus+ReadOnlyConvertible.swift in Sources */ = {isa = PBXBuildFile; fileRef = CE12FBDA221F406100C59248 /* OrderStatus+ReadOnlyConvertible.swift */; };
		CE179D55235F4E1700C24EB3 /* RefundAction.swift in Sources */ = {isa = PBXBuildFile; fileRef = CE179D54235F4E1700C24EB3 /* RefundAction.swift */; };
		CE179D57235F4E7500C24EB3 /* RefundStore.swift in Sources */ = {isa = PBXBuildFile; fileRef = CE179D56235F4E7500C24EB3 /* RefundStore.swift */; };
		CE3B7AD52225EBF10050FE4B /* OrderStatusAction.swift in Sources */ = {isa = PBXBuildFile; fileRef = CE3B7AD42225EBF10050FE4B /* OrderStatusAction.swift */; };
		CE3B7AD72225ECA90050FE4B /* OrderStatusStore.swift in Sources */ = {isa = PBXBuildFile; fileRef = CE3B7AD62225ECA90050FE4B /* OrderStatusStore.swift */; };
		CE3B7AD92229C3570050FE4B /* OrderStatus+ReadOnlyType.swift in Sources */ = {isa = PBXBuildFile; fileRef = CE3B7AD82229C3570050FE4B /* OrderStatus+ReadOnlyType.swift */; };
		CE43A90222A072D800A4FF29 /* ProductDownload+ReadOnlyConvertible.swift in Sources */ = {isa = PBXBuildFile; fileRef = CE43A90122A072D800A4FF29 /* ProductDownload+ReadOnlyConvertible.swift */; };
		CE4FD4502350F27C00A16B31 /* OrderItemTax+ReadOnlyConvertible.swift in Sources */ = {isa = PBXBuildFile; fileRef = CE4FD44F2350F27C00A16B31 /* OrderItemTax+ReadOnlyConvertible.swift */; };
		CE4FD4522350FB5400A16B31 /* OrderItemTaxRefund+ReadOnlyConvertible.swift in Sources */ = {isa = PBXBuildFile; fileRef = CE4FD4512350FB5400A16B31 /* OrderItemTaxRefund+ReadOnlyConvertible.swift */; };
		CE4FD4542350FC0100A16B31 /* OrderItemRefund+ReadOnlyConvertible.swift in Sources */ = {isa = PBXBuildFile; fileRef = CE4FD4532350FC0100A16B31 /* OrderItemRefund+ReadOnlyConvertible.swift */; };
		CE4FD4562350FD4800A16B31 /* Refund+ReadOnlyConvertible.swift in Sources */ = {isa = PBXBuildFile; fileRef = CE4FD4552350FD4800A16B31 /* Refund+ReadOnlyConvertible.swift */; };
		CE5F9A7A22B2D455001755E8 /* Array+Helpers.swift in Sources */ = {isa = PBXBuildFile; fileRef = CE5F9A7922B2D455001755E8 /* Array+Helpers.swift */; };
		CECC504023675DF4004540EA /* RefundStoreTests.swift in Sources */ = {isa = PBXBuildFile; fileRef = CECC503F23675DF4004540EA /* RefundStoreTests.swift */; };
		D80F758A223F72AA002F4A3B /* ShipmentTrackingProviderGroup+ReadOnlyConvertible.swift in Sources */ = {isa = PBXBuildFile; fileRef = D80F7589223F72AA002F4A3B /* ShipmentTrackingProviderGroup+ReadOnlyConvertible.swift */; };
		D80F758C223F74B6002F4A3B /* ShipmentTrackingProvider+ReadOnlyConvertible.swift in Sources */ = {isa = PBXBuildFile; fileRef = D80F758B223F74B6002F4A3B /* ShipmentTrackingProvider+ReadOnlyConvertible.swift */; };
		D831E2E2230E3513000037D0 /* ProductReviewStore.swift in Sources */ = {isa = PBXBuildFile; fileRef = D831E2E1230E3513000037D0 /* ProductReviewStore.swift */; };
		D831E2E4230E3524000037D0 /* ProductReviewAction.swift in Sources */ = {isa = PBXBuildFile; fileRef = D831E2E3230E3524000037D0 /* ProductReviewAction.swift */; };
		D831E2E6230E7149000037D0 /* ProductReview+ReadOnlyConvertible.swift in Sources */ = {isa = PBXBuildFile; fileRef = D831E2E5230E7149000037D0 /* ProductReview+ReadOnlyConvertible.swift */; };
		D831E2E8230E74EF000037D0 /* ProductReviewStoreTests.swift in Sources */ = {isa = PBXBuildFile; fileRef = D831E2E7230E74EF000037D0 /* ProductReviewStoreTests.swift */; };
		D83B093525DECFCC00B21F45 /* CardPresentPaymentAction.swift in Sources */ = {isa = PBXBuildFile; fileRef = D83B093425DECFCC00B21F45 /* CardPresentPaymentAction.swift */; };
		D83B093925DECFD900B21F45 /* CardPresentPaymentStore.swift in Sources */ = {isa = PBXBuildFile; fileRef = D83B093825DECFD800B21F45 /* CardPresentPaymentStore.swift */; };
		D849A1452320E565006CB84F /* ProductReview+ReadOnlyType.swift in Sources */ = {isa = PBXBuildFile; fileRef = D849A1442320E565006CB84F /* ProductReview+ReadOnlyType.swift */; };
		D8736B6D22F0CE0900A14A29 /* OrderCount+ReadOnlyConvertible.swift in Sources */ = {isa = PBXBuildFile; fileRef = D8736B6C22F0CE0900A14A29 /* OrderCount+ReadOnlyConvertible.swift */; };
		D8736B6F22F0CE5200A14A29 /* OrderCountItem+ReadOnlyConvertible.swift in Sources */ = {isa = PBXBuildFile; fileRef = D8736B6E22F0CE5200A14A29 /* OrderCountItem+ReadOnlyConvertible.swift */; };
		D8736B7322F1F41B00A14A29 /* OrderCount+ReadOnlyType.swift in Sources */ = {isa = PBXBuildFile; fileRef = D8736B7222F1F41B00A14A29 /* OrderCount+ReadOnlyType.swift */; };
		D87F27DB25E7E8EA006EC8C9 /* MockCardReader.swift in Sources */ = {isa = PBXBuildFile; fileRef = D87F27DA25E7E8EA006EC8C9 /* MockCardReader.swift */; };
		D87F614A22657A690031A13B /* AppSettingsAction.swift in Sources */ = {isa = PBXBuildFile; fileRef = D87F614922657A690031A13B /* AppSettingsAction.swift */; };
		D87F614C22657B150031A13B /* AppSettingsStore.swift in Sources */ = {isa = PBXBuildFile; fileRef = D87F614B22657B150031A13B /* AppSettingsStore.swift */; };
		D87F615E2265B1BC0031A13B /* AppSettingsStoreTests.swift in Sources */ = {isa = PBXBuildFile; fileRef = D87F615D2265B1BC0031A13B /* AppSettingsStoreTests.swift */; };
		D87F61602265B2400031A13B /* shipment-provider.plist in Resources */ = {isa = PBXBuildFile; fileRef = D87F615F2265B2400031A13B /* shipment-provider.plist */; };
		D88303E925E459DC00C877F9 /* CardPresentPaymentStoreTests.swift in Sources */ = {isa = PBXBuildFile; fileRef = D88303E825E459DC00C877F9 /* CardPresentPaymentStoreTests.swift */; };
		D88303F025E45E6F00C877F9 /* MockCardReaderService.swift in Sources */ = {isa = PBXBuildFile; fileRef = D88303EF25E45E6F00C877F9 /* MockCardReaderService.swift */; };
		D88E234525AE0EB90023F3B1 /* OrderFeeLine+ReadOnlyConvertible.swift in Sources */ = {isa = PBXBuildFile; fileRef = D88E234425AE0EB90023F3B1 /* OrderFeeLine+ReadOnlyConvertible.swift */; };
		D88FDB3E25DD222600CB0DBD /* Hardware.framework in Frameworks */ = {isa = PBXBuildFile; fileRef = D88FDB3D25DD222600CB0DBD /* Hardware.framework */; };
		D8BD6A4C229D07C9007CAD6C /* custom-shipment-provider.plist in Resources */ = {isa = PBXBuildFile; fileRef = D8BD6A4B229D07C8007CAD6C /* custom-shipment-provider.plist */; };
		D8C11A5022DF2D9400D4A88D /* StatsStoreV4.swift in Sources */ = {isa = PBXBuildFile; fileRef = D8C11A4F22DF2D9400D4A88D /* StatsStoreV4.swift */; };
		D8C11A5222DF2DA200D4A88D /* StatsActionV4.swift in Sources */ = {isa = PBXBuildFile; fileRef = D8C11A5122DF2DA200D4A88D /* StatsActionV4.swift */; };
		D8C11A5422DFAE9500D4A88D /* OrderStatsV4+ReadOnlyConvertible.swift in Sources */ = {isa = PBXBuildFile; fileRef = D8C11A5322DFAE9500D4A88D /* OrderStatsV4+ReadOnlyConvertible.swift */; };
		D8C11A5622DFB0BE00D4A88D /* OrderStatsV4Totals+ReadOnlyConvertible.swift in Sources */ = {isa = PBXBuildFile; fileRef = D8C11A5522DFB0BE00D4A88D /* OrderStatsV4Totals+ReadOnlyConvertible.swift */; };
		D8C11A5822DFB2FF00D4A88D /* OrderStatsV4Interval+ReadOnlyConvertible.swift in Sources */ = {isa = PBXBuildFile; fileRef = D8C11A5722DFB2FF00D4A88D /* OrderStatsV4Interval+ReadOnlyConvertible.swift */; };
		D8C11A5A22DFC21600D4A88D /* StatsStoreV4Tests.swift in Sources */ = {isa = PBXBuildFile; fileRef = D8C11A5922DFC21600D4A88D /* StatsStoreV4Tests.swift */; };
/* End PBXBuildFile section */

/* Begin PBXContainerItemProxy section */
		B5C9DE002087FEC0006B910A /* PBXContainerItemProxy */ = {
			isa = PBXContainerItemProxy;
			containerPortal = B5C9DDEC2087FEC0006B910A /* Project object */;
			proxyType = 1;
			remoteGlobalIDString = B5C9DDF42087FEC0006B910A;
			remoteInfo = FluxC;
		};
/* End PBXContainerItemProxy section */

/* Begin PBXFileReference section */
		0202B68F238790E200F3EBE0 /* ProductsFeatureSwitchPListWrapper.swift */ = {isa = PBXFileReference; lastKnownFileType = sourcecode.swift; path = ProductsFeatureSwitchPListWrapper.swift; sourceTree = "<group>"; };
		0202B6962387AFBF00F3EBE0 /* MockInMemoryStorage.swift */ = {isa = PBXFileReference; lastKnownFileType = sourcecode.swift; path = MockInMemoryStorage.swift; sourceTree = "<group>"; };
		0202B6982387B01500F3EBE0 /* AppSettingsStoreTests+ProductsFeatureSwitch.swift */ = {isa = PBXFileReference; lastKnownFileType = sourcecode.swift; path = "AppSettingsStoreTests+ProductsFeatureSwitch.swift"; sourceTree = "<group>"; };
		020B2F9523BDE4DD00BD79AD /* ProductStoreTests+Validation.swift */ = {isa = PBXFileReference; lastKnownFileType = sourcecode.swift; path = "ProductStoreTests+Validation.swift"; sourceTree = "<group>"; };
		020C907C24C729D6001E2BEB /* MockProductVariation.swift */ = {isa = PBXFileReference; lastKnownFileType = sourcecode.swift; path = MockProductVariation.swift; sourceTree = "<group>"; };
		020C908024C7D71D001E2BEB /* MockProductVariationsRemote.swift */ = {isa = PBXFileReference; lastKnownFileType = sourcecode.swift; path = MockProductVariationsRemote.swift; sourceTree = "<group>"; };
		02124DAB24318D6B00980D74 /* Media+MediaTypeTests.swift */ = {isa = PBXFileReference; lastKnownFileType = sourcecode.swift; path = "Media+MediaTypeTests.swift"; sourceTree = "<group>"; };
		02124DAD2431C11500980D74 /* Media+ProductImage.swift */ = {isa = PBXFileReference; lastKnownFileType = sourcecode.swift; path = "Media+ProductImage.swift"; sourceTree = "<group>"; };
		02124DAF2431C18700980D74 /* Media+ProductImageTests.swift */ = {isa = PBXFileReference; lastKnownFileType = sourcecode.swift; path = "Media+ProductImageTests.swift"; sourceTree = "<group>"; };
		0212AC5D242C67FA00C51F6C /* ProductsSortOrder.swift */ = {isa = PBXFileReference; lastKnownFileType = sourcecode.swift; path = ProductsSortOrder.swift; sourceTree = "<group>"; };
		0212AC61242C68B600C51F6C /* ResultsController+SortProducts.swift */ = {isa = PBXFileReference; lastKnownFileType = sourcecode.swift; path = "ResultsController+SortProducts.swift"; sourceTree = "<group>"; };
		0212AC63242C6FC300C51F6C /* ProductStore+ProductsSortOrderTests.swift */ = {isa = PBXFileReference; lastKnownFileType = sourcecode.swift; path = "ProductStore+ProductsSortOrderTests.swift"; sourceTree = "<group>"; };
		0212AC66242C799B00C51F6C /* ResultsController+StorageProductTests.swift */ = {isa = PBXFileReference; lastKnownFileType = sourcecode.swift; path = "ResultsController+StorageProductTests.swift"; sourceTree = "<group>"; };
		0218B4ED242E08B20083A847 /* MediaType.swift */ = {isa = PBXFileReference; lastKnownFileType = sourcecode.swift; path = MediaType.swift; sourceTree = "<group>"; };
		0218B4EF242E091C0083A847 /* Media+MediaType.swift */ = {isa = PBXFileReference; lastKnownFileType = sourcecode.swift; path = "Media+MediaType.swift"; sourceTree = "<group>"; };
		0218B4F1242E09E80083A847 /* MediaTypeTests.swift */ = {isa = PBXFileReference; lastKnownFileType = sourcecode.swift; path = MediaTypeTests.swift; sourceTree = "<group>"; };
		021EAA5B25493E9300AA8CCD /* OrderItemAttribute+ReadOnlyConvertible.swift */ = {isa = PBXFileReference; lastKnownFileType = sourcecode.swift; path = "OrderItemAttribute+ReadOnlyConvertible.swift"; sourceTree = "<group>"; };
		0225512022FC2F3000D98613 /* OrderStatsV4Interval+Date.swift */ = {isa = PBXFileReference; lastKnownFileType = sourcecode.swift; path = "OrderStatsV4Interval+Date.swift"; sourceTree = "<group>"; };
		0225512422FC312400D98613 /* OrderStatsV4Interval+DateTests.swift */ = {isa = PBXFileReference; lastKnownFileType = sourcecode.swift; path = "OrderStatsV4Interval+DateTests.swift"; sourceTree = "<group>"; };
		022F00BD24725BAF008CD97F /* NotificationCountStore.swift */ = {isa = PBXFileReference; lastKnownFileType = sourcecode.swift; path = NotificationCountStore.swift; sourceTree = "<group>"; };
		022F00BF24725BC6008CD97F /* NotificationCountAction.swift */ = {isa = PBXFileReference; lastKnownFileType = sourcecode.swift; path = NotificationCountAction.swift; sourceTree = "<group>"; };
		022F00C124726090008CD97F /* SiteNotificationCountFileContents.swift */ = {isa = PBXFileReference; lastKnownFileType = sourcecode.swift; path = SiteNotificationCountFileContents.swift; sourceTree = "<group>"; };
		022F00C424728B0C008CD97F /* SiteNotificationCountFileContentsTests.swift */ = {isa = PBXFileReference; lastKnownFileType = sourcecode.swift; path = SiteNotificationCountFileContentsTests.swift; sourceTree = "<group>"; };
		022F00C62472963E008CD97F /* NotificationCountStoreTests.swift */ = {isa = PBXFileReference; lastKnownFileType = sourcecode.swift; path = NotificationCountStoreTests.swift; sourceTree = "<group>"; };
		022F9318257F24730011CD94 /* MockShippingLabel.swift */ = {isa = PBXFileReference; lastKnownFileType = sourcecode.swift; path = MockShippingLabel.swift; sourceTree = "<group>"; };
		022F931C257F27B40011CD94 /* MockShippingLabelAddress.swift */ = {isa = PBXFileReference; lastKnownFileType = sourcecode.swift; path = MockShippingLabelAddress.swift; sourceTree = "<group>"; };
		0232372822F7DA6E00715FAB /* StatsTimeRangeV4.swift */ = {isa = PBXFileReference; lastKnownFileType = sourcecode.swift; path = StatsTimeRangeV4.swift; sourceTree = "<group>"; };
		0248B3642459018100A271A4 /* ResultsController+FilterProducts.swift */ = {isa = PBXFileReference; lastKnownFileType = sourcecode.swift; path = "ResultsController+FilterProducts.swift"; sourceTree = "<group>"; };
		0248B3662459020500A271A4 /* ResultsController+FilterProductTests.swift */ = {isa = PBXFileReference; lastKnownFileType = sourcecode.swift; path = "ResultsController+FilterProductTests.swift"; sourceTree = "<group>"; };
		0248B36824590FC300A271A4 /* ProductStore+FilterProductsTests.swift */ = {isa = PBXFileReference; lastKnownFileType = sourcecode.swift; path = "ProductStore+FilterProductsTests.swift"; sourceTree = "<group>"; };
		0248B36A2459127200A271A4 /* MockNetwork+Path.swift */ = {isa = PBXFileReference; lastKnownFileType = sourcecode.swift; path = "MockNetwork+Path.swift"; sourceTree = "<group>"; };
		025CA2C9238F515600B05C81 /* ProductShippingClassStore.swift */ = {isa = PBXFileReference; lastKnownFileType = sourcecode.swift; path = ProductShippingClassStore.swift; sourceTree = "<group>"; };
		025CA2CB238F518600B05C81 /* ProductShippingClassAction.swift */ = {isa = PBXFileReference; lastKnownFileType = sourcecode.swift; path = ProductShippingClassAction.swift; sourceTree = "<group>"; };
		025CA2CD238F53CB00B05C81 /* ProductShippingClass+ReadOnlyConvertible.swift */ = {isa = PBXFileReference; lastKnownFileType = sourcecode.swift; path = "ProductShippingClass+ReadOnlyConvertible.swift"; sourceTree = "<group>"; };
		025CA2CF238F54E800B05C81 /* ProductShippingClassStoreTests.swift */ = {isa = PBXFileReference; lastKnownFileType = sourcecode.swift; path = ProductShippingClassStoreTests.swift; sourceTree = "<group>"; };
		026CF625237D8EFB009563D4 /* ProductVariationStore.swift */ = {isa = PBXFileReference; lastKnownFileType = sourcecode.swift; path = ProductVariationStore.swift; sourceTree = "<group>"; };
		026CF627237D8F30009563D4 /* ProductVariationAction.swift */ = {isa = PBXFileReference; lastKnownFileType = sourcecode.swift; path = ProductVariationAction.swift; sourceTree = "<group>"; };
		026CF629237D92C6009563D4 /* ProductVariation+ReadOnlyConvertible.swift */ = {isa = PBXFileReference; lastKnownFileType = sourcecode.swift; path = "ProductVariation+ReadOnlyConvertible.swift"; sourceTree = "<group>"; };
		026CF62B237D92DC009563D4 /* ProductVariationAttribute+ReadOnlyConvertible.swift */ = {isa = PBXFileReference; lastKnownFileType = sourcecode.swift; path = "ProductVariationAttribute+ReadOnlyConvertible.swift"; sourceTree = "<group>"; };
		026D52BF238235930092AE05 /* ProductVariationStoreTests.swift */ = {isa = PBXFileReference; lastKnownFileType = sourcecode.swift; path = ProductVariationStoreTests.swift; sourceTree = "<group>"; };
		0271E1652509CF0100633F7A /* AnyError.swift */ = {isa = PBXFileReference; lastKnownFileType = sourcecode.swift; path = AnyError.swift; sourceTree = "<group>"; };
		028BCE2322DE22BB00056966 /* SiteVisitStatsStoreErrorTests.swift */ = {isa = PBXFileReference; lastKnownFileType = sourcecode.swift; path = SiteVisitStatsStoreErrorTests.swift; sourceTree = "<group>"; };
		029B00A6230D64E800B0AE66 /* StatsTimeRangeTests.swift */ = {isa = PBXFileReference; lastKnownFileType = sourcecode.swift; path = StatsTimeRangeTests.swift; sourceTree = "<group>"; };
		029BA556255E0CD4006171FD /* ShippingLabelStore.swift */ = {isa = PBXFileReference; lastKnownFileType = sourcecode.swift; path = ShippingLabelStore.swift; sourceTree = "<group>"; };
		029BA55A255E0D39006171FD /* ShippingLabelAction.swift */ = {isa = PBXFileReference; lastKnownFileType = sourcecode.swift; path = ShippingLabelAction.swift; sourceTree = "<group>"; };
		02A098232480D0D8002F8C7A /* MockCrashLogger.swift */ = {isa = PBXFileReference; lastKnownFileType = sourcecode.swift; path = MockCrashLogger.swift; sourceTree = "<group>"; };
		02BA23C122EEEABC009539E7 /* AvailabilityStore.swift */ = {isa = PBXFileReference; lastKnownFileType = sourcecode.swift; path = AvailabilityStore.swift; sourceTree = "<group>"; };
		02BA23C322EEEB3B009539E7 /* AvailabilityAction.swift */ = {isa = PBXFileReference; lastKnownFileType = sourcecode.swift; path = AvailabilityAction.swift; sourceTree = "<group>"; };
		02BA23C522EEF092009539E7 /* StatsV4AvailabilityStoreTests.swift */ = {isa = PBXFileReference; lastKnownFileType = sourcecode.swift; path = StatsV4AvailabilityStoreTests.swift; sourceTree = "<group>"; };
		02C254F52563B47C00A04423 /* ShippingLabelAddress+ReadonlyConvertible.swift */ = {isa = PBXFileReference; lastKnownFileType = sourcecode.swift; path = "ShippingLabelAddress+ReadonlyConvertible.swift"; sourceTree = "<group>"; };
		02C254F92563B66600A04423 /* ShippingLabelRefund+ReadOnlyConvertible.swift */ = {isa = PBXFileReference; lastKnownFileType = sourcecode.swift; path = "ShippingLabelRefund+ReadOnlyConvertible.swift"; sourceTree = "<group>"; };
		02C254FD2563C6E500A04423 /* ShippingLabelSettings+ReadOnlyConvertible.swift */ = {isa = PBXFileReference; lastKnownFileType = sourcecode.swift; path = "ShippingLabelSettings+ReadOnlyConvertible.swift"; sourceTree = "<group>"; };
		02C255012563C76A00A04423 /* ShippingLabel+ReadOnlyConvertible.swift */ = {isa = PBXFileReference; lastKnownFileType = sourcecode.swift; path = "ShippingLabel+ReadOnlyConvertible.swift"; sourceTree = "<group>"; };
		02DA641A2313D6D200284168 /* AppSettingsStoreTests+StatsVersion.swift */ = {isa = PBXFileReference; lastKnownFileType = sourcecode.swift; path = "AppSettingsStoreTests+StatsVersion.swift"; sourceTree = "<group>"; };
		02E262BC238CE46A00B79588 /* ShippingSettingsService.swift */ = {isa = PBXFileReference; lastKnownFileType = sourcecode.swift; path = ShippingSettingsService.swift; sourceTree = "<group>"; };
		02E262BF238CE80100B79588 /* StorageShippingSettingsServiceTests.swift */ = {isa = PBXFileReference; lastKnownFileType = sourcecode.swift; path = StorageShippingSettingsServiceTests.swift; sourceTree = "<group>"; };
		02E262C1238CF74D00B79588 /* StorageShippingSettingsService.swift */ = {isa = PBXFileReference; lastKnownFileType = sourcecode.swift; path = StorageShippingSettingsService.swift; sourceTree = "<group>"; };
		02E4F5E323CD5628003B0010 /* NSOrderedSet+Array.swift */ = {isa = PBXFileReference; lastKnownFileType = sourcecode.swift; path = "NSOrderedSet+Array.swift"; sourceTree = "<group>"; };
		02E7FFD42562226B00C53030 /* ShippingLabelStoreTests.swift */ = {isa = PBXFileReference; lastKnownFileType = sourcecode.swift; path = ShippingLabelStoreTests.swift; sourceTree = "<group>"; };
		02E7FFD82562234F00C53030 /* MockShippingLabelRemote.swift */ = {isa = PBXFileReference; lastKnownFileType = sourcecode.swift; path = MockShippingLabelRemote.swift; sourceTree = "<group>"; };
		02F096C3240670A400C0C1D5 /* Media+Equatable.swift */ = {isa = PBXFileReference; lastKnownFileType = sourcecode.swift; path = "Media+Equatable.swift"; sourceTree = "<group>"; };
		02FF054523D983F30058E6E7 /* MediaFileManager.swift */ = {isa = PBXFileReference; fileEncoding = 4; lastKnownFileType = sourcecode.swift; path = MediaFileManager.swift; sourceTree = "<group>"; };
		02FF054623D983F30058E6E7 /* MediaImageExporter.swift */ = {isa = PBXFileReference; fileEncoding = 4; lastKnownFileType = sourcecode.swift; path = MediaImageExporter.swift; sourceTree = "<group>"; };
		02FF054723D983F30058E6E7 /* FileManager+URL.swift */ = {isa = PBXFileReference; fileEncoding = 4; lastKnownFileType = sourcecode.swift; path = "FileManager+URL.swift"; sourceTree = "<group>"; };
		02FF054823D983F30058E6E7 /* ExportableAsset.swift */ = {isa = PBXFileReference; fileEncoding = 4; lastKnownFileType = sourcecode.swift; path = ExportableAsset.swift; sourceTree = "<group>"; };
		02FF054923D983F30058E6E7 /* MediaAssetExporter.swift */ = {isa = PBXFileReference; fileEncoding = 4; lastKnownFileType = sourcecode.swift; path = MediaAssetExporter.swift; sourceTree = "<group>"; };
		02FF054A23D983F30058E6E7 /* MediaExportService.swift */ = {isa = PBXFileReference; fileEncoding = 4; lastKnownFileType = sourcecode.swift; path = MediaExportService.swift; sourceTree = "<group>"; };
		02FF054B23D983F30058E6E7 /* URL+Media.swift */ = {isa = PBXFileReference; fileEncoding = 4; lastKnownFileType = sourcecode.swift; path = "URL+Media.swift"; sourceTree = "<group>"; };
		02FF054C23D983F30058E6E7 /* MediaExport.swift */ = {isa = PBXFileReference; fileEncoding = 4; lastKnownFileType = sourcecode.swift; path = MediaExport.swift; sourceTree = "<group>"; };
		02FF055523D984310058E6E7 /* MockFileManager.swift */ = {isa = PBXFileReference; fileEncoding = 4; lastKnownFileType = sourcecode.swift; path = MockFileManager.swift; sourceTree = "<group>"; };
		02FF055823D9846A0058E6E7 /* MediaDirectoryTests.swift */ = {isa = PBXFileReference; fileEncoding = 4; lastKnownFileType = sourcecode.swift; path = MediaDirectoryTests.swift; sourceTree = "<group>"; };
		02FF055923D9846A0058E6E7 /* MediaFileManagerTests.swift */ = {isa = PBXFileReference; fileEncoding = 4; lastKnownFileType = sourcecode.swift; path = MediaFileManagerTests.swift; sourceTree = "<group>"; };
		02FF055A23D9846A0058E6E7 /* FileManager+URLTests.swift */ = {isa = PBXFileReference; fileEncoding = 4; lastKnownFileType = sourcecode.swift; path = "FileManager+URLTests.swift"; sourceTree = "<group>"; };
		02FF055E23D985710058E6E7 /* URL+MediaTests.swift */ = {isa = PBXFileReference; lastKnownFileType = sourcecode.swift; path = "URL+MediaTests.swift"; sourceTree = "<group>"; };
		02FF056023D98FD40058E6E7 /* ImageSourceWriter.swift */ = {isa = PBXFileReference; lastKnownFileType = sourcecode.swift; path = ImageSourceWriter.swift; sourceTree = "<group>"; };
		02FF056223DE9C490058E6E7 /* MediaAction.swift */ = {isa = PBXFileReference; lastKnownFileType = sourcecode.swift; path = MediaAction.swift; sourceTree = "<group>"; };
		02FF056423DE9C8B0058E6E7 /* MediaStore.swift */ = {isa = PBXFileReference; lastKnownFileType = sourcecode.swift; path = MediaStore.swift; sourceTree = "<group>"; };
		02FF056623DEB2180058E6E7 /* MediaStoreTests.swift */ = {isa = PBXFileReference; lastKnownFileType = sourcecode.swift; path = MediaStoreTests.swift; sourceTree = "<group>"; };
		02FF056823DECD5B0058E6E7 /* MediaImageExporterTests.swift */ = {isa = PBXFileReference; lastKnownFileType = sourcecode.swift; path = MediaImageExporterTests.swift; sourceTree = "<group>"; };
		02FF056A23DED3670058E6E7 /* Media.xcassets */ = {isa = PBXFileReference; lastKnownFileType = folder.assetcatalog; path = Media.xcassets; sourceTree = "<group>"; };
		02FF056C23DEDCB90058E6E7 /* MockImageSourceWriter.swift */ = {isa = PBXFileReference; lastKnownFileType = sourcecode.swift; path = MockImageSourceWriter.swift; sourceTree = "<group>"; };
		02FF056E23E04F320058E6E7 /* MockMediaExportService.swift */ = {isa = PBXFileReference; lastKnownFileType = sourcecode.swift; path = MockMediaExportService.swift; sourceTree = "<group>"; };
		24163B9D257F41A600F94EC3 /* StoresManager.swift */ = {isa = PBXFileReference; fileEncoding = 4; lastKnownFileType = sourcecode.swift; path = StoresManager.swift; sourceTree = "<group>"; };
		24163BA7257F41C500F94EC3 /* SessionManagerProtocol.swift */ = {isa = PBXFileReference; lastKnownFileType = sourcecode.swift; path = SessionManagerProtocol.swift; sourceTree = "<group>"; };
		247CE7AA2582DB9300F9D9D1 /* String+Extensions.swift */ = {isa = PBXFileReference; lastKnownFileType = sourcecode.swift; path = "String+Extensions.swift"; sourceTree = "<group>"; };
		247CE7BB2582DC1E00F9D9D1 /* MockCustomer.swift */ = {isa = PBXFileReference; lastKnownFileType = sourcecode.swift; path = MockCustomer.swift; sourceTree = "<group>"; };
		247CE7BF2582DC7200F9D9D1 /* ProductImage+Mocks.swift */ = {isa = PBXFileReference; lastKnownFileType = sourcecode.swift; path = "ProductImage+Mocks.swift"; sourceTree = "<group>"; };
		247CE7C32582DE5300F9D9D1 /* ProductStockStatus+Mocks.swift */ = {isa = PBXFileReference; lastKnownFileType = sourcecode.swift; path = "ProductStockStatus+Mocks.swift"; sourceTree = "<group>"; };
		247CE7C72582DF5500F9D9D1 /* MockStoresManager.swift */ = {isa = PBXFileReference; lastKnownFileType = sourcecode.swift; path = MockStoresManager.swift; sourceTree = "<group>"; };
		247CE7CF2582E1C100F9D9D1 /* MockSessionManager.swift */ = {isa = PBXFileReference; lastKnownFileType = sourcecode.swift; path = MockSessionManager.swift; sourceTree = "<group>"; };
		247CE7D32582E1FD00F9D9D1 /* ScreenshotStoresManager.swift */ = {isa = PBXFileReference; lastKnownFileType = sourcecode.swift; path = ScreenshotStoresManager.swift; sourceTree = "<group>"; };
		247CE8292582F1A000F9D9D1 /* MockAvailabilityActionHandler.swift */ = {isa = PBXFileReference; lastKnownFileType = sourcecode.swift; path = MockAvailabilityActionHandler.swift; sourceTree = "<group>"; };
		247CE82D2582F1C800F9D9D1 /* MockStatsActionV4Handler.swift */ = {isa = PBXFileReference; lastKnownFileType = sourcecode.swift; path = MockStatsActionV4Handler.swift; sourceTree = "<group>"; };
		247CE8332582F20100F9D9D1 /* MockAppSettingsActionHandler.swift */ = {isa = PBXFileReference; lastKnownFileType = sourcecode.swift; path = MockAppSettingsActionHandler.swift; sourceTree = "<group>"; };
		247CE8372582F21700F9D9D1 /* MockNotificationCountActionHandler.swift */ = {isa = PBXFileReference; lastKnownFileType = sourcecode.swift; path = MockNotificationCountActionHandler.swift; sourceTree = "<group>"; };
		247CE83B2582F36800F9D9D1 /* MockOrderActionHandler.swift */ = {isa = PBXFileReference; lastKnownFileType = sourcecode.swift; path = MockOrderActionHandler.swift; sourceTree = "<group>"; };
		247CE83F2582F39900F9D9D1 /* MockActionHandler.swift */ = {isa = PBXFileReference; lastKnownFileType = sourcecode.swift; path = MockActionHandler.swift; sourceTree = "<group>"; };
		247CE8432582F3BB00F9D9D1 /* MockSettingActionHandler.swift */ = {isa = PBXFileReference; lastKnownFileType = sourcecode.swift; path = MockSettingActionHandler.swift; sourceTree = "<group>"; };
		247CE8492583246800F9D9D1 /* MockOrderStatusActionHandler.swift */ = {isa = PBXFileReference; lastKnownFileType = sourcecode.swift; path = MockOrderStatusActionHandler.swift; sourceTree = "<group>"; };
		247CE84F258325AC00F9D9D1 /* MockOrderNoteActionHandler.swift */ = {isa = PBXFileReference; lastKnownFileType = sourcecode.swift; path = MockOrderNoteActionHandler.swift; sourceTree = "<group>"; };
		247CE8552583269900F9D9D1 /* MockProductActionHandler.swift */ = {isa = PBXFileReference; lastKnownFileType = sourcecode.swift; path = MockProductActionHandler.swift; sourceTree = "<group>"; };
		247CE85B25832A5000F9D9D1 /* MockProductVariationActionHandler.swift */ = {isa = PBXFileReference; lastKnownFileType = sourcecode.swift; path = MockProductVariationActionHandler.swift; sourceTree = "<group>"; };
		247CE86125832B1600F9D9D1 /* MockRefundActionHandler.swift */ = {isa = PBXFileReference; lastKnownFileType = sourcecode.swift; path = MockRefundActionHandler.swift; sourceTree = "<group>"; };
		247CE86725832BEE00F9D9D1 /* MockShippingLabelActionHandler.swift */ = {isa = PBXFileReference; lastKnownFileType = sourcecode.swift; path = MockShippingLabelActionHandler.swift; sourceTree = "<group>"; };
		247CE86B25832D5800F9D9D1 /* MockShipmentActionHandler.swift */ = {isa = PBXFileReference; lastKnownFileType = sourcecode.swift; path = MockShipmentActionHandler.swift; sourceTree = "<group>"; };
		247CE87125832E7000F9D9D1 /* MockProductReviewAction.swift */ = {isa = PBXFileReference; lastKnownFileType = sourcecode.swift; path = MockProductReviewAction.swift; sourceTree = "<group>"; };
		247CE879258332B400F9D9D1 /* MockNotificationActionHandler.swift */ = {isa = PBXFileReference; lastKnownFileType = sourcecode.swift; path = MockNotificationActionHandler.swift; sourceTree = "<group>"; };
		247CE88225833F0D00F9D9D1 /* ScreenshotsObjectGraph.swift */ = {isa = PBXFileReference; fileEncoding = 4; lastKnownFileType = sourcecode.swift; path = ScreenshotsObjectGraph.swift; sourceTree = "<group>"; };
		247CE88625833F1200F9D9D1 /* MockObjectGraph.swift */ = {isa = PBXFileReference; fileEncoding = 4; lastKnownFileType = sourcecode.swift; path = MockObjectGraph.swift; sourceTree = "<group>"; };
		2614E12924C7451D007CEE60 /* LeaderboardStatsConverter.swift */ = {isa = PBXFileReference; lastKnownFileType = sourcecode.swift; path = LeaderboardStatsConverter.swift; sourceTree = "<group>"; };
		2614E12C24C745B2007CEE60 /* LeaderboardStatsConverterTests.swift */ = {isa = PBXFileReference; lastKnownFileType = sourcecode.swift; path = LeaderboardStatsConverterTests.swift; sourceTree = "<group>"; };
		2618707B2540B6A4006522A1 /* ShippingLineTax+ReadOnlyConvertible.swift */ = {isa = PBXFileReference; lastKnownFileType = sourcecode.swift; path = "ShippingLineTax+ReadOnlyConvertible.swift"; sourceTree = "<group>"; };
		261CF1C8255B2C7B0090D8D3 /* PaymentGateway+ReadOnlyConvertible.swift */ = {isa = PBXFileReference; lastKnownFileType = sourcecode.swift; path = "PaymentGateway+ReadOnlyConvertible.swift"; sourceTree = "<group>"; };
		261CF1EC255B37B40090D8D3 /* PaymentGatewayAction.swift */ = {isa = PBXFileReference; lastKnownFileType = sourcecode.swift; path = PaymentGatewayAction.swift; sourceTree = "<group>"; };
		261CF1F0255B389F0090D8D3 /* PaymentGatewayStore.swift */ = {isa = PBXFileReference; lastKnownFileType = sourcecode.swift; path = PaymentGatewayStore.swift; sourceTree = "<group>"; };
		261CF2C6255C445A0090D8D3 /* PaymentGatewayStoreTests.swift */ = {isa = PBXFileReference; lastKnownFileType = sourcecode.swift; path = PaymentGatewayStoreTests.swift; sourceTree = "<group>"; };
		261F94E3242EFA6D00762B58 /* ProductCategoryAction.swift */ = {isa = PBXFileReference; lastKnownFileType = sourcecode.swift; path = ProductCategoryAction.swift; sourceTree = "<group>"; };
		261F94E5242EFF8700762B58 /* ProductCategoryStore.swift */ = {isa = PBXFileReference; lastKnownFileType = sourcecode.swift; path = ProductCategoryStore.swift; sourceTree = "<group>"; };
		26577516243D5E42003168A5 /* ProductCategoryUpdated.swift */ = {isa = PBXFileReference; lastKnownFileType = sourcecode.swift; path = ProductCategoryUpdated.swift; sourceTree = "<group>"; };
		265BC9FF24301ACD004E53EE /* ProductCategoryStoreTests.swift */ = {isa = PBXFileReference; lastKnownFileType = sourcecode.swift; path = ProductCategoryStoreTests.swift; sourceTree = "<group>"; };
		26E5A07525A626CA000DF8F6 /* ProductAttributeTerm+ReadOnlyConvertible.swift */ = {isa = PBXFileReference; lastKnownFileType = sourcecode.swift; path = "ProductAttributeTerm+ReadOnlyConvertible.swift"; sourceTree = "<group>"; };
		26E5A07D25A6640E000DF8F6 /* ProductAttributeTermAction.swift */ = {isa = PBXFileReference; lastKnownFileType = sourcecode.swift; path = ProductAttributeTermAction.swift; sourceTree = "<group>"; };
		26E5A08125A66868000DF8F6 /* ProductAttributeTermStore.swift */ = {isa = PBXFileReference; lastKnownFileType = sourcecode.swift; path = ProductAttributeTermStore.swift; sourceTree = "<group>"; };
		26E5A09125A8A453000DF8F6 /* ProductAttributeTermStoreTests.swift */ = {isa = PBXFileReference; lastKnownFileType = sourcecode.swift; path = ProductAttributeTermStoreTests.swift; sourceTree = "<group>"; };
		26FB056925F6CB7600A40B26 /* Fakes.framework */ = {isa = PBXFileReference; explicitFileType = wrapper.framework; path = Fakes.framework; sourceTree = BUILT_PRODUCTS_DIR; };
		35381AA86D039850A916E336 /* Pods-YosemiteTests.release-alpha.xcconfig */ = {isa = PBXFileReference; includeInIndex = 1; lastKnownFileType = text.xcconfig; name = "Pods-YosemiteTests.release-alpha.xcconfig"; path = "../Pods/Target Support Files/Pods-YosemiteTests/Pods-YosemiteTests.release-alpha.xcconfig"; sourceTree = "<group>"; };
		450106862399AB3F00E24722 /* TaxClass+ReadOnlyConvertible.swift */ = {isa = PBXFileReference; lastKnownFileType = sourcecode.swift; path = "TaxClass+ReadOnlyConvertible.swift"; sourceTree = "<group>"; };
		45010692239A6C9F00E24722 /* TaxClassStore.swift */ = {isa = PBXFileReference; lastKnownFileType = sourcecode.swift; path = TaxClassStore.swift; sourceTree = "<group>"; };
		45010694239A6CDE00E24722 /* TaxClassAction.swift */ = {isa = PBXFileReference; lastKnownFileType = sourcecode.swift; path = TaxClassAction.swift; sourceTree = "<group>"; };
		453305F6245AE68C00264E50 /* SitePostStore.swift */ = {isa = PBXFileReference; lastKnownFileType = sourcecode.swift; path = SitePostStore.swift; sourceTree = "<group>"; };
		453305F8245AE6B200264E50 /* SitePostAction.swift */ = {isa = PBXFileReference; lastKnownFileType = sourcecode.swift; path = SitePostAction.swift; sourceTree = "<group>"; };
		453305FA245AEDCB00264E50 /* SitePostStoreTests.swift */ = {isa = PBXFileReference; lastKnownFileType = sourcecode.swift; path = SitePostStoreTests.swift; sourceTree = "<group>"; };
		4552073C25811B4E001CF873 /* ProductAttributeStoreTests.swift */ = {isa = PBXFileReference; lastKnownFileType = sourcecode.swift; path = ProductAttributeStoreTests.swift; sourceTree = "<group>"; };
		45739F362437680F00480C95 /* ProductSettings.swift */ = {isa = PBXFileReference; fileEncoding = 4; lastKnownFileType = sourcecode.swift; path = ProductSettings.swift; sourceTree = "<group>"; };
		458C6DE725ACC554009B300D /* AppSettingsStoreTests+ProductsSettings.swift */ = {isa = PBXFileReference; lastKnownFileType = sourcecode.swift; path = "AppSettingsStoreTests+ProductsSettings.swift"; sourceTree = "<group>"; };
		45AB8B1424AA4A1E00B5B36E /* ProductTagAction.swift */ = {isa = PBXFileReference; lastKnownFileType = sourcecode.swift; path = ProductTagAction.swift; sourceTree = "<group>"; };
		45AB8B1624AA4B3D00B5B36E /* ProductTagStore.swift */ = {isa = PBXFileReference; lastKnownFileType = sourcecode.swift; path = ProductTagStore.swift; sourceTree = "<group>"; };
		45AB8B1D24AB363D00B5B36E /* ProductTagStoreTests.swift */ = {isa = PBXFileReference; lastKnownFileType = sourcecode.swift; path = ProductTagStoreTests.swift; sourceTree = "<group>"; };
		45E18631237046CB009241F3 /* ShippingLine+ReadOnlyConvertible.swift */ = {isa = PBXFileReference; lastKnownFileType = sourcecode.swift; path = "ShippingLine+ReadOnlyConvertible.swift"; sourceTree = "<group>"; };
		45ED4F15239E939A004F1BE3 /* TaxClassStoreTests.swift */ = {isa = PBXFileReference; lastKnownFileType = sourcecode.swift; path = TaxClassStoreTests.swift; sourceTree = "<group>"; };
		45ED6091257E72F4007B4AC6 /* ProductAttributeAction.swift */ = {isa = PBXFileReference; lastKnownFileType = sourcecode.swift; path = ProductAttributeAction.swift; sourceTree = "<group>"; };
		45ED6095257E7472007B4AC6 /* ProductAttributeStore.swift */ = {isa = PBXFileReference; lastKnownFileType = sourcecode.swift; path = ProductAttributeStore.swift; sourceTree = "<group>"; };
		570B05CE246B6AAD00C186AE /* RetrieveProductReviewFromNoteUseCase.swift */ = {isa = PBXFileReference; lastKnownFileType = sourcecode.swift; path = RetrieveProductReviewFromNoteUseCase.swift; sourceTree = "<group>"; };
		571D7E3E251BB9FA00606E96 /* LogErrorAndExit.swift */ = {isa = PBXFileReference; lastKnownFileType = sourcecode.swift; path = LogErrorAndExit.swift; sourceTree = "<group>"; };
		5726456E250BD4E4005BBD7C /* OrdersUpsertUseCase.swift */ = {isa = PBXFileReference; lastKnownFileType = sourcecode.swift; path = OrdersUpsertUseCase.swift; sourceTree = "<group>"; };
		57264571250BE2E7005BBD7C /* OrdersUpsertUseCaseTests.swift */ = {isa = PBXFileReference; lastKnownFileType = sourcecode.swift; path = OrdersUpsertUseCaseTests.swift; sourceTree = "<group>"; };
		572F2B8C247312E4005A5F74 /* StorageManagerConcurrencyTests.swift */ = {isa = PBXFileReference; lastKnownFileType = sourcecode.swift; path = StorageManagerConcurrencyTests.swift; sourceTree = "<group>"; };
		573B448A2424082B00E71ADC /* OrderStoreTests+FetchFilteredAndAllOrders.swift */ = {isa = PBXFileReference; lastKnownFileType = sourcecode.swift; path = "OrderStoreTests+FetchFilteredAndAllOrders.swift"; sourceTree = "<group>"; };
		5758EB2F24DC7791009ED8A6 /* InAppFeedbackCardVisibilityUseCase.swift */ = {isa = PBXFileReference; lastKnownFileType = sourcecode.swift; path = InAppFeedbackCardVisibilityUseCase.swift; sourceTree = "<group>"; };
		5758EB3224DC9631009ED8A6 /* InAppFeedbackCardVisibilityUseCaseTests.swift */ = {isa = PBXFileReference; lastKnownFileType = sourcecode.swift; path = InAppFeedbackCardVisibilityUseCaseTests.swift; sourceTree = "<group>"; };
		5779A0CC250042B600E35AF2 /* FetchResultSnapshotsProviderTests.swift */ = {isa = PBXFileReference; lastKnownFileType = sourcecode.swift; path = FetchResultSnapshotsProviderTests.swift; sourceTree = "<group>"; };
		578CE7872475D70E00492EBF /* RetrieveProductReviewFromNoteUseCaseTests.swift */ = {isa = PBXFileReference; lastKnownFileType = sourcecode.swift; path = RetrieveProductReviewFromNoteUseCaseTests.swift; sourceTree = "<group>"; };
		578CE78B2475E7A500492EBF /* MockNotificationsRemote.swift */ = {isa = PBXFileReference; lastKnownFileType = sourcecode.swift; path = MockNotificationsRemote.swift; sourceTree = "<group>"; };
		578CE78F2475EBAB00492EBF /* MockProductReviewsRemote.swift */ = {isa = PBXFileReference; lastKnownFileType = sourcecode.swift; path = MockProductReviewsRemote.swift; sourceTree = "<group>"; };
		578CE7912475EC9200492EBF /* MockProductsRemote.swift */ = {isa = PBXFileReference; lastKnownFileType = sourcecode.swift; path = MockProductsRemote.swift; sourceTree = "<group>"; };
		578CE7932475F52F00492EBF /* MockNote.swift */ = {isa = PBXFileReference; lastKnownFileType = sourcecode.swift; path = MockNote.swift; sourceTree = "<group>"; };
		578CE7962475FD8200492EBF /* MockProductReview.swift */ = {isa = PBXFileReference; lastKnownFileType = sourcecode.swift; path = MockProductReview.swift; sourceTree = "<group>"; };
		57DFCC7825003C4000251E0C /* FetchResultSnapshotsProvider.swift */ = {isa = PBXFileReference; lastKnownFileType = sourcecode.swift; path = FetchResultSnapshotsProvider.swift; sourceTree = "<group>"; };
		585B973F61632665297738A3 /* Pods-Yosemite.release-alpha.xcconfig */ = {isa = PBXFileReference; includeInIndex = 1; lastKnownFileType = text.xcconfig; name = "Pods-Yosemite.release-alpha.xcconfig"; path = "../Pods/Target Support Files/Pods-Yosemite/Pods-Yosemite.release-alpha.xcconfig"; sourceTree = "<group>"; };
		741F347F2195EA62005F5BD9 /* CommentAction.swift */ = {isa = PBXFileReference; lastKnownFileType = sourcecode.swift; path = CommentAction.swift; sourceTree = "<group>"; };
		741F34812195EA71005F5BD9 /* CommentStore.swift */ = {isa = PBXFileReference; lastKnownFileType = sourcecode.swift; path = CommentStore.swift; sourceTree = "<group>"; };
		741F34832195F752005F5BD9 /* CommentStoreTests.swift */ = {isa = PBXFileReference; lastKnownFileType = sourcecode.swift; path = CommentStoreTests.swift; sourceTree = "<group>"; };
		743057B2218B69D100441A76 /* Queue.swift */ = {isa = PBXFileReference; lastKnownFileType = sourcecode.swift; path = Queue.swift; sourceTree = "<group>"; };
		744914F6224AD2AF00546DE4 /* ProductStoreTests.swift */ = {isa = PBXFileReference; lastKnownFileType = sourcecode.swift; path = ProductStoreTests.swift; sourceTree = "<group>"; };
		744A3216216D55F80051439B /* SiteVisitStats+ReadOnlyConvertible.swift */ = {isa = PBXFileReference; fileEncoding = 4; lastKnownFileType = sourcecode.swift; path = "SiteVisitStats+ReadOnlyConvertible.swift"; sourceTree = "<group>"; };
		744A3217216D55F80051439B /* SiteVisitStatsItem+ReadOnlyConvertible.swift */ = {isa = PBXFileReference; fileEncoding = 4; lastKnownFileType = sourcecode.swift; path = "SiteVisitStatsItem+ReadOnlyConvertible.swift"; sourceTree = "<group>"; };
		744A321A216D57D30051439B /* SiteVisitStats+ReadOnlyType.swift */ = {isa = PBXFileReference; fileEncoding = 4; lastKnownFileType = sourcecode.swift; path = "SiteVisitStats+ReadOnlyType.swift"; sourceTree = "<group>"; };
		7455262F22305F88003F8932 /* OrderStatusStoreTests.swift */ = {isa = PBXFileReference; lastKnownFileType = sourcecode.swift; path = OrderStatusStoreTests.swift; sourceTree = "<group>"; };
		7455D4662141B57600FA8C1F /* TopEarnerStats+ReadOnlyConvertible.swift */ = {isa = PBXFileReference; fileEncoding = 4; lastKnownFileType = sourcecode.swift; path = "TopEarnerStats+ReadOnlyConvertible.swift"; sourceTree = "<group>"; };
		7455D4682141B59E00FA8C1F /* TopEarnerStatsItem+ReadOnlyConvertible.swift */ = {isa = PBXFileReference; fileEncoding = 4; lastKnownFileType = sourcecode.swift; path = "TopEarnerStatsItem+ReadOnlyConvertible.swift"; sourceTree = "<group>"; };
		74643EE0221F567E00EDC51A /* ShipmentAction.swift */ = {isa = PBXFileReference; lastKnownFileType = sourcecode.swift; path = ShipmentAction.swift; sourceTree = "<group>"; };
		74685D4D20F7EFA7008958C1 /* OrderItem+ReadOnlyConvertible.swift */ = {isa = PBXFileReference; fileEncoding = 4; lastKnownFileType = sourcecode.swift; path = "OrderItem+ReadOnlyConvertible.swift"; sourceTree = "<group>"; };
		74685D4F20F7F3CE008958C1 /* OrderCoupon+ReadOnlyConvertible.swift */ = {isa = PBXFileReference; fileEncoding = 4; lastKnownFileType = sourcecode.swift; path = "OrderCoupon+ReadOnlyConvertible.swift"; sourceTree = "<group>"; };
		7471401021877668009A11CC /* NotificationAction.swift */ = {isa = PBXFileReference; lastKnownFileType = sourcecode.swift; path = NotificationAction.swift; sourceTree = "<group>"; };
		7471401221877A8B009A11CC /* NotificationStore.swift */ = {isa = PBXFileReference; lastKnownFileType = sourcecode.swift; path = NotificationStore.swift; sourceTree = "<group>"; };
		748525AB218A45360036DF75 /* NotificationStoreTests.swift */ = {isa = PBXFileReference; lastKnownFileType = sourcecode.swift; path = NotificationStoreTests.swift; sourceTree = "<group>"; };
		74858DB321C02B5A00754F3E /* OrderNote+ReadOnlyType.swift */ = {isa = PBXFileReference; lastKnownFileType = sourcecode.swift; path = "OrderNote+ReadOnlyType.swift"; sourceTree = "<group>"; };
		7492FAD8217FAD1000ED2C69 /* SiteSetting+ReadOnlyConvertible.swift */ = {isa = PBXFileReference; fileEncoding = 4; lastKnownFileType = sourcecode.swift; path = "SiteSetting+ReadOnlyConvertible.swift"; sourceTree = "<group>"; };
		7492FADA217FAE4D00ED2C69 /* SiteSetting+ReadOnlyType.swift */ = {isa = PBXFileReference; fileEncoding = 4; lastKnownFileType = sourcecode.swift; path = "SiteSetting+ReadOnlyType.swift"; sourceTree = "<group>"; };
		7492FADC217FAF5C00ED2C69 /* SettingStore.swift */ = {isa = PBXFileReference; fileEncoding = 4; lastKnownFileType = sourcecode.swift; path = SettingStore.swift; sourceTree = "<group>"; };
		7492FADE217FB11D00ED2C69 /* SettingAction.swift */ = {isa = PBXFileReference; fileEncoding = 4; lastKnownFileType = sourcecode.swift; path = SettingAction.swift; sourceTree = "<group>"; };
		7492FAE0217FB87100ED2C69 /* SettingStoreTests.swift */ = {isa = PBXFileReference; fileEncoding = 4; lastKnownFileType = sourcecode.swift; path = SettingStoreTests.swift; sourceTree = "<group>"; };
		749374FD2249601F007D85D1 /* ProductStore.swift */ = {isa = PBXFileReference; lastKnownFileType = sourcecode.swift; path = ProductStore.swift; sourceTree = "<group>"; };
		749374FF2249605E007D85D1 /* ProductAction.swift */ = {isa = PBXFileReference; lastKnownFileType = sourcecode.swift; path = ProductAction.swift; sourceTree = "<group>"; };
		74937501224968F8007D85D1 /* Product+ReadOnlyType.swift */ = {isa = PBXFileReference; lastKnownFileType = sourcecode.swift; path = "Product+ReadOnlyType.swift"; sourceTree = "<group>"; };
		749375032249691D007D85D1 /* Product+ReadOnlyConvertible.swift */ = {isa = PBXFileReference; lastKnownFileType = sourcecode.swift; path = "Product+ReadOnlyConvertible.swift"; sourceTree = "<group>"; };
		74937507224985BB007D85D1 /* ProductDimensions+ReadOnlyConvertible.swift */ = {isa = PBXFileReference; lastKnownFileType = sourcecode.swift; path = "ProductDimensions+ReadOnlyConvertible.swift"; sourceTree = "<group>"; };
		7493750922498700007D85D1 /* ProductCategory+ReadOnlyConvertible.swift */ = {isa = PBXFileReference; lastKnownFileType = sourcecode.swift; path = "ProductCategory+ReadOnlyConvertible.swift"; sourceTree = "<group>"; };
		7493750B224987D9007D85D1 /* ProductAttribute+ReadOnlyConvertible.swift */ = {isa = PBXFileReference; lastKnownFileType = sourcecode.swift; path = "ProductAttribute+ReadOnlyConvertible.swift"; sourceTree = "<group>"; };
		7493750D224988DE007D85D1 /* ProductImage+ReadOnlyConvertible.swift */ = {isa = PBXFileReference; lastKnownFileType = sourcecode.swift; path = "ProductImage+ReadOnlyConvertible.swift"; sourceTree = "<group>"; };
		7493750F22498AB1007D85D1 /* ProductDefaultAttribute+ReadOnlyConvertible.swift */ = {isa = PBXFileReference; lastKnownFileType = sourcecode.swift; path = "ProductDefaultAttribute+ReadOnlyConvertible.swift"; sourceTree = "<group>"; };
		7493751122498B2C007D85D1 /* ProductTag+ReadOnlyConvertible.swift */ = {isa = PBXFileReference; lastKnownFileType = sourcecode.swift; path = "ProductTag+ReadOnlyConvertible.swift"; sourceTree = "<group>"; };
		749737662141CC8B0008C490 /* TopEarnerStats+ReadOnlyType.swift */ = {isa = PBXFileReference; fileEncoding = 4; lastKnownFileType = sourcecode.swift; path = "TopEarnerStats+ReadOnlyType.swift"; sourceTree = "<group>"; };
		7499936320EFBC1A00CF01CD /* OrderNoteAction.swift */ = {isa = PBXFileReference; fileEncoding = 4; lastKnownFileType = sourcecode.swift; path = OrderNoteAction.swift; sourceTree = "<group>"; };
		7499936520EFBC7200CF01CD /* OrderNoteStore.swift */ = {isa = PBXFileReference; fileEncoding = 4; lastKnownFileType = sourcecode.swift; path = OrderNoteStore.swift; sourceTree = "<group>"; };
		7499936720EFC0ED00CF01CD /* OrderNoteStoreTests.swift */ = {isa = PBXFileReference; lastKnownFileType = sourcecode.swift; path = OrderNoteStoreTests.swift; sourceTree = "<group>"; };
		7499A9EC2220527500D8FDFA /* ShipmentStoreTests.swift */ = {isa = PBXFileReference; lastKnownFileType = sourcecode.swift; path = ShipmentStoreTests.swift; sourceTree = "<group>"; };
		74A7688B20D45EBA00F9D437 /* OrderStore.swift */ = {isa = PBXFileReference; lastKnownFileType = sourcecode.swift; path = OrderStore.swift; sourceTree = "<group>"; };
		74A7688D20D45ED400F9D437 /* OrderStoreTests.swift */ = {isa = PBXFileReference; lastKnownFileType = sourcecode.swift; path = OrderStoreTests.swift; sourceTree = "<group>"; };
		74A7688F20D45F9300F9D437 /* OrderAction.swift */ = {isa = PBXFileReference; lastKnownFileType = sourcecode.swift; path = OrderAction.swift; sourceTree = "<group>"; };
		74B2601E2188A92A0041793A /* Note+ReadOnlyConvertible.swift */ = {isa = PBXFileReference; lastKnownFileType = sourcecode.swift; path = "Note+ReadOnlyConvertible.swift"; sourceTree = "<group>"; };
		74B260202188B5F30041793A /* Note+ReadOnlyType.swift */ = {isa = PBXFileReference; lastKnownFileType = sourcecode.swift; path = "Note+ReadOnlyType.swift"; sourceTree = "<group>"; };
		74B7D6AF20F910AF002667AC /* OrderNote+ReadOnlyConvertible.swift */ = {isa = PBXFileReference; fileEncoding = 4; lastKnownFileType = sourcecode.swift; path = "OrderNote+ReadOnlyConvertible.swift"; sourceTree = "<group>"; };
		74D42DB9221C978D00B4977D /* ShipmentTracking+ReadOnlyType.swift */ = {isa = PBXFileReference; lastKnownFileType = sourcecode.swift; path = "ShipmentTracking+ReadOnlyType.swift"; sourceTree = "<group>"; };
		74D42DBB221C983F00B4977D /* ShipmentTracking+ReadOnlyConvertible.swift */ = {isa = PBXFileReference; lastKnownFileType = sourcecode.swift; path = "ShipmentTracking+ReadOnlyConvertible.swift"; sourceTree = "<group>"; };
		74D7F29A20F6A7FB0058B2F0 /* Order+ReadOnlyConvertible.swift */ = {isa = PBXFileReference; fileEncoding = 4; lastKnownFileType = sourcecode.swift; path = "Order+ReadOnlyConvertible.swift"; sourceTree = "<group>"; };
		74D7FFF9221F01E90008CC0E /* ShipmentStore.swift */ = {isa = PBXFileReference; lastKnownFileType = sourcecode.swift; path = ShipmentStore.swift; sourceTree = "<group>"; };
		79402E7AD394EEB60C39A4B8 /* Pods-YosemiteTests.debug.xcconfig */ = {isa = PBXFileReference; includeInIndex = 1; lastKnownFileType = text.xcconfig; name = "Pods-YosemiteTests.debug.xcconfig"; path = "../Pods/Target Support Files/Pods-YosemiteTests/Pods-YosemiteTests.debug.xcconfig"; sourceTree = "<group>"; };
		7F47E19203B04CF6BB5EA659 /* Pods-Yosemite.debug.xcconfig */ = {isa = PBXFileReference; includeInIndex = 1; lastKnownFileType = text.xcconfig; name = "Pods-Yosemite.debug.xcconfig"; path = "../Pods/Target Support Files/Pods-Yosemite/Pods-Yosemite.debug.xcconfig"; sourceTree = "<group>"; };
		933A27342222352500C2143A /* Logging.swift */ = {isa = PBXFileReference; lastKnownFileType = sourcecode.swift; path = Logging.swift; sourceTree = "<group>"; };
		93D120F57D5D14A10B3AFFFD /* Pods-Yosemite.release.xcconfig */ = {isa = PBXFileReference; includeInIndex = 1; lastKnownFileType = text.xcconfig; name = "Pods-Yosemite.release.xcconfig"; path = "../Pods/Target Support Files/Pods-Yosemite/Pods-Yosemite.release.xcconfig"; sourceTree = "<group>"; };
		93E75079226E2D6C00BAF88A /* AccountSettings+ReadOnlyConvertible.swift */ = {isa = PBXFileReference; fileEncoding = 4; lastKnownFileType = sourcecode.swift; path = "AccountSettings+ReadOnlyConvertible.swift"; sourceTree = "<group>"; };
		991BBCE6E4A92F0A028885D8 /* Pods_YosemiteTests.framework */ = {isa = PBXFileReference; explicitFileType = wrapper.framework; includeInIndex = 0; path = Pods_YosemiteTests.framework; sourceTree = BUILT_PRODUCTS_DIR; };
		ABE0D84C5393D9EE2CCF2B7E /* Pods-YosemiteTests.release.xcconfig */ = {isa = PBXFileReference; includeInIndex = 1; lastKnownFileType = text.xcconfig; name = "Pods-YosemiteTests.release.xcconfig"; path = "../Pods/Target Support Files/Pods-YosemiteTests/Pods-YosemiteTests.release.xcconfig"; sourceTree = "<group>"; };
		B505254B20EE6491008090F5 /* Site+ReadOnlyConvertible.swift */ = {isa = PBXFileReference; lastKnownFileType = sourcecode.swift; path = "Site+ReadOnlyConvertible.swift"; sourceTree = "<group>"; };
		B52E002A2119E64800700FDE /* ManagedObjectsDidChangeNotification.swift */ = {isa = PBXFileReference; lastKnownFileType = sourcecode.swift; path = ManagedObjectsDidChangeNotification.swift; sourceTree = "<group>"; };
		B52E002D211A3F5500700FDE /* ReadOnlyType.swift */ = {isa = PBXFileReference; lastKnownFileType = sourcecode.swift; path = ReadOnlyType.swift; sourceTree = "<group>"; };
		B52E002F211A439E00700FDE /* Account+ReadOnlyType.swift */ = {isa = PBXFileReference; lastKnownFileType = sourcecode.swift; path = "Account+ReadOnlyType.swift"; sourceTree = "<group>"; };
		B52E0031211A440D00700FDE /* Order+ReadOnlyType.swift */ = {isa = PBXFileReference; lastKnownFileType = sourcecode.swift; path = "Order+ReadOnlyType.swift"; sourceTree = "<group>"; };
		B52E0033211A449600700FDE /* Site+ReadOnlyType.swift */ = {isa = PBXFileReference; lastKnownFileType = sourcecode.swift; path = "Site+ReadOnlyType.swift"; sourceTree = "<group>"; };
		B53A569F211245E0000776C9 /* MockStorageManager+Sample.swift */ = {isa = PBXFileReference; lastKnownFileType = sourcecode.swift; path = "MockStorageManager+Sample.swift"; sourceTree = "<group>"; };
		B53D89E420E6C22B00F90866 /* Model.swift */ = {isa = PBXFileReference; lastKnownFileType = sourcecode.swift; name = Model.swift; path = Yosemite/Model/Model.swift; sourceTree = SOURCE_ROOT; };
		B546CCF12093636A007CDA5F /* Yosemite.h */ = {isa = PBXFileReference; fileEncoding = 4; lastKnownFileType = sourcecode.c.h; path = Yosemite.h; sourceTree = "<group>"; };
		B54EAF2021188C470029C35E /* EntityListenerTests.swift */ = {isa = PBXFileReference; lastKnownFileType = sourcecode.swift; path = EntityListenerTests.swift; sourceTree = "<group>"; };
		B5631ECC2114DF8C008D3535 /* EntityListener.swift */ = {isa = PBXFileReference; lastKnownFileType = sourcecode.swift; path = EntityListener.swift; sourceTree = "<group>"; };
		B56C1EBD20EABD2B00D749F9 /* ResultsController.swift */ = {isa = PBXFileReference; lastKnownFileType = sourcecode.swift; path = ResultsController.swift; sourceTree = "<group>"; };
		B56C1EC120EAE2E500D749F9 /* ReadOnlyConvertible.swift */ = {isa = PBXFileReference; lastKnownFileType = sourcecode.swift; path = ReadOnlyConvertible.swift; sourceTree = "<group>"; };
		B5A01CA020D19C4700E3207E /* MockStorageManager.swift */ = {isa = PBXFileReference; fileEncoding = 4; lastKnownFileType = sourcecode.swift; path = MockStorageManager.swift; sourceTree = "<group>"; };
		B5B19DDF20E6A45900899568 /* Storage.framework */ = {isa = PBXFileReference; explicitFileType = wrapper.framework; path = Storage.framework; sourceTree = BUILT_PRODUCTS_DIR; };
		B5B19DE120E6A45E00899568 /* Networking.framework */ = {isa = PBXFileReference; explicitFileType = wrapper.framework; path = Networking.framework; sourceTree = BUILT_PRODUCTS_DIR; };
		B5B5C796208E49B600642956 /* Action+Internal.swift */ = {isa = PBXFileReference; lastKnownFileType = sourcecode.swift; path = "Action+Internal.swift"; sourceTree = "<group>"; };
		B5BC71DA21139CF2005CF5AA /* Responses */ = {isa = PBXFileReference; lastKnownFileType = folder; name = Responses; path = ../../Networking/NetworkingTests/Responses; sourceTree = "<group>"; };
		B5BC736420D1A98500B5B6FA /* AccountStore.swift */ = {isa = PBXFileReference; fileEncoding = 4; lastKnownFileType = sourcecode.swift; path = AccountStore.swift; sourceTree = "<group>"; };
		B5BC736720D1AA8F00B5B6FA /* AccountStoreTests.swift */ = {isa = PBXFileReference; fileEncoding = 4; lastKnownFileType = sourcecode.swift; path = AccountStoreTests.swift; sourceTree = "<group>"; };
		B5BC736D20D1AB3500B5B6FA /* Constants.swift */ = {isa = PBXFileReference; fileEncoding = 4; lastKnownFileType = sourcecode.swift; path = Constants.swift; sourceTree = "<group>"; };
		B5C9DDF52087FEC0006B910A /* Yosemite.framework */ = {isa = PBXFileReference; explicitFileType = wrapper.framework; includeInIndex = 0; path = Yosemite.framework; sourceTree = BUILT_PRODUCTS_DIR; };
		B5C9DDF92087FEC0006B910A /* Info.plist */ = {isa = PBXFileReference; lastKnownFileType = text.plist.xml; path = Info.plist; sourceTree = "<group>"; };
		B5C9DDFE2087FEC0006B910A /* YosemiteTests.xctest */ = {isa = PBXFileReference; explicitFileType = wrapper.cfbundle; includeInIndex = 0; path = YosemiteTests.xctest; sourceTree = BUILT_PRODUCTS_DIR; };
		B5C9DE052087FEC0006B910A /* Info.plist */ = {isa = PBXFileReference; lastKnownFileType = text.plist.xml; path = Info.plist; sourceTree = "<group>"; };
		B5C9DE102087FF0E006B910A /* Dispatcher.swift */ = {isa = PBXFileReference; fileEncoding = 4; lastKnownFileType = sourcecode.swift; path = Dispatcher.swift; sourceTree = "<group>"; };
		B5C9DE112087FF0E006B910A /* Store.swift */ = {isa = PBXFileReference; fileEncoding = 4; lastKnownFileType = sourcecode.swift; path = Store.swift; sourceTree = "<group>"; };
		B5C9DE142087FF0E006B910A /* Assert.swift */ = {isa = PBXFileReference; fileEncoding = 4; lastKnownFileType = sourcecode.swift; path = Assert.swift; sourceTree = "<group>"; };
		B5C9DE1A2087FF20006B910A /* DispatcherTests.swift */ = {isa = PBXFileReference; fileEncoding = 4; lastKnownFileType = sourcecode.swift; path = DispatcherTests.swift; sourceTree = "<group>"; };
		B5C9DE1C2087FF20006B910A /* StoreTests.swift */ = {isa = PBXFileReference; fileEncoding = 4; lastKnownFileType = sourcecode.swift; path = StoreTests.swift; sourceTree = "<group>"; };
		B5C9DE1E2087FF20006B910A /* MockActionsProcessor.swift */ = {isa = PBXFileReference; fileEncoding = 4; lastKnownFileType = sourcecode.swift; path = MockActionsProcessor.swift; sourceTree = "<group>"; };
		B5C9DE202087FF20006B910A /* MockAcountStore.swift */ = {isa = PBXFileReference; fileEncoding = 4; lastKnownFileType = sourcecode.swift; path = MockAcountStore.swift; sourceTree = "<group>"; };
		B5C9DE212087FF20006B910A /* MockSiteStore.swift */ = {isa = PBXFileReference; fileEncoding = 4; lastKnownFileType = sourcecode.swift; path = MockSiteStore.swift; sourceTree = "<group>"; };
		B5DC3CB020D1B8720063AC41 /* AccountAction.swift */ = {isa = PBXFileReference; lastKnownFileType = sourcecode.swift; path = AccountAction.swift; sourceTree = "<group>"; };
		B5EED1A720F4F3CF00652449 /* Account+ReadOnlyConvertible.swift */ = {isa = PBXFileReference; fileEncoding = 4; lastKnownFileType = sourcecode.swift; path = "Account+ReadOnlyConvertible.swift"; sourceTree = "<group>"; };
		B5F2AE9420EBAD6000FEDC59 /* ResultsControllerTests.swift */ = {isa = PBXFileReference; lastKnownFileType = sourcecode.swift; path = ResultsControllerTests.swift; sourceTree = "<group>"; };
		B5F2AE9620EBB54A00FEDC59 /* FetchedResultsControllerDelegateWrapper.swift */ = {isa = PBXFileReference; lastKnownFileType = sourcecode.swift; path = FetchedResultsControllerDelegateWrapper.swift; sourceTree = "<group>"; };
		C25501C7F936D2FD32FAF3F4 /* Pods_Yosemite.framework */ = {isa = PBXFileReference; explicitFileType = wrapper.framework; includeInIndex = 0; path = Pods_Yosemite.framework; sourceTree = BUILT_PRODUCTS_DIR; };
		CE01014E2368C41600783459 /* Refund+ReadOnlyType.swift */ = {isa = PBXFileReference; lastKnownFileType = sourcecode.swift; path = "Refund+ReadOnlyType.swift"; sourceTree = "<group>"; };
		CE0DB6BF233EB3F300A27E7A /* OrderRefundCondensed+ReadOnlyConvertible.swift */ = {isa = PBXFileReference; lastKnownFileType = sourcecode.swift; path = "OrderRefundCondensed+ReadOnlyConvertible.swift"; sourceTree = "<group>"; };
		CE12FBDA221F406100C59248 /* OrderStatus+ReadOnlyConvertible.swift */ = {isa = PBXFileReference; lastKnownFileType = sourcecode.swift; path = "OrderStatus+ReadOnlyConvertible.swift"; sourceTree = "<group>"; };
		CE179D54235F4E1700C24EB3 /* RefundAction.swift */ = {isa = PBXFileReference; lastKnownFileType = sourcecode.swift; path = RefundAction.swift; sourceTree = "<group>"; };
		CE179D56235F4E7500C24EB3 /* RefundStore.swift */ = {isa = PBXFileReference; lastKnownFileType = sourcecode.swift; path = RefundStore.swift; sourceTree = "<group>"; };
		CE3B7AD42225EBF10050FE4B /* OrderStatusAction.swift */ = {isa = PBXFileReference; lastKnownFileType = sourcecode.swift; path = OrderStatusAction.swift; sourceTree = "<group>"; };
		CE3B7AD62225ECA90050FE4B /* OrderStatusStore.swift */ = {isa = PBXFileReference; lastKnownFileType = sourcecode.swift; path = OrderStatusStore.swift; sourceTree = "<group>"; };
		CE3B7AD82229C3570050FE4B /* OrderStatus+ReadOnlyType.swift */ = {isa = PBXFileReference; lastKnownFileType = sourcecode.swift; path = "OrderStatus+ReadOnlyType.swift"; sourceTree = "<group>"; };
		CE43A90122A072D800A4FF29 /* ProductDownload+ReadOnlyConvertible.swift */ = {isa = PBXFileReference; lastKnownFileType = sourcecode.swift; path = "ProductDownload+ReadOnlyConvertible.swift"; sourceTree = "<group>"; };
		CE4FD44F2350F27C00A16B31 /* OrderItemTax+ReadOnlyConvertible.swift */ = {isa = PBXFileReference; lastKnownFileType = sourcecode.swift; path = "OrderItemTax+ReadOnlyConvertible.swift"; sourceTree = "<group>"; };
		CE4FD4512350FB5400A16B31 /* OrderItemTaxRefund+ReadOnlyConvertible.swift */ = {isa = PBXFileReference; lastKnownFileType = sourcecode.swift; path = "OrderItemTaxRefund+ReadOnlyConvertible.swift"; sourceTree = "<group>"; };
		CE4FD4532350FC0100A16B31 /* OrderItemRefund+ReadOnlyConvertible.swift */ = {isa = PBXFileReference; lastKnownFileType = sourcecode.swift; path = "OrderItemRefund+ReadOnlyConvertible.swift"; sourceTree = "<group>"; };
		CE4FD4552350FD4800A16B31 /* Refund+ReadOnlyConvertible.swift */ = {isa = PBXFileReference; lastKnownFileType = sourcecode.swift; path = "Refund+ReadOnlyConvertible.swift"; sourceTree = "<group>"; };
		CE5F9A7922B2D455001755E8 /* Array+Helpers.swift */ = {isa = PBXFileReference; lastKnownFileType = sourcecode.swift; path = "Array+Helpers.swift"; sourceTree = "<group>"; };
		CECC503F23675DF4004540EA /* RefundStoreTests.swift */ = {isa = PBXFileReference; lastKnownFileType = sourcecode.swift; path = RefundStoreTests.swift; sourceTree = "<group>"; };
		D80F7589223F72AA002F4A3B /* ShipmentTrackingProviderGroup+ReadOnlyConvertible.swift */ = {isa = PBXFileReference; lastKnownFileType = sourcecode.swift; path = "ShipmentTrackingProviderGroup+ReadOnlyConvertible.swift"; sourceTree = "<group>"; };
		D80F758B223F74B6002F4A3B /* ShipmentTrackingProvider+ReadOnlyConvertible.swift */ = {isa = PBXFileReference; lastKnownFileType = sourcecode.swift; path = "ShipmentTrackingProvider+ReadOnlyConvertible.swift"; sourceTree = "<group>"; };
		D831E2E1230E3513000037D0 /* ProductReviewStore.swift */ = {isa = PBXFileReference; lastKnownFileType = sourcecode.swift; path = ProductReviewStore.swift; sourceTree = "<group>"; };
		D831E2E3230E3524000037D0 /* ProductReviewAction.swift */ = {isa = PBXFileReference; lastKnownFileType = sourcecode.swift; path = ProductReviewAction.swift; sourceTree = "<group>"; };
		D831E2E5230E7149000037D0 /* ProductReview+ReadOnlyConvertible.swift */ = {isa = PBXFileReference; lastKnownFileType = sourcecode.swift; path = "ProductReview+ReadOnlyConvertible.swift"; sourceTree = "<group>"; };
		D831E2E7230E74EF000037D0 /* ProductReviewStoreTests.swift */ = {isa = PBXFileReference; lastKnownFileType = sourcecode.swift; path = ProductReviewStoreTests.swift; sourceTree = "<group>"; };
		D83B093425DECFCC00B21F45 /* CardPresentPaymentAction.swift */ = {isa = PBXFileReference; fileEncoding = 4; lastKnownFileType = sourcecode.swift; path = CardPresentPaymentAction.swift; sourceTree = "<group>"; };
		D83B093825DECFD800B21F45 /* CardPresentPaymentStore.swift */ = {isa = PBXFileReference; fileEncoding = 4; lastKnownFileType = sourcecode.swift; path = CardPresentPaymentStore.swift; sourceTree = "<group>"; };
		D849A1442320E565006CB84F /* ProductReview+ReadOnlyType.swift */ = {isa = PBXFileReference; lastKnownFileType = sourcecode.swift; path = "ProductReview+ReadOnlyType.swift"; sourceTree = "<group>"; };
		D8736B6C22F0CE0900A14A29 /* OrderCount+ReadOnlyConvertible.swift */ = {isa = PBXFileReference; lastKnownFileType = sourcecode.swift; path = "OrderCount+ReadOnlyConvertible.swift"; sourceTree = "<group>"; };
		D8736B6E22F0CE5200A14A29 /* OrderCountItem+ReadOnlyConvertible.swift */ = {isa = PBXFileReference; lastKnownFileType = sourcecode.swift; path = "OrderCountItem+ReadOnlyConvertible.swift"; sourceTree = "<group>"; };
		D8736B7222F1F41B00A14A29 /* OrderCount+ReadOnlyType.swift */ = {isa = PBXFileReference; lastKnownFileType = sourcecode.swift; path = "OrderCount+ReadOnlyType.swift"; sourceTree = "<group>"; };
		D87F27DA25E7E8EA006EC8C9 /* MockCardReader.swift */ = {isa = PBXFileReference; lastKnownFileType = sourcecode.swift; path = MockCardReader.swift; sourceTree = "<group>"; };
		D87F614922657A690031A13B /* AppSettingsAction.swift */ = {isa = PBXFileReference; lastKnownFileType = sourcecode.swift; path = AppSettingsAction.swift; sourceTree = "<group>"; };
		D87F614B22657B150031A13B /* AppSettingsStore.swift */ = {isa = PBXFileReference; lastKnownFileType = sourcecode.swift; path = AppSettingsStore.swift; sourceTree = "<group>"; };
		D87F615D2265B1BC0031A13B /* AppSettingsStoreTests.swift */ = {isa = PBXFileReference; lastKnownFileType = sourcecode.swift; path = AppSettingsStoreTests.swift; sourceTree = "<group>"; };
		D87F615F2265B2400031A13B /* shipment-provider.plist */ = {isa = PBXFileReference; fileEncoding = 4; lastKnownFileType = text.plist.xml; path = "shipment-provider.plist"; sourceTree = "<group>"; };
		D88303E825E459DC00C877F9 /* CardPresentPaymentStoreTests.swift */ = {isa = PBXFileReference; lastKnownFileType = sourcecode.swift; path = CardPresentPaymentStoreTests.swift; sourceTree = "<group>"; };
		D88303EF25E45E6F00C877F9 /* MockCardReaderService.swift */ = {isa = PBXFileReference; lastKnownFileType = sourcecode.swift; path = MockCardReaderService.swift; sourceTree = "<group>"; };
		D88E234425AE0EB90023F3B1 /* OrderFeeLine+ReadOnlyConvertible.swift */ = {isa = PBXFileReference; lastKnownFileType = sourcecode.swift; path = "OrderFeeLine+ReadOnlyConvertible.swift"; sourceTree = "<group>"; };
		D88FDB3D25DD222600CB0DBD /* Hardware.framework */ = {isa = PBXFileReference; explicitFileType = wrapper.framework; path = Hardware.framework; sourceTree = BUILT_PRODUCTS_DIR; };
		D8BD6A4B229D07C8007CAD6C /* custom-shipment-provider.plist */ = {isa = PBXFileReference; fileEncoding = 4; lastKnownFileType = text.plist.xml; path = "custom-shipment-provider.plist"; sourceTree = "<group>"; };
		D8C11A4F22DF2D9400D4A88D /* StatsStoreV4.swift */ = {isa = PBXFileReference; lastKnownFileType = sourcecode.swift; path = StatsStoreV4.swift; sourceTree = "<group>"; };
		D8C11A5122DF2DA200D4A88D /* StatsActionV4.swift */ = {isa = PBXFileReference; lastKnownFileType = sourcecode.swift; path = StatsActionV4.swift; sourceTree = "<group>"; };
		D8C11A5322DFAE9500D4A88D /* OrderStatsV4+ReadOnlyConvertible.swift */ = {isa = PBXFileReference; lastKnownFileType = sourcecode.swift; path = "OrderStatsV4+ReadOnlyConvertible.swift"; sourceTree = "<group>"; };
		D8C11A5522DFB0BE00D4A88D /* OrderStatsV4Totals+ReadOnlyConvertible.swift */ = {isa = PBXFileReference; lastKnownFileType = sourcecode.swift; path = "OrderStatsV4Totals+ReadOnlyConvertible.swift"; sourceTree = "<group>"; };
		D8C11A5722DFB2FF00D4A88D /* OrderStatsV4Interval+ReadOnlyConvertible.swift */ = {isa = PBXFileReference; lastKnownFileType = sourcecode.swift; path = "OrderStatsV4Interval+ReadOnlyConvertible.swift"; sourceTree = "<group>"; };
		D8C11A5922DFC21600D4A88D /* StatsStoreV4Tests.swift */ = {isa = PBXFileReference; lastKnownFileType = sourcecode.swift; path = StatsStoreV4Tests.swift; sourceTree = "<group>"; };
/* End PBXFileReference section */

/* Begin PBXFrameworksBuildPhase section */
		B5C9DDF12087FEC0006B910A /* Frameworks */ = {
			isa = PBXFrameworksBuildPhase;
			buildActionMask = 2147483647;
			files = (
				B5B19DE220E6A45E00899568 /* Networking.framework in Frameworks */,
				D88FDB3E25DD222600CB0DBD /* Hardware.framework in Frameworks */,
				B5B19DE020E6A45900899568 /* Storage.framework in Frameworks */,
				26455E2E25F66A47008A1D32 /* Observables in Frameworks */,
				0E67B79585034C4DD75C8117 /* Pods_Yosemite.framework in Frameworks */,
			);
			runOnlyForDeploymentPostprocessing = 0;
		};
		B5C9DDFB2087FEC0006B910A /* Frameworks */ = {
			isa = PBXFrameworksBuildPhase;
			buildActionMask = 2147483647;
			files = (
				26FB056A25F6CB7600A40B26 /* Fakes.framework in Frameworks */,
				57150E1124F462D900E81611 /* TestKit in Frameworks */,
				B5C9DDFF2087FEC0006B910A /* Yosemite.framework in Frameworks */,
				36941EA7B9242CAB1FF828BC /* Pods_YosemiteTests.framework in Frameworks */,
			);
			runOnlyForDeploymentPostprocessing = 0;
		};
/* End PBXFrameworksBuildPhase section */

/* Begin PBXGroup section */
		0202B68E238790B900F3EBE0 /* PListStorage */ = {
			isa = PBXGroup;
			children = (
				0202B68F238790E200F3EBE0 /* ProductsFeatureSwitchPListWrapper.swift */,
				022F00C124726090008CD97F /* SiteNotificationCountFileContents.swift */,
			);
			path = PListStorage;
			sourceTree = "<group>";
		};
		0212AC5F242C680800C51F6C /* Enums */ = {
			isa = PBXGroup;
			children = (
				0212AC5D242C67FA00C51F6C /* ProductsSortOrder.swift */,
			);
			path = Enums;
			sourceTree = "<group>";
		};
		0212AC60242C689600C51F6C /* Products */ = {
			isa = PBXGroup;
			children = (
				0212AC61242C68B600C51F6C /* ResultsController+SortProducts.swift */,
				0248B3642459018100A271A4 /* ResultsController+FilterProducts.swift */,
			);
			path = Products;
			sourceTree = "<group>";
		};
		0212AC65242C798500C51F6C /* Products */ = {
			isa = PBXGroup;
			children = (
				0212AC66242C799B00C51F6C /* ResultsController+StorageProductTests.swift */,
				0248B3662459020500A271A4 /* ResultsController+FilterProductTests.swift */,
			);
			path = Products;
			sourceTree = "<group>";
		};
		021C7BF0238632F900A3BCBD /* Updaters */ = {
			isa = PBXGroup;
			children = (
				26577516243D5E42003168A5 /* ProductCategoryUpdated.swift */,
			);
			path = Updaters;
			sourceTree = "<group>";
		};
		0225511F22FC2ED000D98613 /* Extensions */ = {
			isa = PBXGroup;
			children = (
				0225512022FC2F3000D98613 /* OrderStatsV4Interval+Date.swift */,
			);
			path = Extensions;
			sourceTree = "<group>";
		};
		0225512222FC310200D98613 /* Model */ = {
			isa = PBXGroup;
			children = (
				029B00A5230D64CD00B0AE66 /* Enums */,
				0225512322FC310E00D98613 /* Extensions */,
			);
			path = Model;
			sourceTree = "<group>";
		};
		0225512322FC310E00D98613 /* Extensions */ = {
			isa = PBXGroup;
			children = (
				0225512422FC312400D98613 /* OrderStatsV4Interval+DateTests.swift */,
			);
			path = Extensions;
			sourceTree = "<group>";
		};
		022F00C324728AFB008CD97F /* PListStorage */ = {
			isa = PBXGroup;
			children = (
				022F00C424728B0C008CD97F /* SiteNotificationCountFileContentsTests.swift */,
			);
			path = PListStorage;
			sourceTree = "<group>";
		};
		0232372722F7DA5500715FAB /* Enums */ = {
			isa = PBXGroup;
			children = (
				0232372822F7DA6E00715FAB /* StatsTimeRangeV4.swift */,
			);
			path = Enums;
			sourceTree = "<group>";
		};
		029B00A5230D64CD00B0AE66 /* Enums */ = {
			isa = PBXGroup;
			children = (
				029B00A6230D64E800B0AE66 /* StatsTimeRangeTests.swift */,
			);
			path = Enums;
			sourceTree = "<group>";
		};
		02E262BB238CE45300B79588 /* ShippingSettings */ = {
			isa = PBXGroup;
			children = (
				02E262BC238CE46A00B79588 /* ShippingSettingsService.swift */,
				02E262C1238CF74D00B79588 /* StorageShippingSettingsService.swift */,
			);
			path = ShippingSettings;
			sourceTree = "<group>";
		};
		02E262BE238CE7EA00B79588 /* ShippingSettings */ = {
			isa = PBXGroup;
			children = (
				02E262BF238CE80100B79588 /* StorageShippingSettingsServiceTests.swift */,
			);
			path = ShippingSettings;
			sourceTree = "<group>";
		};
		02FF054423D983C40058E6E7 /* Media */ = {
			isa = PBXGroup;
			children = (
				02FF054823D983F30058E6E7 /* ExportableAsset.swift */,
				02FF054723D983F30058E6E7 /* FileManager+URL.swift */,
				02FF054923D983F30058E6E7 /* MediaAssetExporter.swift */,
				02FF054C23D983F30058E6E7 /* MediaExport.swift */,
				02FF054A23D983F30058E6E7 /* MediaExportService.swift */,
				02FF054523D983F30058E6E7 /* MediaFileManager.swift */,
				02FF054623D983F30058E6E7 /* MediaImageExporter.swift */,
				02FF054B23D983F30058E6E7 /* URL+Media.swift */,
				02FF056023D98FD40058E6E7 /* ImageSourceWriter.swift */,
				0218B4ED242E08B20083A847 /* MediaType.swift */,
				0218B4EF242E091C0083A847 /* Media+MediaType.swift */,
				02124DAD2431C11500980D74 /* Media+ProductImage.swift */,
			);
			path = Media;
			sourceTree = "<group>";
		};
		02FF055723D984500058E6E7 /* Media */ = {
			isa = PBXGroup;
			children = (
				02FF055A23D9846A0058E6E7 /* FileManager+URLTests.swift */,
				02FF055823D9846A0058E6E7 /* MediaDirectoryTests.swift */,
				02FF055923D9846A0058E6E7 /* MediaFileManagerTests.swift */,
				02FF055E23D985710058E6E7 /* URL+MediaTests.swift */,
				02FF056823DECD5B0058E6E7 /* MediaImageExporterTests.swift */,
				02F096C3240670A400C0C1D5 /* Media+Equatable.swift */,
				0218B4F1242E09E80083A847 /* MediaTypeTests.swift */,
				02124DAB24318D6B00980D74 /* Media+MediaTypeTests.swift */,
				02124DAF2431C18700980D74 /* Media+ProductImageTests.swift */,
			);
			path = Media;
			sourceTree = "<group>";
		};
		247CE7AF2582DBD000F9D9D1 /* Mocks */ = {
			isa = PBXGroup;
			children = (
				247CE88625833F1200F9D9D1 /* MockObjectGraph.swift */,
				247CE88125833EFC00F9D9D1 /* Graphs */,
				247CE7BA2582DC0B00F9D9D1 /* Helpers */,
				247CE8282582F19200F9D9D1 /* ActionHandlers */,
				247CE7C72582DF5500F9D9D1 /* MockStoresManager.swift */,
				247CE7CF2582E1C100F9D9D1 /* MockSessionManager.swift */,
				247CE7D32582E1FD00F9D9D1 /* ScreenshotStoresManager.swift */,
			);
			path = Mocks;
			sourceTree = "<group>";
		};
		247CE7BA2582DC0B00F9D9D1 /* Helpers */ = {
			isa = PBXGroup;
			children = (
				247CE7BB2582DC1E00F9D9D1 /* MockCustomer.swift */,
				247CE7BF2582DC7200F9D9D1 /* ProductImage+Mocks.swift */,
				247CE7C32582DE5300F9D9D1 /* ProductStockStatus+Mocks.swift */,
			);
			path = Helpers;
			sourceTree = "<group>";
		};
		247CE8282582F19200F9D9D1 /* ActionHandlers */ = {
			isa = PBXGroup;
			children = (
				247CE83F2582F39900F9D9D1 /* MockActionHandler.swift */,
				247CE8292582F1A000F9D9D1 /* MockAvailabilityActionHandler.swift */,
				247CE82D2582F1C800F9D9D1 /* MockStatsActionV4Handler.swift */,
				247CE8332582F20100F9D9D1 /* MockAppSettingsActionHandler.swift */,
				247CE879258332B400F9D9D1 /* MockNotificationActionHandler.swift */,
				247CE8372582F21700F9D9D1 /* MockNotificationCountActionHandler.swift */,
				247CE83B2582F36800F9D9D1 /* MockOrderActionHandler.swift */,
				247CE84F258325AC00F9D9D1 /* MockOrderNoteActionHandler.swift */,
				247CE8492583246800F9D9D1 /* MockOrderStatusActionHandler.swift */,
				247CE8552583269900F9D9D1 /* MockProductActionHandler.swift */,
				247CE87125832E7000F9D9D1 /* MockProductReviewAction.swift */,
				247CE85B25832A5000F9D9D1 /* MockProductVariationActionHandler.swift */,
				247CE86125832B1600F9D9D1 /* MockRefundActionHandler.swift */,
				247CE8432582F3BB00F9D9D1 /* MockSettingActionHandler.swift */,
				247CE86B25832D5800F9D9D1 /* MockShipmentActionHandler.swift */,
				247CE86725832BEE00F9D9D1 /* MockShippingLabelActionHandler.swift */,
			);
			path = ActionHandlers;
			sourceTree = "<group>";
		};
		247CE88125833EFC00F9D9D1 /* Graphs */ = {
			isa = PBXGroup;
			children = (
				247CE88225833F0D00F9D9D1 /* ScreenshotsObjectGraph.swift */,
			);
			path = Graphs;
			sourceTree = "<group>";
		};
		2614E12824C744EE007CEE60 /* Stats */ = {
			isa = PBXGroup;
			children = (
				2614E12924C7451D007CEE60 /* LeaderboardStatsConverter.swift */,
			);
			path = Stats;
			sourceTree = "<group>";
		};
		2614E12B24C74593007CEE60 /* Stats */ = {
			isa = PBXGroup;
			children = (
				2614E12C24C745B2007CEE60 /* LeaderboardStatsConverterTests.swift */,
			);
			path = Stats;
			sourceTree = "<group>";
		};
		45739F35243767FE00480C95 /* Products */ = {
			isa = PBXGroup;
			children = (
				45739F362437680F00480C95 /* ProductSettings.swift */,
			);
			path = Products;
			sourceTree = "<group>";
		};
		570B05CD246B6A2F00C186AE /* ProductReview */ = {
			isa = PBXGroup;
			children = (
				570B05CE246B6AAD00C186AE /* RetrieveProductReviewFromNoteUseCase.swift */,
			);
			path = ProductReview;
			sourceTree = "<group>";
		};
		5726456D250BD177005BBD7C /* Order */ = {
			isa = PBXGroup;
			children = (
				5726456E250BD4E4005BBD7C /* OrdersUpsertUseCase.swift */,
			);
			path = Order;
			sourceTree = "<group>";
		};
		57264570250BE2CE005BBD7C /* Order */ = {
			isa = PBXGroup;
			children = (
				57264571250BE2E7005BBD7C /* OrdersUpsertUseCaseTests.swift */,
			);
			path = Order;
			sourceTree = "<group>";
		};
		572F2B8B247312D3005A5F74 /* Storage */ = {
			isa = PBXGroup;
			children = (
				572F2B8C247312E4005A5F74 /* StorageManagerConcurrencyTests.swift */,
			);
			path = Storage;
			sourceTree = "<group>";
		};
		5758EB2E24DC7777009ED8A6 /* AppSettings */ = {
			isa = PBXGroup;
			children = (
				5758EB2F24DC7791009ED8A6 /* InAppFeedbackCardVisibilityUseCase.swift */,
			);
			path = AppSettings;
			sourceTree = "<group>";
		};
		5758EB3124DC961E009ED8A6 /* AppSettings */ = {
			isa = PBXGroup;
			children = (
				5758EB3224DC9631009ED8A6 /* InAppFeedbackCardVisibilityUseCaseTests.swift */,
			);
			path = AppSettings;
			sourceTree = "<group>";
		};
		5779A0CB2500429700E35AF2 /* SnapshotsProvider */ = {
			isa = PBXGroup;
			children = (
				5779A0CC250042B600E35AF2 /* FetchResultSnapshotsProviderTests.swift */,
			);
			path = SnapshotsProvider;
			sourceTree = "<group>";
		};
		578CE7862475D6FA00492EBF /* ProductReview */ = {
			isa = PBXGroup;
			children = (
				578CE7872475D70E00492EBF /* RetrieveProductReviewFromNoteUseCaseTests.swift */,
			);
			path = ProductReview;
			sourceTree = "<group>";
		};
		578CE7892475E78C00492EBF /* Networking */ = {
			isa = PBXGroup;
			children = (
				578CE7952475FD6B00492EBF /* Model */,
				578CE78A2475E79300492EBF /* Remote */,
			);
			path = Networking;
			sourceTree = "<group>";
		};
		578CE78A2475E79300492EBF /* Remote */ = {
			isa = PBXGroup;
			children = (
				578CE78B2475E7A500492EBF /* MockNotificationsRemote.swift */,
				578CE78F2475EBAB00492EBF /* MockProductReviewsRemote.swift */,
				578CE7912475EC9200492EBF /* MockProductsRemote.swift */,
				020C908024C7D71D001E2BEB /* MockProductVariationsRemote.swift */,
				02E7FFD82562234F00C53030 /* MockShippingLabelRemote.swift */,
			);
			path = Remote;
			sourceTree = "<group>";
		};
		578CE7952475FD6B00492EBF /* Model */ = {
			isa = PBXGroup;
			children = (
				578CE7932475F52F00492EBF /* MockNote.swift */,
				578CE7962475FD8200492EBF /* MockProductReview.swift */,
			);
			path = Model;
			sourceTree = "<group>";
		};
		57DFCC7725003B3300251E0C /* SnapshotsProvider */ = {
			isa = PBXGroup;
			children = (
				57DFCC7825003C4000251E0C /* FetchResultSnapshotsProvider.swift */,
			);
			path = SnapshotsProvider;
			sourceTree = "<group>";
		};
		B52E002C2119E6C000700FDE /* Internal */ = {
			isa = PBXGroup;
			children = (
				B5F2AE9620EBB54A00FEDC59 /* FetchedResultsControllerDelegateWrapper.swift */,
				B52E002A2119E64800700FDE /* ManagedObjectsDidChangeNotification.swift */,
			);
			path = Internal;
			sourceTree = "<group>";
		};
		B52E0035211A44F800700FDE /* Storage */ = {
			isa = PBXGroup;
			children = (
				B5EED1A720F4F3CF00652449 /* Account+ReadOnlyConvertible.swift */,
				93E75079226E2D6C00BAF88A /* AccountSettings+ReadOnlyConvertible.swift */,
				74B2601E2188A92A0041793A /* Note+ReadOnlyConvertible.swift */,
				74D7F29A20F6A7FB0058B2F0 /* Order+ReadOnlyConvertible.swift */,
				D8736B6C22F0CE0900A14A29 /* OrderCount+ReadOnlyConvertible.swift */,
				D8736B6E22F0CE5200A14A29 /* OrderCountItem+ReadOnlyConvertible.swift */,
				74685D4F20F7F3CE008958C1 /* OrderCoupon+ReadOnlyConvertible.swift */,
				D88E234425AE0EB90023F3B1 /* OrderFeeLine+ReadOnlyConvertible.swift */,
				74685D4D20F7EFA7008958C1 /* OrderItem+ReadOnlyConvertible.swift */,
				021EAA5B25493E9300AA8CCD /* OrderItemAttribute+ReadOnlyConvertible.swift */,
				CE4FD44F2350F27C00A16B31 /* OrderItemTax+ReadOnlyConvertible.swift */,
				CE4FD4532350FC0100A16B31 /* OrderItemRefund+ReadOnlyConvertible.swift */,
				CE4FD4512350FB5400A16B31 /* OrderItemTaxRefund+ReadOnlyConvertible.swift */,
				74B7D6AF20F910AF002667AC /* OrderNote+ReadOnlyConvertible.swift */,
				CE0DB6BF233EB3F300A27E7A /* OrderRefundCondensed+ReadOnlyConvertible.swift */,
				D8C11A5322DFAE9500D4A88D /* OrderStatsV4+ReadOnlyConvertible.swift */,
				D8C11A5722DFB2FF00D4A88D /* OrderStatsV4Interval+ReadOnlyConvertible.swift */,
				D8C11A5522DFB0BE00D4A88D /* OrderStatsV4Totals+ReadOnlyConvertible.swift */,
				CE12FBDA221F406100C59248 /* OrderStatus+ReadOnlyConvertible.swift */,
				261CF1C8255B2C7B0090D8D3 /* PaymentGateway+ReadOnlyConvertible.swift */,
				749375032249691D007D85D1 /* Product+ReadOnlyConvertible.swift */,
				7493750B224987D9007D85D1 /* ProductAttribute+ReadOnlyConvertible.swift */,
				7493750922498700007D85D1 /* ProductCategory+ReadOnlyConvertible.swift */,
				26E5A07525A626CA000DF8F6 /* ProductAttributeTerm+ReadOnlyConvertible.swift */,
				7493750F22498AB1007D85D1 /* ProductDefaultAttribute+ReadOnlyConvertible.swift */,
				74937507224985BB007D85D1 /* ProductDimensions+ReadOnlyConvertible.swift */,
				CE43A90122A072D800A4FF29 /* ProductDownload+ReadOnlyConvertible.swift */,
				7493750D224988DE007D85D1 /* ProductImage+ReadOnlyConvertible.swift */,
				D831E2E5230E7149000037D0 /* ProductReview+ReadOnlyConvertible.swift */,
				7493751122498B2C007D85D1 /* ProductTag+ReadOnlyConvertible.swift */,
				CE4FD4552350FD4800A16B31 /* Refund+ReadOnlyConvertible.swift */,
				74D42DBB221C983F00B4977D /* ShipmentTracking+ReadOnlyConvertible.swift */,
				D80F758B223F74B6002F4A3B /* ShipmentTrackingProvider+ReadOnlyConvertible.swift */,
				D80F7589223F72AA002F4A3B /* ShipmentTrackingProviderGroup+ReadOnlyConvertible.swift */,
				45E18631237046CB009241F3 /* ShippingLine+ReadOnlyConvertible.swift */,
				2618707B2540B6A4006522A1 /* ShippingLineTax+ReadOnlyConvertible.swift */,
				B505254B20EE6491008090F5 /* Site+ReadOnlyConvertible.swift */,
				7492FAD8217FAD1000ED2C69 /* SiteSetting+ReadOnlyConvertible.swift */,
				744A3216216D55F80051439B /* SiteVisitStats+ReadOnlyConvertible.swift */,
				744A3217216D55F80051439B /* SiteVisitStatsItem+ReadOnlyConvertible.swift */,
				7455D4662141B57600FA8C1F /* TopEarnerStats+ReadOnlyConvertible.swift */,
				7455D4682141B59E00FA8C1F /* TopEarnerStatsItem+ReadOnlyConvertible.swift */,
				026CF629237D92C6009563D4 /* ProductVariation+ReadOnlyConvertible.swift */,
				026CF62B237D92DC009563D4 /* ProductVariationAttribute+ReadOnlyConvertible.swift */,
				025CA2CD238F53CB00B05C81 /* ProductShippingClass+ReadOnlyConvertible.swift */,
				450106862399AB3F00E24722 /* TaxClass+ReadOnlyConvertible.swift */,
				02C254F52563B47C00A04423 /* ShippingLabelAddress+ReadonlyConvertible.swift */,
				02C254F92563B66600A04423 /* ShippingLabelRefund+ReadOnlyConvertible.swift */,
				02C254FD2563C6E500A04423 /* ShippingLabelSettings+ReadOnlyConvertible.swift */,
				02C255012563C76A00A04423 /* ShippingLabel+ReadOnlyConvertible.swift */,
			);
			path = Storage;
			sourceTree = "<group>";
		};
		B52E0036211A44FE00700FDE /* ReadOnly */ = {
			isa = PBXGroup;
			children = (
				B52E002F211A439E00700FDE /* Account+ReadOnlyType.swift */,
				74B260202188B5F30041793A /* Note+ReadOnlyType.swift */,
				B52E0031211A440D00700FDE /* Order+ReadOnlyType.swift */,
				D8736B7222F1F41B00A14A29 /* OrderCount+ReadOnlyType.swift */,
				74858DB321C02B5A00754F3E /* OrderNote+ReadOnlyType.swift */,
				CE3B7AD82229C3570050FE4B /* OrderStatus+ReadOnlyType.swift */,
				74937501224968F8007D85D1 /* Product+ReadOnlyType.swift */,
				D849A1442320E565006CB84F /* ProductReview+ReadOnlyType.swift */,
				CE01014E2368C41600783459 /* Refund+ReadOnlyType.swift */,
				74D42DB9221C978D00B4977D /* ShipmentTracking+ReadOnlyType.swift */,
				B52E0033211A449600700FDE /* Site+ReadOnlyType.swift */,
				7492FADA217FAE4D00ED2C69 /* SiteSetting+ReadOnlyType.swift */,
				744A321A216D57D30051439B /* SiteVisitStats+ReadOnlyType.swift */,
				749737662141CC8B0008C490 /* TopEarnerStats+ReadOnlyType.swift */,
			);
			path = ReadOnly;
			sourceTree = "<group>";
		};
		B53D89E720E6C7DC00F90866 /* Model */ = {
			isa = PBXGroup;
			children = (
				247CE7AF2582DBD000F9D9D1 /* Mocks */,
				D8F01DE525E017F600CE70BE /* Payments */,
				45739F35243767FE00480C95 /* Products */,
				021C7BF0238632F900A3BCBD /* Updaters */,
				0225511F22FC2ED000D98613 /* Extensions */,
				0232372722F7DA5500715FAB /* Enums */,
				B52E0036211A44FE00700FDE /* ReadOnly */,
				B52E0035211A44F800700FDE /* Storage */,
				B53D89E420E6C22B00F90866 /* Model.swift */,
			);
			path = Model;
			sourceTree = "<group>";
		};
		B56C1EBC20EABD1C00D749F9 /* Tools */ = {
			isa = PBXGroup;
			children = (
				02FF054423D983C40058E6E7 /* Media */,
				0212AC60242C689600C51F6C /* Products */,
				02E262BB238CE45300B79588 /* ShippingSettings */,
				2614E12824C744EE007CEE60 /* Stats */,
				B52E002C2119E6C000700FDE /* Internal */,
				B5631ECC2114DF8C008D3535 /* EntityListener.swift */,
				B56C1EBD20EABD2B00D749F9 /* ResultsController.swift */,
				B56C1EC120EAE2E500D749F9 /* ReadOnlyConvertible.swift */,
				B52E002D211A3F5500700FDE /* ReadOnlyType.swift */,
				0271E1652509CF0100633F7A /* AnyError.swift */,
			);
			path = Tools;
			sourceTree = "<group>";
		};
		B5BC736320D1A98500B5B6FA /* Stores */ = {
			isa = PBXGroup;
			children = (
				5758EB2E24DC7777009ED8A6 /* AppSettings */,
				5726456D250BD177005BBD7C /* Order */,
				570B05CD246B6A2F00C186AE /* ProductReview */,
				0212AC5F242C680800C51F6C /* Enums */,
				B5BC736420D1A98500B5B6FA /* AccountStore.swift */,
				D87F614B22657B150031A13B /* AppSettingsStore.swift */,
				02BA23C122EEEABC009539E7 /* AvailabilityStore.swift */,
				D83B093825DECFD800B21F45 /* CardPresentPaymentStore.swift */,
				741F34812195EA71005F5BD9 /* CommentStore.swift */,
				7471401221877A8B009A11CC /* NotificationStore.swift */,
				022F00BD24725BAF008CD97F /* NotificationCountStore.swift */,
				74A7688B20D45EBA00F9D437 /* OrderStore.swift */,
				7499936520EFBC7200CF01CD /* OrderNoteStore.swift */,
				CE3B7AD62225ECA90050FE4B /* OrderStatusStore.swift */,
				261CF1F0255B389F0090D8D3 /* PaymentGatewayStore.swift */,
				749374FD2249601F007D85D1 /* ProductStore.swift */,
				45ED6095257E7472007B4AC6 /* ProductAttributeStore.swift */,
				D831E2E1230E3513000037D0 /* ProductReviewStore.swift */,
				261F94E5242EFF8700762B58 /* ProductCategoryStore.swift */,
				26E5A08125A66868000DF8F6 /* ProductAttributeTermStore.swift */,
				45AB8B1624AA4B3D00B5B36E /* ProductTagStore.swift */,
				CE179D56235F4E7500C24EB3 /* RefundStore.swift */,
				453305F6245AE68C00264E50 /* SitePostStore.swift */,
				7492FADC217FAF5C00ED2C69 /* SettingStore.swift */,
				74D7FFF9221F01E90008CC0E /* ShipmentStore.swift */,
				D8C11A4F22DF2D9400D4A88D /* StatsStoreV4.swift */,
				025CA2C9238F515600B05C81 /* ProductShippingClassStore.swift */,
				026CF625237D8EFB009563D4 /* ProductVariationStore.swift */,
				45010692239A6C9F00E24722 /* TaxClassStore.swift */,
				02FF056423DE9C8B0058E6E7 /* MediaStore.swift */,
				029BA556255E0CD4006171FD /* ShippingLabelStore.swift */,
			);
			path = Stores;
			sourceTree = "<group>";
		};
		B5BC736620D1AA8F00B5B6FA /* Stores */ = {
			isa = PBXGroup;
			children = (
				5758EB3124DC961E009ED8A6 /* AppSettings */,
				57264570250BE2CE005BBD7C /* Order */,
				578CE7862475D6FA00492EBF /* ProductReview */,
				D87F615D2265B1BC0031A13B /* AppSettingsStoreTests.swift */,
				0202B6982387B01500F3EBE0 /* AppSettingsStoreTests+ProductsFeatureSwitch.swift */,
				02DA641A2313D6D200284168 /* AppSettingsStoreTests+StatsVersion.swift */,
				458C6DE725ACC554009B300D /* AppSettingsStoreTests+ProductsSettings.swift */,
				B5BC736720D1AA8F00B5B6FA /* AccountStoreTests.swift */,
				D88303E825E459DC00C877F9 /* CardPresentPaymentStoreTests.swift */,
				741F34832195F752005F5BD9 /* CommentStoreTests.swift */,
				748525AB218A45360036DF75 /* NotificationStoreTests.swift */,
				74A7688D20D45ED400F9D437 /* OrderStoreTests.swift */,
				573B448A2424082B00E71ADC /* OrderStoreTests+FetchFilteredAndAllOrders.swift */,
				7499936720EFC0ED00CF01CD /* OrderNoteStoreTests.swift */,
				7455262F22305F88003F8932 /* OrderStatusStoreTests.swift */,
				261CF2C6255C445A0090D8D3 /* PaymentGatewayStoreTests.swift */,
				744914F6224AD2AF00546DE4 /* ProductStoreTests.swift */,
				4552073C25811B4E001CF873 /* ProductAttributeStoreTests.swift */,
				D831E2E7230E74EF000037D0 /* ProductReviewStoreTests.swift */,
				265BC9FF24301ACD004E53EE /* ProductCategoryStoreTests.swift */,
				26E5A09125A8A453000DF8F6 /* ProductAttributeTermStoreTests.swift */,
				45AB8B1D24AB363D00B5B36E /* ProductTagStoreTests.swift */,
				CECC503F23675DF4004540EA /* RefundStoreTests.swift */,
				7492FAE0217FB87100ED2C69 /* SettingStoreTests.swift */,
				7499A9EC2220527500D8FDFA /* ShipmentStoreTests.swift */,
				453305FA245AEDCB00264E50 /* SitePostStoreTests.swift */,
				028BCE2322DE22BB00056966 /* SiteVisitStatsStoreErrorTests.swift */,
				D8C11A5922DFC21600D4A88D /* StatsStoreV4Tests.swift */,
				02BA23C522EEF092009539E7 /* StatsV4AvailabilityStoreTests.swift */,
				026D52BF238235930092AE05 /* ProductVariationStoreTests.swift */,
				025CA2CF238F54E800B05C81 /* ProductShippingClassStoreTests.swift */,
				45ED4F15239E939A004F1BE3 /* TaxClassStoreTests.swift */,
				020B2F9523BDE4DD00BD79AD /* ProductStoreTests+Validation.swift */,
				02FF056623DEB2180058E6E7 /* MediaStoreTests.swift */,
				0212AC63242C6FC300C51F6C /* ProductStore+ProductsSortOrderTests.swift */,
				0248B36824590FC300A271A4 /* ProductStore+FilterProductsTests.swift */,
				022F00C62472963E008CD97F /* NotificationCountStoreTests.swift */,
				02E7FFD42562226B00C53030 /* ShippingLabelStoreTests.swift */,
			);
			path = Stores;
			sourceTree = "<group>";
		};
		B5BC736C20D1AB3500B5B6FA /* Settings */ = {
			isa = PBXGroup;
			children = (
				B5BC736D20D1AB3500B5B6FA /* Constants.swift */,
			);
			path = Settings;
			sourceTree = "<group>";
		};
		B5C4EB7720D17329002AC0AF /* Frameworks */ = {
			isa = PBXGroup;
			children = (
<<<<<<< HEAD
				D88FDB3D25DD222600CB0DBD /* Hardware.framework */,
=======
				26FB056925F6CB7600A40B26 /* Fakes.framework */,
>>>>>>> 632f11c7
				B5B19DE120E6A45E00899568 /* Networking.framework */,
				B5B19DDF20E6A45900899568 /* Storage.framework */,
				C25501C7F936D2FD32FAF3F4 /* Pods_Yosemite.framework */,
				991BBCE6E4A92F0A028885D8 /* Pods_YosemiteTests.framework */,
			);
			name = Frameworks;
			sourceTree = "<group>";
		};
		B5C9DDEB2087FEC0006B910A = {
			isa = PBXGroup;
			children = (
				B5C9DDF72087FEC0006B910A /* Yosemite */,
				B5C9DE022087FEC0006B910A /* YosemiteTests */,
				B5C9DDF62087FEC0006B910A /* Products */,
				B5C4EB7720D17329002AC0AF /* Frameworks */,
				E35A5B190486BCE158B0320B /* Pods */,
			);
			sourceTree = "<group>";
		};
		B5C9DDF62087FEC0006B910A /* Products */ = {
			isa = PBXGroup;
			children = (
				B5C9DDF52087FEC0006B910A /* Yosemite.framework */,
				B5C9DDFE2087FEC0006B910A /* YosemiteTests.xctest */,
			);
			name = Products;
			sourceTree = "<group>";
		};
		B5C9DDF72087FEC0006B910A /* Yosemite */ = {
			isa = PBXGroup;
			children = (
				57DFCC7725003B3300251E0C /* SnapshotsProvider */,
				0202B68E238790B900F3EBE0 /* PListStorage */,
				B5C9DE132087FF0E006B910A /* Internal */,
				B5C9DE0F2087FF0E006B910A /* Base */,
				B5DC3CAF20D1B8660063AC41 /* Actions */,
				B5BC736320D1A98500B5B6FA /* Stores */,
				B53D89E720E6C7DC00F90866 /* Model */,
				B56C1EBC20EABD1C00D749F9 /* Tools */,
				B546CCF12093636A007CDA5F /* Yosemite.h */,
				B5C9DDF92087FEC0006B910A /* Info.plist */,
			);
			path = Yosemite;
			sourceTree = "<group>";
		};
		B5C9DE022087FEC0006B910A /* YosemiteTests */ = {
			isa = PBXGroup;
			children = (
				5779A0CB2500429700E35AF2 /* SnapshotsProvider */,
				572F2B8B247312D3005A5F74 /* Storage */,
				022F00C324728AFB008CD97F /* PListStorage */,
				B5BC71DA21139CF2005CF5AA /* Responses */,
				B5BC736C20D1AB3500B5B6FA /* Settings */,
				B5C9DE1D2087FF20006B910A /* Mocks */,
				B5C9DE192087FF20006B910A /* Base */,
				0225512222FC310200D98613 /* Model */,
				B5BC736620D1AA8F00B5B6FA /* Stores */,
				B5F2AE9320EBAD5200FEDC59 /* Tools */,
				B5C9DE052087FEC0006B910A /* Info.plist */,
				02FF056A23DED3670058E6E7 /* Media.xcassets */,
			);
			path = YosemiteTests;
			sourceTree = "<group>";
		};
		B5C9DE0F2087FF0E006B910A /* Base */ = {
			isa = PBXGroup;
			children = (
				B5C9DE102087FF0E006B910A /* Dispatcher.swift */,
				B5C9DE112087FF0E006B910A /* Store.swift */,
				24163B9D257F41A600F94EC3 /* StoresManager.swift */,
				24163BA7257F41C500F94EC3 /* SessionManagerProtocol.swift */,
			);
			path = Base;
			sourceTree = "<group>";
		};
		B5C9DE132087FF0E006B910A /* Internal */ = {
			isa = PBXGroup;
			children = (
				B5B5C796208E49B600642956 /* Action+Internal.swift */,
				CE5F9A7922B2D455001755E8 /* Array+Helpers.swift */,
				B5C9DE142087FF0E006B910A /* Assert.swift */,
				933A27342222352500C2143A /* Logging.swift */,
				743057B2218B69D100441A76 /* Queue.swift */,
				02E4F5E323CD5628003B0010 /* NSOrderedSet+Array.swift */,
				571D7E3E251BB9FA00606E96 /* LogErrorAndExit.swift */,
				247CE7AA2582DB9300F9D9D1 /* String+Extensions.swift */,
			);
			path = Internal;
			sourceTree = "<group>";
		};
		B5C9DE192087FF20006B910A /* Base */ = {
			isa = PBXGroup;
			children = (
				B5C9DE1A2087FF20006B910A /* DispatcherTests.swift */,
				B5C9DE1C2087FF20006B910A /* StoreTests.swift */,
			);
			path = Base;
			sourceTree = "<group>";
		};
		B5C9DE1D2087FF20006B910A /* Mocks */ = {
			isa = PBXGroup;
			children = (
				D88303EE25E45E5500C877F9 /* CardPresentPayments */,
				578CE7892475E78C00492EBF /* Networking */,
				D8BD6A4B229D07C8007CAD6C /* custom-shipment-provider.plist */,
				D87F615F2265B2400031A13B /* shipment-provider.plist */,
				B5C9DE1E2087FF20006B910A /* MockActionsProcessor.swift */,
				B5C9DE202087FF20006B910A /* MockAcountStore.swift */,
				02FF055523D984310058E6E7 /* MockFileManager.swift */,
				02FF056E23E04F320058E6E7 /* MockMediaExportService.swift */,
				02FF056C23DEDCB90058E6E7 /* MockImageSourceWriter.swift */,
				B5C9DE212087FF20006B910A /* MockSiteStore.swift */,
				B5A01CA020D19C4700E3207E /* MockStorageManager.swift */,
				B53A569F211245E0000776C9 /* MockStorageManager+Sample.swift */,
				0202B6962387AFBF00F3EBE0 /* MockInMemoryStorage.swift */,
				020C907C24C729D6001E2BEB /* MockProductVariation.swift */,
				0248B36A2459127200A271A4 /* MockNetwork+Path.swift */,
				02A098232480D0D8002F8C7A /* MockCrashLogger.swift */,
				022F9318257F24730011CD94 /* MockShippingLabel.swift */,
				022F931C257F27B40011CD94 /* MockShippingLabelAddress.swift */,
			);
			path = Mocks;
			sourceTree = "<group>";
		};
		B5DC3CAF20D1B8660063AC41 /* Actions */ = {
			isa = PBXGroup;
			children = (
				B5DC3CB020D1B8720063AC41 /* AccountAction.swift */,
				D87F614922657A690031A13B /* AppSettingsAction.swift */,
				02BA23C322EEEB3B009539E7 /* AvailabilityAction.swift */,
				D83B093425DECFCC00B21F45 /* CardPresentPaymentAction.swift */,
				741F347F2195EA62005F5BD9 /* CommentAction.swift */,
				02FF056223DE9C490058E6E7 /* MediaAction.swift */,
				7471401021877668009A11CC /* NotificationAction.swift */,
				74A7688F20D45F9300F9D437 /* OrderAction.swift */,
				7499936320EFBC1A00CF01CD /* OrderNoteAction.swift */,
				CE3B7AD42225EBF10050FE4B /* OrderStatusAction.swift */,
				261CF1EC255B37B40090D8D3 /* PaymentGatewayAction.swift */,
				749374FF2249605E007D85D1 /* ProductAction.swift */,
				45ED6091257E72F4007B4AC6 /* ProductAttributeAction.swift */,
				26E5A07D25A6640E000DF8F6 /* ProductAttributeTermAction.swift */,
				D831E2E3230E3524000037D0 /* ProductReviewAction.swift */,
				261F94E3242EFA6D00762B58 /* ProductCategoryAction.swift */,
				45AB8B1424AA4A1E00B5B36E /* ProductTagAction.swift */,
				CE179D54235F4E1700C24EB3 /* RefundAction.swift */,
				453305F8245AE6B200264E50 /* SitePostAction.swift */,
				7492FADE217FB11D00ED2C69 /* SettingAction.swift */,
				74643EE0221F567E00EDC51A /* ShipmentAction.swift */,
				D8C11A5122DF2DA200D4A88D /* StatsActionV4.swift */,
				026CF627237D8F30009563D4 /* ProductVariationAction.swift */,
				025CA2CB238F518600B05C81 /* ProductShippingClassAction.swift */,
				029BA55A255E0D39006171FD /* ShippingLabelAction.swift */,
				45010694239A6CDE00E24722 /* TaxClassAction.swift */,
				022F00BF24725BC6008CD97F /* NotificationCountAction.swift */,
			);
			path = Actions;
			sourceTree = "<group>";
		};
		B5F2AE9320EBAD5200FEDC59 /* Tools */ = {
			isa = PBXGroup;
			children = (
				02FF055723D984500058E6E7 /* Media */,
				0212AC65242C798500C51F6C /* Products */,
				02E262BE238CE7EA00B79588 /* ShippingSettings */,
				2614E12B24C74593007CEE60 /* Stats */,
				B54EAF2021188C470029C35E /* EntityListenerTests.swift */,
				B5F2AE9420EBAD6000FEDC59 /* ResultsControllerTests.swift */,
			);
			path = Tools;
			sourceTree = "<group>";
		};
		D88303EE25E45E5500C877F9 /* CardPresentPayments */ = {
			isa = PBXGroup;
			children = (
				D88303EF25E45E6F00C877F9 /* MockCardReaderService.swift */,
				D87F27DA25E7E8EA006EC8C9 /* MockCardReader.swift */,
			);
			path = CardPresentPayments;
			sourceTree = "<group>";
		};
		D8F01DE525E017F600CE70BE /* Payments */ = {
			isa = PBXGroup;
			children = (
			);
			path = Payments;
			sourceTree = "<group>";
		};
		E35A5B190486BCE158B0320B /* Pods */ = {
			isa = PBXGroup;
			children = (
				7F47E19203B04CF6BB5EA659 /* Pods-Yosemite.debug.xcconfig */,
				93D120F57D5D14A10B3AFFFD /* Pods-Yosemite.release.xcconfig */,
				79402E7AD394EEB60C39A4B8 /* Pods-YosemiteTests.debug.xcconfig */,
				ABE0D84C5393D9EE2CCF2B7E /* Pods-YosemiteTests.release.xcconfig */,
				585B973F61632665297738A3 /* Pods-Yosemite.release-alpha.xcconfig */,
				35381AA86D039850A916E336 /* Pods-YosemiteTests.release-alpha.xcconfig */,
			);
			name = Pods;
			sourceTree = "<group>";
		};
/* End PBXGroup section */

/* Begin PBXHeadersBuildPhase section */
		B5C9DDF22087FEC0006B910A /* Headers */ = {
			isa = PBXHeadersBuildPhase;
			buildActionMask = 2147483647;
			files = (
				B546CCF22093636A007CDA5F /* Yosemite.h in Headers */,
			);
			runOnlyForDeploymentPostprocessing = 0;
		};
/* End PBXHeadersBuildPhase section */

/* Begin PBXNativeTarget section */
		B5C9DDF42087FEC0006B910A /* Yosemite */ = {
			isa = PBXNativeTarget;
			buildConfigurationList = B5C9DE092087FEC0006B910A /* Build configuration list for PBXNativeTarget "Yosemite" */;
			buildPhases = (
				D05CE52EBA8EDA14B248EF77 /* [CP] Check Pods Manifest.lock */,
				B5C9DDF02087FEC0006B910A /* Sources */,
				B5C9DDF12087FEC0006B910A /* Frameworks */,
				B5C9DDF22087FEC0006B910A /* Headers */,
				B5C9DDF32087FEC0006B910A /* Resources */,
			);
			buildRules = (
			);
			dependencies = (
			);
			name = Yosemite;
			packageProductDependencies = (
				26455E2D25F66A47008A1D32 /* Observables */,
			);
			productName = FluxC;
			productReference = B5C9DDF52087FEC0006B910A /* Yosemite.framework */;
			productType = "com.apple.product-type.framework";
		};
		B5C9DDFD2087FEC0006B910A /* YosemiteTests */ = {
			isa = PBXNativeTarget;
			buildConfigurationList = B5C9DE0C2087FEC0006B910A /* Build configuration list for PBXNativeTarget "YosemiteTests" */;
			buildPhases = (
				18AB88228C25CBAA8D621FD0 /* [CP] Check Pods Manifest.lock */,
				B5C9DDFA2087FEC0006B910A /* Sources */,
				B5C9DDFB2087FEC0006B910A /* Frameworks */,
				B5C9DDFC2087FEC0006B910A /* Resources */,
				8EA29A17ED8EE4344F10161F /* [CP] Embed Pods Frameworks */,
			);
			buildRules = (
			);
			dependencies = (
				B5C9DE012087FEC0006B910A /* PBXTargetDependency */,
			);
			name = YosemiteTests;
			packageProductDependencies = (
				57150E1024F462D900E81611 /* TestKit */,
			);
			productName = FluxCTests;
			productReference = B5C9DDFE2087FEC0006B910A /* YosemiteTests.xctest */;
			productType = "com.apple.product-type.bundle.unit-test";
		};
/* End PBXNativeTarget section */

/* Begin PBXProject section */
		B5C9DDEC2087FEC0006B910A /* Project object */ = {
			isa = PBXProject;
			attributes = {
				LastSwiftUpdateCheck = 0930;
				LastUpgradeCheck = 1210;
				ORGANIZATIONNAME = Automattic;
				TargetAttributes = {
					B5C9DDF42087FEC0006B910A = {
						CreatedOnToolsVersion = 9.3;
						LastSwiftMigration = 1020;
					};
					B5C9DDFD2087FEC0006B910A = {
						CreatedOnToolsVersion = 9.3;
						LastSwiftMigration = 1020;
					};
				};
			};
			buildConfigurationList = B5C9DDEF2087FEC0006B910A /* Build configuration list for PBXProject "Yosemite" */;
			compatibilityVersion = "Xcode 9.3";
			developmentRegion = en;
			hasScannedForEncodings = 0;
			knownRegions = (
				en,
				Base,
			);
			mainGroup = B5C9DDEB2087FEC0006B910A;
			productRefGroup = B5C9DDF62087FEC0006B910A /* Products */;
			projectDirPath = "";
			projectRoot = "";
			targets = (
				B5C9DDF42087FEC0006B910A /* Yosemite */,
				B5C9DDFD2087FEC0006B910A /* YosemiteTests */,
			);
		};
/* End PBXProject section */

/* Begin PBXResourcesBuildPhase section */
		B5C9DDF32087FEC0006B910A /* Resources */ = {
			isa = PBXResourcesBuildPhase;
			buildActionMask = 2147483647;
			files = (
			);
			runOnlyForDeploymentPostprocessing = 0;
		};
		B5C9DDFC2087FEC0006B910A /* Resources */ = {
			isa = PBXResourcesBuildPhase;
			buildActionMask = 2147483647;
			files = (
				D8BD6A4C229D07C9007CAD6C /* custom-shipment-provider.plist in Resources */,
				B5BC71DD21139EDD005CF5AA /* Responses in Resources */,
				02FF056B23DED3670058E6E7 /* Media.xcassets in Resources */,
				D87F61602265B2400031A13B /* shipment-provider.plist in Resources */,
			);
			runOnlyForDeploymentPostprocessing = 0;
		};
/* End PBXResourcesBuildPhase section */

/* Begin PBXShellScriptBuildPhase section */
		18AB88228C25CBAA8D621FD0 /* [CP] Check Pods Manifest.lock */ = {
			isa = PBXShellScriptBuildPhase;
			buildActionMask = 2147483647;
			files = (
			);
			inputPaths = (
				"${PODS_PODFILE_DIR_PATH}/Podfile.lock",
				"${PODS_ROOT}/Manifest.lock",
			);
			name = "[CP] Check Pods Manifest.lock";
			outputPaths = (
				"$(DERIVED_FILE_DIR)/Pods-YosemiteTests-checkManifestLockResult.txt",
			);
			runOnlyForDeploymentPostprocessing = 0;
			shellPath = /bin/sh;
			shellScript = "diff \"${PODS_PODFILE_DIR_PATH}/Podfile.lock\" \"${PODS_ROOT}/Manifest.lock\" > /dev/null\nif [ $? != 0 ] ; then\n    # print error to STDERR\n    echo \"error: The sandbox is not in sync with the Podfile.lock. Run 'pod install' or update your CocoaPods installation.\" >&2\n    exit 1\nfi\n# This output is used by Xcode 'outputs' to avoid re-running this script phase.\necho \"SUCCESS\" > \"${SCRIPT_OUTPUT_FILE_0}\"\n";
			showEnvVarsInLog = 0;
		};
		8EA29A17ED8EE4344F10161F /* [CP] Embed Pods Frameworks */ = {
			isa = PBXShellScriptBuildPhase;
			buildActionMask = 2147483647;
			files = (
			);
			inputFileListPaths = (
				"${PODS_ROOT}/Target Support Files/Pods-YosemiteTests/Pods-YosemiteTests-frameworks-${CONFIGURATION}-input-files.xcfilelist",
			);
			name = "[CP] Embed Pods Frameworks";
			outputFileListPaths = (
				"${PODS_ROOT}/Target Support Files/Pods-YosemiteTests/Pods-YosemiteTests-frameworks-${CONFIGURATION}-output-files.xcfilelist",
			);
			runOnlyForDeploymentPostprocessing = 0;
			shellPath = /bin/sh;
			shellScript = "\"${PODS_ROOT}/Target Support Files/Pods-YosemiteTests/Pods-YosemiteTests-frameworks.sh\"\n";
			showEnvVarsInLog = 0;
		};
		D05CE52EBA8EDA14B248EF77 /* [CP] Check Pods Manifest.lock */ = {
			isa = PBXShellScriptBuildPhase;
			buildActionMask = 2147483647;
			files = (
			);
			inputPaths = (
				"${PODS_PODFILE_DIR_PATH}/Podfile.lock",
				"${PODS_ROOT}/Manifest.lock",
			);
			name = "[CP] Check Pods Manifest.lock";
			outputPaths = (
				"$(DERIVED_FILE_DIR)/Pods-Yosemite-checkManifestLockResult.txt",
			);
			runOnlyForDeploymentPostprocessing = 0;
			shellPath = /bin/sh;
			shellScript = "diff \"${PODS_PODFILE_DIR_PATH}/Podfile.lock\" \"${PODS_ROOT}/Manifest.lock\" > /dev/null\nif [ $? != 0 ] ; then\n    # print error to STDERR\n    echo \"error: The sandbox is not in sync with the Podfile.lock. Run 'pod install' or update your CocoaPods installation.\" >&2\n    exit 1\nfi\n# This output is used by Xcode 'outputs' to avoid re-running this script phase.\necho \"SUCCESS\" > \"${SCRIPT_OUTPUT_FILE_0}\"\n";
			showEnvVarsInLog = 0;
		};
/* End PBXShellScriptBuildPhase section */

/* Begin PBXSourcesBuildPhase section */
		B5C9DDF02087FEC0006B910A /* Sources */ = {
			isa = PBXSourcesBuildPhase;
			buildActionMask = 2147483647;
			files = (
				7492FADD217FAF5C00ED2C69 /* SettingStore.swift in Sources */,
				02C254FA2563B66600A04423 /* ShippingLabelRefund+ReadOnlyConvertible.swift in Sources */,
				02FF054F23D983F30058E6E7 /* FileManager+URL.swift in Sources */,
				B52E0032211A440D00700FDE /* Order+ReadOnlyType.swift in Sources */,
				261F94E4242EFA6D00762B58 /* ProductCategoryAction.swift in Sources */,
				029BA557255E0CD4006171FD /* ShippingLabelStore.swift in Sources */,
				021EAA5C25493E9300AA8CCD /* OrderItemAttribute+ReadOnlyConvertible.swift in Sources */,
				45AB8B1524AA4A1E00B5B36E /* ProductTagAction.swift in Sources */,
				247CE82A2582F1A000F9D9D1 /* MockAvailabilityActionHandler.swift in Sources */,
				02E262BD238CE46A00B79588 /* ShippingSettingsService.swift in Sources */,
				029BA55B255E0D39006171FD /* ShippingLabelAction.swift in Sources */,
				247CE88325833F0D00F9D9D1 /* ScreenshotsObjectGraph.swift in Sources */,
				B5C9DE152087FF0E006B910A /* Dispatcher.swift in Sources */,
				247CE8402582F39900F9D9D1 /* MockActionHandler.swift in Sources */,
				247CE7C82582DF5500F9D9D1 /* MockStoresManager.swift in Sources */,
				D83B093525DECFCC00B21F45 /* CardPresentPaymentAction.swift in Sources */,
				B52E0030211A439E00700FDE /* Account+ReadOnlyType.swift in Sources */,
				744A3218216D55F80051439B /* SiteVisitStats+ReadOnlyConvertible.swift in Sources */,
				02C254FE2563C6E500A04423 /* ShippingLabelSettings+ReadOnlyConvertible.swift in Sources */,
				247CE82E2582F1C800F9D9D1 /* MockStatsActionV4Handler.swift in Sources */,
				45E18632237046CB009241F3 /* ShippingLine+ReadOnlyConvertible.swift in Sources */,
				7493750A22498700007D85D1 /* ProductCategory+ReadOnlyConvertible.swift in Sources */,
				D8C11A5622DFB0BE00D4A88D /* OrderStatsV4Totals+ReadOnlyConvertible.swift in Sources */,
				74685D4E20F7EFA7008958C1 /* OrderItem+ReadOnlyConvertible.swift in Sources */,
				7471401121877668009A11CC /* NotificationAction.swift in Sources */,
				453305F9245AE6B200264E50 /* SitePostAction.swift in Sources */,
				CE4FD4522350FB5400A16B31 /* OrderItemTaxRefund+ReadOnlyConvertible.swift in Sources */,
				02FF055223D983F30058E6E7 /* MediaExportService.swift in Sources */,
				45010695239A6CDE00E24722 /* TaxClassAction.swift in Sources */,
				CE4FD4562350FD4800A16B31 /* Refund+ReadOnlyConvertible.swift in Sources */,
				CE3B7AD92229C3570050FE4B /* OrderStatus+ReadOnlyType.swift in Sources */,
				026CF62C237D92DC009563D4 /* ProductVariationAttribute+ReadOnlyConvertible.swift in Sources */,
				247CE7AB2582DB9300F9D9D1 /* String+Extensions.swift in Sources */,
				74B7D6B020F910AF002667AC /* OrderNote+ReadOnlyConvertible.swift in Sources */,
				74B2601F2188A92A0041793A /* Note+ReadOnlyConvertible.swift in Sources */,
				CE179D57235F4E7500C24EB3 /* RefundStore.swift in Sources */,
				0218B4EE242E08B20083A847 /* MediaType.swift in Sources */,
				247CE7C42582DE5300F9D9D1 /* ProductStockStatus+Mocks.swift in Sources */,
				CE3B7AD72225ECA90050FE4B /* OrderStatusStore.swift in Sources */,
				B5631ECD2114DF8C008D3535 /* EntityListener.swift in Sources */,
				D80F758A223F72AA002F4A3B /* ShipmentTrackingProviderGroup+ReadOnlyConvertible.swift in Sources */,
				5758EB3024DC7791009ED8A6 /* InAppFeedbackCardVisibilityUseCase.swift in Sources */,
				7471401321877A8B009A11CC /* NotificationStore.swift in Sources */,
				74D42DBA221C978D00B4977D /* ShipmentTracking+ReadOnlyType.swift in Sources */,
				B5DC3CB120D1B8720063AC41 /* AccountAction.swift in Sources */,
				D831E2E2230E3513000037D0 /* ProductReviewStore.swift in Sources */,
				247CE7D42582E1FD00F9D9D1 /* ScreenshotStoresManager.swift in Sources */,
				B5BC736520D1A98500B5B6FA /* AccountStore.swift in Sources */,
				247CE8562583269900F9D9D1 /* MockProductActionHandler.swift in Sources */,
				247CE8382582F21700F9D9D1 /* MockNotificationCountActionHandler.swift in Sources */,
				02FF056523DE9C8B0058E6E7 /* MediaStore.swift in Sources */,
				7493751022498AB1007D85D1 /* ProductDefaultAttribute+ReadOnlyConvertible.swift in Sources */,
				261F94E6242EFF8700762B58 /* ProductCategoryStore.swift in Sources */,
				57DFCC7925003C4000251E0C /* FetchResultSnapshotsProvider.swift in Sources */,
				7492FAD9217FAD1000ED2C69 /* SiteSetting+ReadOnlyConvertible.swift in Sources */,
				CE3B7AD52225EBF10050FE4B /* OrderStatusAction.swift in Sources */,
				7493750C224987D9007D85D1 /* ProductAttribute+ReadOnlyConvertible.swift in Sources */,
				744A3219216D55F80051439B /* SiteVisitStatsItem+ReadOnlyConvertible.swift in Sources */,
				247CE83C2582F36800F9D9D1 /* MockOrderActionHandler.swift in Sources */,
				02FF055423D983F30058E6E7 /* MediaExport.swift in Sources */,
				74643EE1221F567E00EDC51A /* ShipmentAction.swift in Sources */,
				02FF054E23D983F30058E6E7 /* MediaImageExporter.swift in Sources */,
				CE01014F2368C41600783459 /* Refund+ReadOnlyType.swift in Sources */,
				24163BA8257F41C500F94EC3 /* SessionManagerProtocol.swift in Sources */,
				D83B093925DECFD900B21F45 /* CardPresentPaymentStore.swift in Sources */,
				D8736B6D22F0CE0900A14A29 /* OrderCount+ReadOnlyConvertible.swift in Sources */,
				0271E1662509CF0100633F7A /* AnyError.swift in Sources */,
				45ED6096257E7472007B4AC6 /* ProductAttributeStore.swift in Sources */,
				02FF054D23D983F30058E6E7 /* MediaFileManager.swift in Sources */,
				B56C1EC220EAE2E500D749F9 /* ReadOnlyConvertible.swift in Sources */,
				D8C11A5022DF2D9400D4A88D /* StatsStoreV4.swift in Sources */,
				D87F614A22657A690031A13B /* AppSettingsAction.swift in Sources */,
				744A321B216D57D40051439B /* SiteVisitStats+ReadOnlyType.swift in Sources */,
				02124DAE2431C11600980D74 /* Media+ProductImage.swift in Sources */,
				26577517243D5E42003168A5 /* ProductCategoryUpdated.swift in Sources */,
				261CF1F1255B389F0090D8D3 /* PaymentGatewayStore.swift in Sources */,
				02FF055023D983F30058E6E7 /* ExportableAsset.swift in Sources */,
				02C255022563C76A00A04423 /* ShippingLabel+ReadOnlyConvertible.swift in Sources */,
				7493750E224988DE007D85D1 /* ProductImage+ReadOnlyConvertible.swift in Sources */,
				26E5A08225A66868000DF8F6 /* ProductAttributeTermStore.swift in Sources */,
				02FF056323DE9C490058E6E7 /* MediaAction.swift in Sources */,
				D80F758C223F74B6002F4A3B /* ShipmentTrackingProvider+ReadOnlyConvertible.swift in Sources */,
				45739F372437680F00480C95 /* ProductSettings.swift in Sources */,
				247CE88725833F1200F9D9D1 /* MockObjectGraph.swift in Sources */,
				741F34822195EA71005F5BD9 /* CommentStore.swift in Sources */,
				74B260212188B5F30041793A /* Note+ReadOnlyType.swift in Sources */,
				B505254C20EE6491008090F5 /* Site+ReadOnlyConvertible.swift in Sources */,
				26E5A07E25A6640E000DF8F6 /* ProductAttributeTermAction.swift in Sources */,
				45ED6092257E72F4007B4AC6 /* ProductAttributeAction.swift in Sources */,
				B52E002B2119E64800700FDE /* ManagedObjectsDidChangeNotification.swift in Sources */,
				93E7507A226E2D6C00BAF88A /* AccountSettings+ReadOnlyConvertible.swift in Sources */,
				749374FE2249601F007D85D1 /* ProductStore.swift in Sources */,
				570B05CF246B6AAD00C186AE /* RetrieveProductReviewFromNoteUseCase.swift in Sources */,
				B5B5C797208E49B600642956 /* Action+Internal.swift in Sources */,
				74A7688C20D45EBA00F9D437 /* OrderStore.swift in Sources */,
				2618707C2540B6A4006522A1 /* ShippingLineTax+ReadOnlyConvertible.swift in Sources */,
				749375002249605E007D85D1 /* ProductAction.swift in Sources */,
				D831E2E4230E3524000037D0 /* ProductReviewAction.swift in Sources */,
				D831E2E6230E7149000037D0 /* ProductReview+ReadOnlyConvertible.swift in Sources */,
				CE4FD4502350F27C00A16B31 /* OrderItemTax+ReadOnlyConvertible.swift in Sources */,
				02FF055123D983F30058E6E7 /* MediaAssetExporter.swift in Sources */,
				45AB8B1724AA4B3D00B5B36E /* ProductTagStore.swift in Sources */,
				247CE8342582F20100F9D9D1 /* MockAppSettingsActionHandler.swift in Sources */,
				025CA2CA238F515600B05C81 /* ProductShippingClassStore.swift in Sources */,
				74937508224985BB007D85D1 /* ProductDimensions+ReadOnlyConvertible.swift in Sources */,
				45010693239A6C9F00E24722 /* TaxClassStore.swift in Sources */,
				025CA2CC238F518600B05C81 /* ProductShippingClassAction.swift in Sources */,
				B53D89E520E6C22B00F90866 /* Model.swift in Sources */,
				933A27352222352500C2143A /* Logging.swift in Sources */,
				261CF1ED255B37B40090D8D3 /* PaymentGatewayAction.swift in Sources */,
				74685D5020F7F3CE008958C1 /* OrderCoupon+ReadOnlyConvertible.swift in Sources */,
				74A7689020D45F9300F9D437 /* OrderAction.swift in Sources */,
				D8736B6F22F0CE5200A14A29 /* OrderCountItem+ReadOnlyConvertible.swift in Sources */,
				D88E234525AE0EB90023F3B1 /* OrderFeeLine+ReadOnlyConvertible.swift in Sources */,
				02FF055323D983F30058E6E7 /* URL+Media.swift in Sources */,
				022F00BE24725BAF008CD97F /* NotificationCountStore.swift in Sources */,
				7499936620EFBC7200CF01CD /* OrderNoteStore.swift in Sources */,
				74858DB421C02B5A00754F3E /* OrderNote+ReadOnlyType.swift in Sources */,
				0248B3652459018100A271A4 /* ResultsController+FilterProducts.swift in Sources */,
				02E262C2238CF74D00B79588 /* StorageShippingSettingsService.swift in Sources */,
				749375042249691D007D85D1 /* Product+ReadOnlyConvertible.swift in Sources */,
				CE43A90222A072D800A4FF29 /* ProductDownload+ReadOnlyConvertible.swift in Sources */,
				B5C9DE182087FF0E006B910A /* Assert.swift in Sources */,
				571D7E3F251BB9FA00606E96 /* LogErrorAndExit.swift in Sources */,
				CE0DB6C0233EB3F300A27E7A /* OrderRefundCondensed+ReadOnlyConvertible.swift in Sources */,
				247CE87225832E7000F9D9D1 /* MockProductReviewAction.swift in Sources */,
				0225512122FC2F3000D98613 /* OrderStatsV4Interval+Date.swift in Sources */,
				2614E12A24C7451D007CEE60 /* LeaderboardStatsConverter.swift in Sources */,
				0202B690238790E200F3EBE0 /* ProductsFeatureSwitchPListWrapper.swift in Sources */,
				74D7F29B20F6A7FB0058B2F0 /* Order+ReadOnlyConvertible.swift in Sources */,
				026CF628237D8F30009563D4 /* ProductVariationAction.swift in Sources */,
				24163B9E257F41A600F94EC3 /* StoresManager.swift in Sources */,
				247CE8442582F3BB00F9D9D1 /* MockSettingActionHandler.swift in Sources */,
				B52E002E211A3F5500700FDE /* ReadOnlyType.swift in Sources */,
				5726456F250BD4E4005BBD7C /* OrdersUpsertUseCase.swift in Sources */,
				B5C9DE162087FF0E006B910A /* Store.swift in Sources */,
				02FF056123D98FD40058E6E7 /* ImageSourceWriter.swift in Sources */,
				0212AC5E242C67FA00C51F6C /* ProductsSortOrder.swift in Sources */,
				026CF626237D8EFB009563D4 /* ProductVariationStore.swift in Sources */,
				B52E0034211A449600700FDE /* Site+ReadOnlyType.swift in Sources */,
				247CE86C25832D5800F9D9D1 /* MockShipmentActionHandler.swift in Sources */,
				D8C11A5822DFB2FF00D4A88D /* OrderStatsV4Interval+ReadOnlyConvertible.swift in Sources */,
				CE12FBDB221F406100C59248 /* OrderStatus+ReadOnlyConvertible.swift in Sources */,
				74D42DBC221C983F00B4977D /* ShipmentTracking+ReadOnlyConvertible.swift in Sources */,
				247CE87A258332B400F9D9D1 /* MockNotificationActionHandler.swift in Sources */,
				025CA2CE238F53CB00B05C81 /* ProductShippingClass+ReadOnlyConvertible.swift in Sources */,
				247CE86225832B1600F9D9D1 /* MockRefundActionHandler.swift in Sources */,
				26E5A07625A626CA000DF8F6 /* ProductAttributeTerm+ReadOnlyConvertible.swift in Sources */,
				261CF1C9255B2C7B0090D8D3 /* PaymentGateway+ReadOnlyConvertible.swift in Sources */,
				7455D4672141B57600FA8C1F /* TopEarnerStats+ReadOnlyConvertible.swift in Sources */,
				B56C1EBE20EABD2B00D749F9 /* ResultsController.swift in Sources */,
				D8736B7322F1F41B00A14A29 /* OrderCount+ReadOnlyType.swift in Sources */,
				02BA23C222EEEABC009539E7 /* AvailabilityStore.swift in Sources */,
				CE4FD4542350FC0100A16B31 /* OrderItemRefund+ReadOnlyConvertible.swift in Sources */,
				247CE7D02582E1C100F9D9D1 /* MockSessionManager.swift in Sources */,
				B5EED1A820F4F3CF00652449 /* Account+ReadOnlyConvertible.swift in Sources */,
				74D7FFFA221F01E90008CC0E /* ShipmentStore.swift in Sources */,
				247CE86825832BEE00F9D9D1 /* MockShippingLabelActionHandler.swift in Sources */,
				0232372922F7DA6E00715FAB /* StatsTimeRangeV4.swift in Sources */,
				247CE85C25832A5000F9D9D1 /* MockProductVariationActionHandler.swift in Sources */,
				B5F2AE9720EBB54A00FEDC59 /* FetchedResultsControllerDelegateWrapper.swift in Sources */,
				247CE7C02582DC7200F9D9D1 /* ProductImage+Mocks.swift in Sources */,
				7492FADF217FB11D00ED2C69 /* SettingAction.swift in Sources */,
				450106872399AB3F00E24722 /* TaxClass+ReadOnlyConvertible.swift in Sources */,
				022F00C224726090008CD97F /* SiteNotificationCountFileContents.swift in Sources */,
				247CE7BC2582DC1E00F9D9D1 /* MockCustomer.swift in Sources */,
				D87F614C22657B150031A13B /* AppSettingsStore.swift in Sources */,
				247CE850258325AC00F9D9D1 /* MockOrderNoteActionHandler.swift in Sources */,
				D8C11A5422DFAE9500D4A88D /* OrderStatsV4+ReadOnlyConvertible.swift in Sources */,
				02E4F5E423CD5628003B0010 /* NSOrderedSet+Array.swift in Sources */,
				749737672141CC8C0008C490 /* TopEarnerStats+ReadOnlyType.swift in Sources */,
				7493751222498B2C007D85D1 /* ProductTag+ReadOnlyConvertible.swift in Sources */,
				7499936420EFBC1B00CF01CD /* OrderNoteAction.swift in Sources */,
				7455D4692141B59E00FA8C1F /* TopEarnerStatsItem+ReadOnlyConvertible.swift in Sources */,
				D8C11A5222DF2DA200D4A88D /* StatsActionV4.swift in Sources */,
				CE179D55235F4E1700C24EB3 /* RefundAction.swift in Sources */,
				02BA23C422EEEB3B009539E7 /* AvailabilityAction.swift in Sources */,
				CE5F9A7A22B2D455001755E8 /* Array+Helpers.swift in Sources */,
				D849A1452320E565006CB84F /* ProductReview+ReadOnlyType.swift in Sources */,
				743057B3218B69D100441A76 /* Queue.swift in Sources */,
				02C254F62563B47C00A04423 /* ShippingLabelAddress+ReadonlyConvertible.swift in Sources */,
				247CE84A2583246800F9D9D1 /* MockOrderStatusActionHandler.swift in Sources */,
				7492FADB217FAE4D00ED2C69 /* SiteSetting+ReadOnlyType.swift in Sources */,
				0212AC62242C68B600C51F6C /* ResultsController+SortProducts.swift in Sources */,
				741F34802195EA62005F5BD9 /* CommentAction.swift in Sources */,
				0218B4F0242E091C0083A847 /* Media+MediaType.swift in Sources */,
				74937502224968F8007D85D1 /* Product+ReadOnlyType.swift in Sources */,
				022F00C024725BC6008CD97F /* NotificationCountAction.swift in Sources */,
				453305F7245AE68C00264E50 /* SitePostStore.swift in Sources */,
				026CF62A237D92C6009563D4 /* ProductVariation+ReadOnlyConvertible.swift in Sources */,
			);
			runOnlyForDeploymentPostprocessing = 0;
		};
		B5C9DDFA2087FEC0006B910A /* Sources */ = {
			isa = PBXSourcesBuildPhase;
			buildActionMask = 2147483647;
			files = (
				4552073D25811B4E001CF873 /* ProductAttributeStoreTests.swift in Sources */,
				458C6DE825ACC554009B300D /* AppSettingsStoreTests+ProductsSettings.swift in Sources */,
				D88303F025E45E6F00C877F9 /* MockCardReaderService.swift in Sources */,
				022F00C524728B0C008CD97F /* SiteNotificationCountFileContentsTests.swift in Sources */,
				7499A9ED2220527500D8FDFA /* ShipmentStoreTests.swift in Sources */,
				0212AC64242C6FC300C51F6C /* ProductStore+ProductsSortOrderTests.swift in Sources */,
				578CE7942475F52F00492EBF /* MockNote.swift in Sources */,
				0202B6992387B01500F3EBE0 /* AppSettingsStoreTests+ProductsFeatureSwitch.swift in Sources */,
				5779A0CD250042B600E35AF2 /* FetchResultSnapshotsProviderTests.swift in Sources */,
				022F9319257F24730011CD94 /* MockShippingLabel.swift in Sources */,
				02FF055623D984310058E6E7 /* MockFileManager.swift in Sources */,
				029B00A7230D64E800B0AE66 /* StatsTimeRangeTests.swift in Sources */,
				0248B36924590FC300A271A4 /* ProductStore+FilterProductsTests.swift in Sources */,
				02A098242480D0D8002F8C7A /* MockCrashLogger.swift in Sources */,
				02FF055F23D985710058E6E7 /* URL+MediaTests.swift in Sources */,
				D87F27DB25E7E8EA006EC8C9 /* MockCardReader.swift in Sources */,
				02124DAC24318D6B00980D74 /* Media+MediaTypeTests.swift in Sources */,
				025CA2D0238F54E800B05C81 /* ProductShippingClassStoreTests.swift in Sources */,
				74A7688E20D45ED400F9D437 /* OrderStoreTests.swift in Sources */,
				022F00C72472963E008CD97F /* NotificationCountStoreTests.swift in Sources */,
				578CE7882475D70F00492EBF /* RetrieveProductReviewFromNoteUseCaseTests.swift in Sources */,
				02FF056723DEB2180058E6E7 /* MediaStoreTests.swift in Sources */,
				B5C9DE272087FF20006B910A /* MockAcountStore.swift in Sources */,
				2614E12D24C745B2007CEE60 /* LeaderboardStatsConverterTests.swift in Sources */,
				02DA641B2313D6D200284168 /* AppSettingsStoreTests+StatsVersion.swift in Sources */,
				026D52C0238235930092AE05 /* ProductVariationStoreTests.swift in Sources */,
				7492FAE1217FB87100ED2C69 /* SettingStoreTests.swift in Sources */,
				45ED4F16239E939A004F1BE3 /* TaxClassStoreTests.swift in Sources */,
				57264572250BE2E7005BBD7C /* OrdersUpsertUseCaseTests.swift in Sources */,
				0225512522FC312400D98613 /* OrderStatsV4Interval+DateTests.swift in Sources */,
				02F096C4240670A400C0C1D5 /* Media+Equatable.swift in Sources */,
				020B2F9623BDE4DD00BD79AD /* ProductStoreTests+Validation.swift in Sources */,
				02E262C0238CE80100B79588 /* StorageShippingSettingsServiceTests.swift in Sources */,
				45AB8B1E24AB363D00B5B36E /* ProductTagStoreTests.swift in Sources */,
				B5C9DE222087FF20006B910A /* DispatcherTests.swift in Sources */,
				02E7FFD92562234F00C53030 /* MockShippingLabelRemote.swift in Sources */,
				B53A56A0211245E0000776C9 /* MockStorageManager+Sample.swift in Sources */,
				453305FB245AEDCB00264E50 /* SitePostStoreTests.swift in Sources */,
				572F2B8D247312E4005A5F74 /* StorageManagerConcurrencyTests.swift in Sources */,
				744914F7224AD2AF00546DE4 /* ProductStoreTests.swift in Sources */,
				0218B4F2242E09E80083A847 /* MediaTypeTests.swift in Sources */,
				578CE78C2475E7A500492EBF /* MockNotificationsRemote.swift in Sources */,
				B5A01CA120D19C4700E3207E /* MockStorageManager.swift in Sources */,
				578CE7922475EC9200492EBF /* MockProductsRemote.swift in Sources */,
				7455263022305F88003F8932 /* OrderStatusStoreTests.swift in Sources */,
				B5C9DE242087FF20006B910A /* StoreTests.swift in Sources */,
				D88303E925E459DC00C877F9 /* CardPresentPaymentStoreTests.swift in Sources */,
				02FF055C23D9846A0058E6E7 /* MediaFileManagerTests.swift in Sources */,
				0248B36B2459127200A271A4 /* MockNetwork+Path.swift in Sources */,
				B5C9DE252087FF20006B910A /* MockActionsProcessor.swift in Sources */,
				D8C11A5A22DFC21600D4A88D /* StatsStoreV4Tests.swift in Sources */,
				261CF2C7255C445A0090D8D3 /* PaymentGatewayStoreTests.swift in Sources */,
				02124DB02431C18700980D74 /* Media+ProductImageTests.swift in Sources */,
				0248B3672459020500A271A4 /* ResultsController+FilterProductTests.swift in Sources */,
				B54EAF2121188C470029C35E /* EntityListenerTests.swift in Sources */,
				02FF056F23E04F320058E6E7 /* MockMediaExportService.swift in Sources */,
				573B448B2424082B00E71ADC /* OrderStoreTests+FetchFilteredAndAllOrders.swift in Sources */,
				CECC504023675DF4004540EA /* RefundStoreTests.swift in Sources */,
				D831E2E8230E74EF000037D0 /* ProductReviewStoreTests.swift in Sources */,
				02FF055B23D9846A0058E6E7 /* MediaDirectoryTests.swift in Sources */,
				265BCA0024301ACD004E53EE /* ProductCategoryStoreTests.swift in Sources */,
				02FF056D23DEDCB90058E6E7 /* MockImageSourceWriter.swift in Sources */,
				741F34842195F752005F5BD9 /* CommentStoreTests.swift in Sources */,
				B5C9DE282087FF20006B910A /* MockSiteStore.swift in Sources */,
				B5BC736820D1AA8F00B5B6FA /* AccountStoreTests.swift in Sources */,
				0212AC67242C799B00C51F6C /* ResultsController+StorageProductTests.swift in Sources */,
				578CE7902475EBAB00492EBF /* MockProductReviewsRemote.swift in Sources */,
				D87F615E2265B1BC0031A13B /* AppSettingsStoreTests.swift in Sources */,
				02E7FFD52562226B00C53030 /* ShippingLabelStoreTests.swift in Sources */,
				022F931D257F27B40011CD94 /* MockShippingLabelAddress.swift in Sources */,
				02FF056923DECD5B0058E6E7 /* MediaImageExporterTests.swift in Sources */,
				02BA23C622EEF092009539E7 /* StatsV4AvailabilityStoreTests.swift in Sources */,
				0202B6972387AFBF00F3EBE0 /* MockInMemoryStorage.swift in Sources */,
				028BCE2422DE22BB00056966 /* SiteVisitStatsStoreErrorTests.swift in Sources */,
				5758EB3324DC9631009ED8A6 /* InAppFeedbackCardVisibilityUseCaseTests.swift in Sources */,
				B5F2AE9520EBAD6000FEDC59 /* ResultsControllerTests.swift in Sources */,
				B5BC736E20D1AB3600B5B6FA /* Constants.swift in Sources */,
				02FF055D23D9846A0058E6E7 /* FileManager+URLTests.swift in Sources */,
				748525AC218A45360036DF75 /* NotificationStoreTests.swift in Sources */,
				26E5A09225A8A453000DF8F6 /* ProductAttributeTermStoreTests.swift in Sources */,
				020C908124C7D71D001E2BEB /* MockProductVariationsRemote.swift in Sources */,
				020C907D24C729D6001E2BEB /* MockProductVariation.swift in Sources */,
				7499936820EFC0ED00CF01CD /* OrderNoteStoreTests.swift in Sources */,
				578CE7972475FD8200492EBF /* MockProductReview.swift in Sources */,
			);
			runOnlyForDeploymentPostprocessing = 0;
		};
/* End PBXSourcesBuildPhase section */

/* Begin PBXTargetDependency section */
		B5C9DE012087FEC0006B910A /* PBXTargetDependency */ = {
			isa = PBXTargetDependency;
			target = B5C9DDF42087FEC0006B910A /* Yosemite */;
			targetProxy = B5C9DE002087FEC0006B910A /* PBXContainerItemProxy */;
		};
/* End PBXTargetDependency section */

/* Begin XCBuildConfiguration section */
		1A9690382359D99E0061E383 /* Release-Alpha */ = {
			isa = XCBuildConfiguration;
			buildSettings = {
				ALWAYS_SEARCH_USER_PATHS = NO;
				CLANG_ANALYZER_NONNULL = YES;
				CLANG_ANALYZER_NUMBER_OBJECT_CONVERSION = YES_AGGRESSIVE;
				CLANG_CXX_LANGUAGE_STANDARD = "gnu++14";
				CLANG_CXX_LIBRARY = "libc++";
				CLANG_ENABLE_MODULES = YES;
				CLANG_ENABLE_OBJC_ARC = YES;
				CLANG_ENABLE_OBJC_WEAK = YES;
				CLANG_WARN_BLOCK_CAPTURE_AUTORELEASING = YES;
				CLANG_WARN_BOOL_CONVERSION = YES;
				CLANG_WARN_COMMA = YES;
				CLANG_WARN_CONSTANT_CONVERSION = YES;
				CLANG_WARN_DEPRECATED_OBJC_IMPLEMENTATIONS = YES;
				CLANG_WARN_DIRECT_OBJC_ISA_USAGE = YES_ERROR;
				CLANG_WARN_DOCUMENTATION_COMMENTS = YES;
				CLANG_WARN_EMPTY_BODY = YES;
				CLANG_WARN_ENUM_CONVERSION = YES;
				CLANG_WARN_INFINITE_RECURSION = YES;
				CLANG_WARN_INT_CONVERSION = YES;
				CLANG_WARN_NON_LITERAL_NULL_CONVERSION = YES;
				CLANG_WARN_OBJC_IMPLICIT_RETAIN_SELF = YES;
				CLANG_WARN_OBJC_LITERAL_CONVERSION = YES;
				CLANG_WARN_OBJC_ROOT_CLASS = YES_ERROR;
				CLANG_WARN_QUOTED_INCLUDE_IN_FRAMEWORK_HEADER = YES;
				CLANG_WARN_RANGE_LOOP_ANALYSIS = YES;
				CLANG_WARN_STRICT_PROTOTYPES = YES;
				CLANG_WARN_SUSPICIOUS_MOVE = YES;
				CLANG_WARN_UNGUARDED_AVAILABILITY = YES_AGGRESSIVE;
				CLANG_WARN_UNREACHABLE_CODE = YES;
				CLANG_WARN__DUPLICATE_METHOD_MATCH = YES;
				CODE_SIGN_IDENTITY = "iPhone Developer";
				COPY_PHASE_STRIP = NO;
				CURRENT_PROJECT_VERSION = 1;
				DEBUG_INFORMATION_FORMAT = "dwarf-with-dsym";
				ENABLE_NS_ASSERTIONS = NO;
				ENABLE_STRICT_OBJC_MSGSEND = YES;
				GCC_C_LANGUAGE_STANDARD = gnu11;
				GCC_NO_COMMON_BLOCKS = YES;
				GCC_WARN_64_TO_32_BIT_CONVERSION = YES;
				GCC_WARN_ABOUT_RETURN_TYPE = YES_ERROR;
				GCC_WARN_UNDECLARED_SELECTOR = YES;
				GCC_WARN_UNINITIALIZED_AUTOS = YES_AGGRESSIVE;
				GCC_WARN_UNUSED_FUNCTION = YES;
				GCC_WARN_UNUSED_VARIABLE = YES;
				IPHONEOS_DEPLOYMENT_TARGET = 13.0;
				MTL_ENABLE_DEBUG_INFO = NO;
				SDKROOT = iphoneos;
				SWIFT_COMPILATION_MODE = wholemodule;
				SWIFT_OPTIMIZATION_LEVEL = "-O";
				VALIDATE_PRODUCT = YES;
				VALID_ARCHS = "$(ARCHS_STANDARD_64_BIT)";
				VERSIONING_SYSTEM = "apple-generic";
				VERSION_INFO_PREFIX = "";
			};
			name = "Release-Alpha";
		};
		1A9690392359D99E0061E383 /* Release-Alpha */ = {
			isa = XCBuildConfiguration;
			baseConfigurationReference = 585B973F61632665297738A3 /* Pods-Yosemite.release-alpha.xcconfig */;
			buildSettings = {
				CODE_SIGN_IDENTITY = "";
				CODE_SIGN_STYLE = Automatic;
				DEFINES_MODULE = YES;
				DEVELOPMENT_TEAM = PZYM8XX95Q;
				DYLIB_COMPATIBILITY_VERSION = 1;
				DYLIB_CURRENT_VERSION = 1;
				DYLIB_INSTALL_NAME_BASE = "@rpath";
				INFOPLIST_FILE = "$(SRCROOT)/Yosemite/Info.plist";
				INSTALL_PATH = "$(LOCAL_LIBRARY_DIR)/Frameworks";
				IPHONEOS_DEPLOYMENT_TARGET = 13.0;
				LD_RUNPATH_SEARCH_PATHS = (
					"$(inherited)",
					"@executable_path/Frameworks",
					"@loader_path/Frameworks",
				);
				PRODUCT_BUNDLE_IDENTIFIER = com.automattic.Yosemite;
				PRODUCT_NAME = "$(TARGET_NAME:c99extidentifier)";
				SKIP_INSTALL = YES;
				SWIFT_VERSION = 5.0;
				TARGETED_DEVICE_FAMILY = "1,2";
			};
			name = "Release-Alpha";
		};
		1A96903A2359D99E0061E383 /* Release-Alpha */ = {
			isa = XCBuildConfiguration;
			baseConfigurationReference = 35381AA86D039850A916E336 /* Pods-YosemiteTests.release-alpha.xcconfig */;
			buildSettings = {
				CODE_SIGN_STYLE = Automatic;
				DEVELOPMENT_TEAM = PZYM8XX95Q;
				INFOPLIST_FILE = YosemiteTests/Info.plist;
				IPHONEOS_DEPLOYMENT_TARGET = 13.0;
				LD_RUNPATH_SEARCH_PATHS = (
					"$(inherited)",
					"@executable_path/Frameworks",
					"@loader_path/Frameworks",
				);
				PRODUCT_BUNDLE_IDENTIFIER = com.automattic.YosemiteTests;
				PRODUCT_NAME = "$(TARGET_NAME)";
				SWIFT_VERSION = 5.0;
				TARGETED_DEVICE_FAMILY = "1,2";
				VALID_ARCHS = "$(inherited)";
			};
			name = "Release-Alpha";
		};
		B5C9DE072087FEC0006B910A /* Debug */ = {
			isa = XCBuildConfiguration;
			buildSettings = {
				ALWAYS_SEARCH_USER_PATHS = NO;
				CLANG_ANALYZER_NONNULL = YES;
				CLANG_ANALYZER_NUMBER_OBJECT_CONVERSION = YES_AGGRESSIVE;
				CLANG_CXX_LANGUAGE_STANDARD = "gnu++14";
				CLANG_CXX_LIBRARY = "libc++";
				CLANG_ENABLE_MODULES = YES;
				CLANG_ENABLE_OBJC_ARC = YES;
				CLANG_ENABLE_OBJC_WEAK = YES;
				CLANG_WARN_BLOCK_CAPTURE_AUTORELEASING = YES;
				CLANG_WARN_BOOL_CONVERSION = YES;
				CLANG_WARN_COMMA = YES;
				CLANG_WARN_CONSTANT_CONVERSION = YES;
				CLANG_WARN_DEPRECATED_OBJC_IMPLEMENTATIONS = YES;
				CLANG_WARN_DIRECT_OBJC_ISA_USAGE = YES_ERROR;
				CLANG_WARN_DOCUMENTATION_COMMENTS = YES;
				CLANG_WARN_EMPTY_BODY = YES;
				CLANG_WARN_ENUM_CONVERSION = YES;
				CLANG_WARN_INFINITE_RECURSION = YES;
				CLANG_WARN_INT_CONVERSION = YES;
				CLANG_WARN_NON_LITERAL_NULL_CONVERSION = YES;
				CLANG_WARN_OBJC_IMPLICIT_RETAIN_SELF = YES;
				CLANG_WARN_OBJC_LITERAL_CONVERSION = YES;
				CLANG_WARN_OBJC_ROOT_CLASS = YES_ERROR;
				CLANG_WARN_QUOTED_INCLUDE_IN_FRAMEWORK_HEADER = YES;
				CLANG_WARN_RANGE_LOOP_ANALYSIS = YES;
				CLANG_WARN_STRICT_PROTOTYPES = YES;
				CLANG_WARN_SUSPICIOUS_MOVE = YES;
				CLANG_WARN_UNGUARDED_AVAILABILITY = YES_AGGRESSIVE;
				CLANG_WARN_UNREACHABLE_CODE = YES;
				CLANG_WARN__DUPLICATE_METHOD_MATCH = YES;
				CODE_SIGN_IDENTITY = "iPhone Developer";
				COPY_PHASE_STRIP = NO;
				CURRENT_PROJECT_VERSION = 1;
				DEBUG_INFORMATION_FORMAT = dwarf;
				ENABLE_STRICT_OBJC_MSGSEND = YES;
				ENABLE_TESTABILITY = YES;
				GCC_C_LANGUAGE_STANDARD = gnu11;
				GCC_DYNAMIC_NO_PIC = NO;
				GCC_NO_COMMON_BLOCKS = YES;
				GCC_OPTIMIZATION_LEVEL = 0;
				GCC_PREPROCESSOR_DEFINITIONS = (
					"DEBUG=1",
					"$(inherited)",
				);
				GCC_WARN_64_TO_32_BIT_CONVERSION = YES;
				GCC_WARN_ABOUT_RETURN_TYPE = YES_ERROR;
				GCC_WARN_UNDECLARED_SELECTOR = YES;
				GCC_WARN_UNINITIALIZED_AUTOS = YES_AGGRESSIVE;
				GCC_WARN_UNUSED_FUNCTION = YES;
				GCC_WARN_UNUSED_VARIABLE = YES;
				IPHONEOS_DEPLOYMENT_TARGET = 13.0;
				MTL_ENABLE_DEBUG_INFO = YES;
				ONLY_ACTIVE_ARCH = YES;
				SDKROOT = iphoneos;
				SWIFT_ACTIVE_COMPILATION_CONDITIONS = DEBUG;
				SWIFT_OPTIMIZATION_LEVEL = "-Onone";
				VALID_ARCHS = "$(ARCHS_STANDARD_64_BIT)";
				VERSIONING_SYSTEM = "apple-generic";
				VERSION_INFO_PREFIX = "";
			};
			name = Debug;
		};
		B5C9DE082087FEC0006B910A /* Release */ = {
			isa = XCBuildConfiguration;
			buildSettings = {
				ALWAYS_SEARCH_USER_PATHS = NO;
				CLANG_ANALYZER_NONNULL = YES;
				CLANG_ANALYZER_NUMBER_OBJECT_CONVERSION = YES_AGGRESSIVE;
				CLANG_CXX_LANGUAGE_STANDARD = "gnu++14";
				CLANG_CXX_LIBRARY = "libc++";
				CLANG_ENABLE_MODULES = YES;
				CLANG_ENABLE_OBJC_ARC = YES;
				CLANG_ENABLE_OBJC_WEAK = YES;
				CLANG_WARN_BLOCK_CAPTURE_AUTORELEASING = YES;
				CLANG_WARN_BOOL_CONVERSION = YES;
				CLANG_WARN_COMMA = YES;
				CLANG_WARN_CONSTANT_CONVERSION = YES;
				CLANG_WARN_DEPRECATED_OBJC_IMPLEMENTATIONS = YES;
				CLANG_WARN_DIRECT_OBJC_ISA_USAGE = YES_ERROR;
				CLANG_WARN_DOCUMENTATION_COMMENTS = YES;
				CLANG_WARN_EMPTY_BODY = YES;
				CLANG_WARN_ENUM_CONVERSION = YES;
				CLANG_WARN_INFINITE_RECURSION = YES;
				CLANG_WARN_INT_CONVERSION = YES;
				CLANG_WARN_NON_LITERAL_NULL_CONVERSION = YES;
				CLANG_WARN_OBJC_IMPLICIT_RETAIN_SELF = YES;
				CLANG_WARN_OBJC_LITERAL_CONVERSION = YES;
				CLANG_WARN_OBJC_ROOT_CLASS = YES_ERROR;
				CLANG_WARN_QUOTED_INCLUDE_IN_FRAMEWORK_HEADER = YES;
				CLANG_WARN_RANGE_LOOP_ANALYSIS = YES;
				CLANG_WARN_STRICT_PROTOTYPES = YES;
				CLANG_WARN_SUSPICIOUS_MOVE = YES;
				CLANG_WARN_UNGUARDED_AVAILABILITY = YES_AGGRESSIVE;
				CLANG_WARN_UNREACHABLE_CODE = YES;
				CLANG_WARN__DUPLICATE_METHOD_MATCH = YES;
				CODE_SIGN_IDENTITY = "iPhone Developer";
				COPY_PHASE_STRIP = NO;
				CURRENT_PROJECT_VERSION = 1;
				DEBUG_INFORMATION_FORMAT = "dwarf-with-dsym";
				ENABLE_NS_ASSERTIONS = NO;
				ENABLE_STRICT_OBJC_MSGSEND = YES;
				GCC_C_LANGUAGE_STANDARD = gnu11;
				GCC_NO_COMMON_BLOCKS = YES;
				GCC_WARN_64_TO_32_BIT_CONVERSION = YES;
				GCC_WARN_ABOUT_RETURN_TYPE = YES_ERROR;
				GCC_WARN_UNDECLARED_SELECTOR = YES;
				GCC_WARN_UNINITIALIZED_AUTOS = YES_AGGRESSIVE;
				GCC_WARN_UNUSED_FUNCTION = YES;
				GCC_WARN_UNUSED_VARIABLE = YES;
				IPHONEOS_DEPLOYMENT_TARGET = 13.0;
				MTL_ENABLE_DEBUG_INFO = NO;
				SDKROOT = iphoneos;
				SWIFT_COMPILATION_MODE = wholemodule;
				SWIFT_OPTIMIZATION_LEVEL = "-O";
				VALIDATE_PRODUCT = YES;
				VALID_ARCHS = "$(ARCHS_STANDARD_64_BIT)";
				VERSIONING_SYSTEM = "apple-generic";
				VERSION_INFO_PREFIX = "";
			};
			name = Release;
		};
		B5C9DE0A2087FEC0006B910A /* Debug */ = {
			isa = XCBuildConfiguration;
			baseConfigurationReference = 7F47E19203B04CF6BB5EA659 /* Pods-Yosemite.debug.xcconfig */;
			buildSettings = {
				CODE_SIGN_IDENTITY = "";
				CODE_SIGN_STYLE = Automatic;
				DEFINES_MODULE = YES;
				DEVELOPMENT_TEAM = PZYM8XX95Q;
				DYLIB_COMPATIBILITY_VERSION = 1;
				DYLIB_CURRENT_VERSION = 1;
				DYLIB_INSTALL_NAME_BASE = "@rpath";
				INFOPLIST_FILE = "$(SRCROOT)/Yosemite/Info.plist";
				INSTALL_PATH = "$(LOCAL_LIBRARY_DIR)/Frameworks";
				IPHONEOS_DEPLOYMENT_TARGET = 13.0;
				LD_RUNPATH_SEARCH_PATHS = (
					"$(inherited)",
					"@executable_path/Frameworks",
					"@loader_path/Frameworks",
				);
				PRODUCT_BUNDLE_IDENTIFIER = com.automattic.Yosemite;
				PRODUCT_NAME = "$(TARGET_NAME:c99extidentifier)";
				SKIP_INSTALL = YES;
				SWIFT_VERSION = 5.0;
				TARGETED_DEVICE_FAMILY = "1,2";
			};
			name = Debug;
		};
		B5C9DE0B2087FEC0006B910A /* Release */ = {
			isa = XCBuildConfiguration;
			baseConfigurationReference = 93D120F57D5D14A10B3AFFFD /* Pods-Yosemite.release.xcconfig */;
			buildSettings = {
				CODE_SIGN_IDENTITY = "";
				CODE_SIGN_STYLE = Automatic;
				DEFINES_MODULE = YES;
				DEVELOPMENT_TEAM = PZYM8XX95Q;
				DYLIB_COMPATIBILITY_VERSION = 1;
				DYLIB_CURRENT_VERSION = 1;
				DYLIB_INSTALL_NAME_BASE = "@rpath";
				INFOPLIST_FILE = "$(SRCROOT)/Yosemite/Info.plist";
				INSTALL_PATH = "$(LOCAL_LIBRARY_DIR)/Frameworks";
				IPHONEOS_DEPLOYMENT_TARGET = 13.0;
				LD_RUNPATH_SEARCH_PATHS = (
					"$(inherited)",
					"@executable_path/Frameworks",
					"@loader_path/Frameworks",
				);
				PRODUCT_BUNDLE_IDENTIFIER = com.automattic.Yosemite;
				PRODUCT_NAME = "$(TARGET_NAME:c99extidentifier)";
				SKIP_INSTALL = YES;
				SWIFT_VERSION = 5.0;
				TARGETED_DEVICE_FAMILY = "1,2";
			};
			name = Release;
		};
		B5C9DE0D2087FEC0006B910A /* Debug */ = {
			isa = XCBuildConfiguration;
			baseConfigurationReference = 79402E7AD394EEB60C39A4B8 /* Pods-YosemiteTests.debug.xcconfig */;
			buildSettings = {
				CODE_SIGN_STYLE = Automatic;
				DEVELOPMENT_TEAM = PZYM8XX95Q;
				INFOPLIST_FILE = YosemiteTests/Info.plist;
				IPHONEOS_DEPLOYMENT_TARGET = 13.0;
				LD_RUNPATH_SEARCH_PATHS = (
					"$(inherited)",
					"@executable_path/Frameworks",
					"@loader_path/Frameworks",
				);
				PRODUCT_BUNDLE_IDENTIFIER = com.automattic.YosemiteTests;
				PRODUCT_NAME = "$(TARGET_NAME)";
				SWIFT_VERSION = 5.0;
				TARGETED_DEVICE_FAMILY = "1,2";
				VALID_ARCHS = "$(inherited)";
			};
			name = Debug;
		};
		B5C9DE0E2087FEC0006B910A /* Release */ = {
			isa = XCBuildConfiguration;
			baseConfigurationReference = ABE0D84C5393D9EE2CCF2B7E /* Pods-YosemiteTests.release.xcconfig */;
			buildSettings = {
				CODE_SIGN_STYLE = Automatic;
				DEVELOPMENT_TEAM = PZYM8XX95Q;
				INFOPLIST_FILE = YosemiteTests/Info.plist;
				IPHONEOS_DEPLOYMENT_TARGET = 13.0;
				LD_RUNPATH_SEARCH_PATHS = (
					"$(inherited)",
					"@executable_path/Frameworks",
					"@loader_path/Frameworks",
				);
				PRODUCT_BUNDLE_IDENTIFIER = com.automattic.YosemiteTests;
				PRODUCT_NAME = "$(TARGET_NAME)";
				SWIFT_VERSION = 5.0;
				TARGETED_DEVICE_FAMILY = "1,2";
				VALID_ARCHS = "$(inherited)";
			};
			name = Release;
		};
/* End XCBuildConfiguration section */

/* Begin XCConfigurationList section */
		B5C9DDEF2087FEC0006B910A /* Build configuration list for PBXProject "Yosemite" */ = {
			isa = XCConfigurationList;
			buildConfigurations = (
				B5C9DE072087FEC0006B910A /* Debug */,
				B5C9DE082087FEC0006B910A /* Release */,
				1A9690382359D99E0061E383 /* Release-Alpha */,
			);
			defaultConfigurationIsVisible = 0;
			defaultConfigurationName = Release;
		};
		B5C9DE092087FEC0006B910A /* Build configuration list for PBXNativeTarget "Yosemite" */ = {
			isa = XCConfigurationList;
			buildConfigurations = (
				B5C9DE0A2087FEC0006B910A /* Debug */,
				B5C9DE0B2087FEC0006B910A /* Release */,
				1A9690392359D99E0061E383 /* Release-Alpha */,
			);
			defaultConfigurationIsVisible = 0;
			defaultConfigurationName = Release;
		};
		B5C9DE0C2087FEC0006B910A /* Build configuration list for PBXNativeTarget "YosemiteTests" */ = {
			isa = XCConfigurationList;
			buildConfigurations = (
				B5C9DE0D2087FEC0006B910A /* Debug */,
				B5C9DE0E2087FEC0006B910A /* Release */,
				1A96903A2359D99E0061E383 /* Release-Alpha */,
			);
			defaultConfigurationIsVisible = 0;
			defaultConfigurationName = Release;
		};
/* End XCConfigurationList section */

/* Begin XCSwiftPackageProductDependency section */
		26455E2D25F66A47008A1D32 /* Observables */ = {
			isa = XCSwiftPackageProductDependency;
			productName = Observables;
		};
		57150E1024F462D900E81611 /* TestKit */ = {
			isa = XCSwiftPackageProductDependency;
			productName = TestKit;
		};
/* End XCSwiftPackageProductDependency section */
	};
	rootObject = B5C9DDEC2087FEC0006B910A /* Project object */;
}<|MERGE_RESOLUTION|>--- conflicted
+++ resolved
@@ -1171,11 +1171,8 @@
 		B5C4EB7720D17329002AC0AF /* Frameworks */ = {
 			isa = PBXGroup;
 			children = (
-<<<<<<< HEAD
 				D88FDB3D25DD222600CB0DBD /* Hardware.framework */,
-=======
 				26FB056925F6CB7600A40B26 /* Fakes.framework */,
->>>>>>> 632f11c7
 				B5B19DE120E6A45E00899568 /* Networking.framework */,
 				B5B19DDF20E6A45900899568 /* Storage.framework */,
 				C25501C7F936D2FD32FAF3F4 /* Pods_Yosemite.framework */,
