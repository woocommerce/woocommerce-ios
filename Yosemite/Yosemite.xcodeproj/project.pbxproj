--- conflicted
+++ resolved
@@ -142,11 +142,7 @@
 		077F39E526A5C98200ABEADC /* SystemStatusStoreTests.swift in Sources */ = {isa = PBXBuildFile; fileRef = 077F39E426A5C98200ABEADC /* SystemStatusStoreTests.swift */; };
 		0E67B79585034C4DD75C8117 /* Pods_Yosemite.framework in Frameworks */ = {isa = PBXBuildFile; fileRef = C25501C7F936D2FD32FAF3F4 /* Pods_Yosemite.framework */; };
 		209AD3CC2AC1A68800825D76 /* WooPaymentsDepositService.swift in Sources */ = {isa = PBXBuildFile; fileRef = 209AD3CB2AC1A68800825D76 /* WooPaymentsDepositService.swift */; };
-<<<<<<< HEAD
 		209AD3CE2AC1A9C200825D76 /* WooPaymentsDepositsOverviewByCurrency.swift in Sources */ = {isa = PBXBuildFile; fileRef = 209AD3CD2AC1A9C200825D76 /* WooPaymentsDepositsOverviewByCurrency.swift */; };
-=======
-		209AD3CE2AC1A9C200825D76 /* WooPaymentsDepositsOverview.swift in Sources */ = {isa = PBXBuildFile; fileRef = 209AD3CD2AC1A9C200825D76 /* WooPaymentsDepositsOverview.swift */; };
->>>>>>> 5305bafc
 		24163B9E257F41A600F94EC3 /* StoresManager.swift in Sources */ = {isa = PBXBuildFile; fileRef = 24163B9D257F41A600F94EC3 /* StoresManager.swift */; };
 		24163BA8257F41C500F94EC3 /* SessionManagerProtocol.swift in Sources */ = {isa = PBXBuildFile; fileRef = 24163BA7257F41C500F94EC3 /* SessionManagerProtocol.swift */; };
 		247CE7AB2582DB9300F9D9D1 /* String+Extensions.swift in Sources */ = {isa = PBXBuildFile; fileRef = 247CE7AA2582DB9300F9D9D1 /* String+Extensions.swift */; };
@@ -605,11 +601,8 @@
 		077F39E126A5AFCA00ABEADC /* SystemPlugin+ReadOnlyConvertible.swift */ = {isa = PBXFileReference; lastKnownFileType = sourcecode.swift; path = "SystemPlugin+ReadOnlyConvertible.swift"; sourceTree = "<group>"; };
 		077F39E426A5C98200ABEADC /* SystemStatusStoreTests.swift */ = {isa = PBXFileReference; lastKnownFileType = sourcecode.swift; path = SystemStatusStoreTests.swift; sourceTree = "<group>"; };
 		209AD3CB2AC1A68800825D76 /* WooPaymentsDepositService.swift */ = {isa = PBXFileReference; lastKnownFileType = sourcecode.swift; path = WooPaymentsDepositService.swift; sourceTree = "<group>"; };
-<<<<<<< HEAD
 		209AD3CD2AC1A9C200825D76 /* WooPaymentsDepositsOverviewByCurrency.swift */ = {isa = PBXFileReference; lastKnownFileType = sourcecode.swift; path = WooPaymentsDepositsOverviewByCurrency.swift; sourceTree = "<group>"; };
-=======
 		209AD3CD2AC1A9C200825D76 /* WooPaymentsDepositsOverview.swift */ = {isa = PBXFileReference; lastKnownFileType = sourcecode.swift; path = WooPaymentsDepositsOverview.swift; sourceTree = "<group>"; };
->>>>>>> 5305bafc
 		24163B9D257F41A600F94EC3 /* StoresManager.swift */ = {isa = PBXFileReference; fileEncoding = 4; lastKnownFileType = sourcecode.swift; path = StoresManager.swift; sourceTree = "<group>"; };
 		24163BA7257F41C500F94EC3 /* SessionManagerProtocol.swift */ = {isa = PBXFileReference; lastKnownFileType = sourcecode.swift; path = SessionManagerProtocol.swift; sourceTree = "<group>"; };
 		247CE7AA2582DB9300F9D9D1 /* String+Extensions.swift */ = {isa = PBXFileReference; lastKnownFileType = sourcecode.swift; path = "String+Extensions.swift"; sourceTree = "<group>"; };
@@ -1440,11 +1433,7 @@
 				B52E0036211A44FE00700FDE /* ReadOnly */,
 				B52E0035211A44F800700FDE /* Storage */,
 				03EB998F2907B97800F06A39 /* JustInTimeMessage.swift */,
-<<<<<<< HEAD
 				209AD3CD2AC1A9C200825D76 /* WooPaymentsDepositsOverviewByCurrency.swift */,
-=======
-				209AD3CD2AC1A9C200825D76 /* WooPaymentsDepositsOverview.swift */,
->>>>>>> 5305bafc
 				B53D89E420E6C22B00F90866 /* Model.swift */,
 			);
 			path = Model;
@@ -2325,11 +2314,7 @@
 				247CE84A2583246800F9D9D1 /* MockOrderStatusActionHandler.swift in Sources */,
 				B9AECD402850FE4600E78584 /* Order+CardPresentPayment.swift in Sources */,
 				7492FADB217FAE4D00ED2C69 /* SiteSetting+ReadOnlyType.swift in Sources */,
-<<<<<<< HEAD
 				209AD3CE2AC1A9C200825D76 /* WooPaymentsDepositsOverviewByCurrency.swift in Sources */,
-=======
-				209AD3CE2AC1A9C200825D76 /* WooPaymentsDepositsOverview.swift in Sources */,
->>>>>>> 5305bafc
 				03EB99902907B97800F06A39 /* JustInTimeMessage.swift in Sources */,
 				031C1EAA27B1702800298699 /* WCPayCharge+ReadOnlyConvertible.swift in Sources */,
 				D8652E0D26303A8B00350F37 /* ReceiptAction.swift in Sources */,
