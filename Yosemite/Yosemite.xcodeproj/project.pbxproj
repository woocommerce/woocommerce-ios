--- conflicted
+++ resolved
@@ -16,12 +16,8 @@
 		7499936420EFBC1B00CF01CD /* OrderNoteAction.swift in Sources */ = {isa = PBXBuildFile; fileRef = 7499936320EFBC1A00CF01CD /* OrderNoteAction.swift */; };
 		7499936620EFBC7200CF01CD /* OrderNoteStore.swift in Sources */ = {isa = PBXBuildFile; fileRef = 7499936520EFBC7200CF01CD /* OrderNoteStore.swift */; };
 		7499936820EFC0ED00CF01CD /* OrderNoteStoreTests.swift in Sources */ = {isa = PBXBuildFile; fileRef = 7499936720EFC0ED00CF01CD /* OrderNoteStoreTests.swift */; };
-<<<<<<< HEAD
-=======
-		7499936C20EFC20100CF01CD /* order-notes.json in Resources */ = {isa = PBXBuildFile; fileRef = 7499936B20EFC20100CF01CD /* order-notes.json */; };
 		74A18C562113827E00DCF8A8 /* OrderStatsStore.swift in Sources */ = {isa = PBXBuildFile; fileRef = 74A18C552113827E00DCF8A8 /* OrderStatsStore.swift */; };
 		74A18C58211382A000DCF8A8 /* OrderStatsAction.swift in Sources */ = {isa = PBXBuildFile; fileRef = 74A18C57211382A000DCF8A8 /* OrderStatsAction.swift */; };
->>>>>>> 26207299
 		74A7688C20D45EBA00F9D437 /* OrderStore.swift in Sources */ = {isa = PBXBuildFile; fileRef = 74A7688B20D45EBA00F9D437 /* OrderStore.swift */; };
 		74A7688E20D45ED400F9D437 /* OrderStoreTests.swift in Sources */ = {isa = PBXBuildFile; fileRef = 74A7688D20D45ED400F9D437 /* OrderStoreTests.swift */; };
 		74A7689020D45F9300F9D437 /* OrderAction.swift in Sources */ = {isa = PBXBuildFile; fileRef = 74A7688F20D45F9300F9D437 /* OrderAction.swift */; };
@@ -74,12 +70,8 @@
 		7499936320EFBC1A00CF01CD /* OrderNoteAction.swift */ = {isa = PBXFileReference; fileEncoding = 4; lastKnownFileType = sourcecode.swift; path = OrderNoteAction.swift; sourceTree = "<group>"; };
 		7499936520EFBC7200CF01CD /* OrderNoteStore.swift */ = {isa = PBXFileReference; fileEncoding = 4; lastKnownFileType = sourcecode.swift; path = OrderNoteStore.swift; sourceTree = "<group>"; };
 		7499936720EFC0ED00CF01CD /* OrderNoteStoreTests.swift */ = {isa = PBXFileReference; lastKnownFileType = sourcecode.swift; path = OrderNoteStoreTests.swift; sourceTree = "<group>"; };
-<<<<<<< HEAD
-=======
-		7499936B20EFC20100CF01CD /* order-notes.json */ = {isa = PBXFileReference; fileEncoding = 4; lastKnownFileType = text.json; path = "order-notes.json"; sourceTree = "<group>"; };
 		74A18C552113827E00DCF8A8 /* OrderStatsStore.swift */ = {isa = PBXFileReference; lastKnownFileType = sourcecode.swift; path = OrderStatsStore.swift; sourceTree = "<group>"; };
 		74A18C57211382A000DCF8A8 /* OrderStatsAction.swift */ = {isa = PBXFileReference; lastKnownFileType = sourcecode.swift; path = OrderStatsAction.swift; sourceTree = "<group>"; };
->>>>>>> 26207299
 		74A7688B20D45EBA00F9D437 /* OrderStore.swift */ = {isa = PBXFileReference; lastKnownFileType = sourcecode.swift; path = OrderStore.swift; sourceTree = "<group>"; };
 		74A7688D20D45ED400F9D437 /* OrderStoreTests.swift */ = {isa = PBXFileReference; lastKnownFileType = sourcecode.swift; path = OrderStoreTests.swift; sourceTree = "<group>"; };
 		74A7688F20D45F9300F9D437 /* OrderAction.swift */ = {isa = PBXFileReference; lastKnownFileType = sourcecode.swift; path = OrderAction.swift; sourceTree = "<group>"; };
@@ -192,23 +184,6 @@
 			path = Stores;
 			sourceTree = "<group>";
 		};
-<<<<<<< HEAD
-=======
-		B5BC736920D1AAE900B5B6FA /* Resources */ = {
-			isa = PBXGroup;
-			children = (
-				745D21C120D8043A00BBE7C3 /* generic_error.json */,
-				B5BC736A20D1AAE900B5B6FA /* me.json */,
-				7424B49320EAD37C00CC62F6 /* order.json */,
-				7499936B20EFC20100CF01CD /* order-notes.json */,
-				74A7689120D47F9E00F9D437 /* orders.json */,
-				B5B914C120EFE03200F2F832 /* sites.json */,
-				7495C5222114977600CDD33B /* order-stats.json */,
-			);
-			path = Resources;
-			sourceTree = "<group>";
-		};
->>>>>>> 26207299
 		B5BC736C20D1AB3500B5B6FA /* Settings */ = {
 			isa = PBXGroup;
 			children = (
@@ -447,16 +422,7 @@
 			isa = PBXResourcesBuildPhase;
 			buildActionMask = 2147483647;
 			files = (
-<<<<<<< HEAD
 				B5BC71DD21139EDD005CF5AA /* Responses in Resources */,
-=======
-				74A7689220D47F9E00F9D437 /* orders.json in Resources */,
-				B5BC736B20D1AAE900B5B6FA /* me.json in Resources */,
-				B5B914C220EFE03200F2F832 /* sites.json in Resources */,
-				7499936C20EFC20100CF01CD /* order-notes.json in Resources */,
-				7424B49420EAD37C00CC62F6 /* order.json in Resources */,
-				7495C5262114977600CDD33B /* order-stats.json in Resources */,
->>>>>>> 26207299
 			);
 			runOnlyForDeploymentPostprocessing = 0;
 		};
