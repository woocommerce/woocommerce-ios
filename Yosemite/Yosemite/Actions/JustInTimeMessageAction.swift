import Foundation

// MARK: - JustInTimeMessageAction: Defines Just In Time Messages operations.
//
public enum JustInTimeMessageAction: Action {
    /// Retrieves the top `JustInTimeMessage` for a given screen and hook
    ///
    case loadMessage(siteID: Int64,
                     screen: String,
                     hook: JustInTimeMessageHook,
<<<<<<< HEAD
                     completion: (Result<JustInTimeMessage?, Error>) -> ())
=======
                     completion: (Result<YosemiteJustInTimeMessage?, Error>) -> ())

    /// Dismisses a `JustInTimeMessage` and others for the same `featureClass`
    ///
    case dismissMessage(_ message: YosemiteJustInTimeMessage,
                        siteID: Int64,
                        completion: (Result<Bool, Error>) -> ())
>>>>>>> 850f506e
}<|MERGE_RESOLUTION|>--- conflicted
+++ resolved
@@ -8,15 +8,11 @@
     case loadMessage(siteID: Int64,
                      screen: String,
                      hook: JustInTimeMessageHook,
-<<<<<<< HEAD
                      completion: (Result<JustInTimeMessage?, Error>) -> ())
-=======
-                     completion: (Result<YosemiteJustInTimeMessage?, Error>) -> ())
 
     /// Dismisses a `JustInTimeMessage` and others for the same `featureClass`
     ///
-    case dismissMessage(_ message: YosemiteJustInTimeMessage,
+    case dismissMessage(_ message: JustInTimeMessage,
                         siteID: Int64,
                         completion: (Result<Bool, Error>) -> ())
->>>>>>> 850f506e
 }