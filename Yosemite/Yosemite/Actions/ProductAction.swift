--- conflicted
+++ resolved
@@ -63,18 +63,6 @@
         pageSize: Int = ProductsRemote.Default.pageSize,
         onCompletion: (Result<(products: [Product], hasNextPage: Bool), Error>) -> Void)
 
-<<<<<<< HEAD
-    /// Retrieve popular products, that is, those that were included
-    /// in a completed cached order most often, in descending order.
-    ///
-    case retrievePopularCachedProducts(siteID: Int64, limit: Int, onCompletion: ([Product]) -> Void)
-
-    /// Retrieve the recently sold products in cached orders sorted by paid date
-    /// 
-    case retrieveRecentlySoldCachedProducts(siteID: Int64, limit: Int, onCompletion: ([Product]) -> Void)
-
-=======
->>>>>>> 1770df6b
     /// Deletes all of the cached products.
     ///
     case resetStoredProducts(onCompletion: () -> Void)
