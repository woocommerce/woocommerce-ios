
struct POSProduct: POSItem {
<<<<<<< HEAD
    public let itemID: UUID
    public let productID: Int64
    public let name: String
    public let price: String
    public let productImageSource: String?
=======
    let itemID: UUID
    let productID: Int64
    let name: String
    let price: String
>>>>>>> 25b0879d

    init(itemID: UUID,
         productID: Int64,
         name: String,
         price: String,
         productImageSource: String?) {
        self.itemID = itemID
        self.productID = productID
        self.name = name
        self.price = price
        self.productImageSource = productImageSource
    }
}<|MERGE_RESOLUTION|>--- conflicted
+++ resolved
@@ -1,17 +1,10 @@
 
 struct POSProduct: POSItem {
-<<<<<<< HEAD
-    public let itemID: UUID
-    public let productID: Int64
-    public let name: String
-    public let price: String
-    public let productImageSource: String?
-=======
     let itemID: UUID
     let productID: Int64
     let name: String
     let price: String
->>>>>>> 25b0879d
+    var productImageSource: String?
 
     init(itemID: UUID,
          productID: Int64,
