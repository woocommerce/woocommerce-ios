import Storage
import Networking

// MARK: - AppSettingsStore
//
public class AppSettingsStore: Store {
    /// Loads a plist file at a given URL
    ///
    private let fileStorage: FileStorage

    private let generalAppSettings: GeneralAppSettingsStorage

    /// Designated initaliser
    ///
    public init(dispatcher: Dispatcher,
                storageManager: StorageManagerType,
                fileStorage: FileStorage,
                generalAppSettings: GeneralAppSettingsStorage) {
        self.fileStorage = fileStorage
        self.generalAppSettings = generalAppSettings
        super.init(dispatcher: dispatcher,
                   storageManager: storageManager,
                   network: NullNetwork())
    }

    /// URL to the plist file that we use to store the user selected
    /// shipment tracing provider. Not declared as `private` so it can
    /// be overridden in tests
    ///
    lazy var selectedProvidersURL: URL = {
        let documents = FileManager.default.urls(for: .documentDirectory, in: .userDomainMask).first
        return documents!.appendingPathComponent(Constants.shipmentProvidersFileName)
    }()

    /// URL to the plist file that we use to store the user selected
    /// custom shipment tracing provider. Not declared as `private` so it can
    /// be overridden in tests
    ///
    lazy var customSelectedProvidersURL: URL = {
        let documents = FileManager.default.urls(for: .documentDirectory, in: .userDomainMask).first
        return documents!.appendingPathComponent(Constants.customShipmentProvidersFileName)
    }()

    private lazy var generalStoreSettingsFileURL: URL! = {
        let documents = FileManager.default.urls(for: .documentDirectory, in: .userDomainMask).first
        return documents!.appendingPathComponent(Constants.generalStoreSettingsFileName)
    }()

    /// URL to the plist file that we use to determine the settings applied in Orders
    ///
    private lazy var ordersSettingsURL: URL = {
        let documents = FileManager.default.urls(for: .documentDirectory, in: .userDomainMask).first
        return documents!.appendingPathComponent(Constants.ordersSettings)
    }()

    /// URL to the plist file that we use to determine the settings applied in Products
    ///
    private lazy var productsSettingsURL: URL = {
        let documents = FileManager.default.urls(for: .documentDirectory, in: .userDomainMask).first
        return documents!.appendingPathComponent(Constants.productsSettings)
    }()

    /// Registers for supported Actions.
    ///
    override public func registerSupportedActions(in dispatcher: Dispatcher) {
        dispatcher.register(processor: self, for: AppSettingsAction.self)
    }

    /// Receives and executes Actions.
    ///
    override public func onAction(_ action: Action) {
        guard let action = action as? AppSettingsAction else {
            assertionFailure("ShipmentStore received an unsupported action")
            return
        }

        switch action {
        case .addTrackingProvider(let siteID, let providerName, let onCompletion):
            addTrackingProvider(siteID: siteID,
                                providerName: providerName,
                                onCompletion: onCompletion)
        case .loadTrackingProvider(let siteID, let onCompletion):
            loadTrackingProvider(siteID: siteID,
                                 onCompletion: onCompletion)
        case .addCustomTrackingProvider(let siteID,
                                        let providerName,
                                        let providerURL,
                                        let onCompletion):
            addCustomTrackingProvider(siteID: siteID,
                                      providerName: providerName,
                                      providerURL: providerURL,
                                      onCompletion: onCompletion)
        case .loadCustomTrackingProvider(let siteID,
                                         let onCompletion):
            loadCustomTrackingProvider(siteID: siteID,
                                       onCompletion: onCompletion)
        case .resetStoredProviders(let onCompletion):
            resetStoredProviders(onCompletion: onCompletion)
        case .setInstallationDateIfNecessary(let date, let onCompletion):
            setInstallationDateIfNecessary(date: date, onCompletion: onCompletion)
        case .updateFeedbackStatus(let type, let status, let onCompletion):
            updateFeedbackStatus(type: type, status: status, onCompletion: onCompletion)
        case .loadFeedbackVisibility(let type, let onCompletion):
            loadFeedbackVisibility(type: type, onCompletion: onCompletion)
        case .loadOrdersSettings(let siteID, let onCompletion):
            loadOrdersSettings(siteID: siteID, onCompletion: onCompletion)
        case .upsertOrdersSettings(let siteID,
                                   let orderStatusesFilter,
                                   let dateRangeFilter,
                                   let onCompletion):
            upsertOrdersSettings(siteID: siteID,
                                 orderStatusesFilter: orderStatusesFilter,
                                 dateRangeFilter: dateRangeFilter,
                                 onCompletion: onCompletion)
        case .resetOrdersSettings:
            resetOrdersSettings()
        case .loadProductsSettings(let siteID, let onCompletion):
            loadProductsSettings(siteID: siteID, onCompletion: onCompletion)
        case .upsertProductsSettings(let siteID,
                                     let sort,
                                     let stockStatusFilter,
                                     let productStatusFilter,
                                     let productTypeFilter,
                                     let productCategoryFilter,
                                     let onCompletion):
            upsertProductsSettings(siteID: siteID,
                                   sort: sort,
                                   stockStatusFilter: stockStatusFilter,
                                   productStatusFilter: productStatusFilter,
                                   productTypeFilter: productTypeFilter,
                                   productCategoryFilter: productCategoryFilter,
                                   onCompletion: onCompletion)
        case .resetProductsSettings:
            resetProductsSettings()
        case .setOrderAddOnsFeatureSwitchState(isEnabled: let isEnabled, onCompletion: let onCompletion):
            setOrderAddOnsFeatureSwitchState(isEnabled: isEnabled, onCompletion: onCompletion)
        case .loadOrderAddOnsSwitchState(onCompletion: let onCompletion):
            loadOrderAddOnsSwitchState(onCompletion: onCompletion)
        case .rememberCardReader(cardReaderID: let cardReaderID, onCompletion: let onCompletion):
            rememberCardReader(cardReaderID: cardReaderID, onCompletion: onCompletion)
        case .forgetCardReader(onCompletion: let onCompletion):
            forgetCardReader(onCompletion: onCompletion)
        case .loadCardReader(onCompletion: let onCompletion):
            loadCardReader(onCompletion: onCompletion)
        case .loadEligibilityErrorInfo(onCompletion: let onCompletion):
            loadEligibilityErrorInfo(onCompletion: onCompletion)
        case .setEligibilityErrorInfo(errorInfo: let errorInfo, onCompletion: let onCompletion):
            setEligibilityErrorInfo(errorInfo: errorInfo, onCompletion: onCompletion)
        case .resetEligibilityErrorInfo:
            setEligibilityErrorInfo(errorInfo: nil)
        case .setJetpackBenefitsBannerLastDismissedTime(time: let time):
            setJetpackBenefitsBannerLastDismissedTime(time: time)
        case .loadJetpackBenefitsBannerVisibility(currentTime: let currentTime, calendar: let calendar, onCompletion: let onCompletion):
            loadJetpackBenefitsBannerVisibility(currentTime: currentTime, calendar: calendar, onCompletion: onCompletion)
        case .setTelemetryAvailability(siteID: let siteID, isAvailable: let isAvailable):
            setTelemetryAvailability(siteID: siteID, isAvailable: isAvailable)
        case .setTelemetryLastReportedTime(siteID: let siteID, time: let time):
            setTelemetryLastReportedTime(siteID: siteID, time: time)
        case .getTelemetryInfo(siteID: let siteID, onCompletion: let onCompletion):
            getTelemetryInfo(siteID: siteID, onCompletion: onCompletion)
        case let .setSimplePaymentsTaxesToggleState(siteID, isOn, onCompletion):
            setSimplePaymentsTaxesToggleState(siteID: siteID, isOn: isOn, onCompletion: onCompletion)
        case let .getSimplePaymentsTaxesToggleState(siteID, onCompletion):
            getSimplePaymentsTaxesToggleState(siteID: siteID, onCompletion: onCompletion)
        case let .setPreferredInPersonPaymentGateway(siteID: siteID, gateway: gateway):
            setPreferredInPersonPaymentGateway(siteID: siteID, gateway: gateway)
        case let .getPreferredInPersonPaymentGateway(siteID: siteID, onCompletion: onCompletion):
            getPreferredInPersonPaymentGateway(siteID: siteID, onCompletion: onCompletion)
        case let .forgetPreferredInPersonPaymentGateway(siteID: siteID):
            forgetPreferredInPersonPaymentGateway(siteID: siteID)
        case .resetGeneralStoreSettings:
            resetGeneralStoreSettings()
        case .setFeatureAnnouncementDismissed(campaign: let campaign, remindAfterDays: let remindAfterDays, onCompletion: let completion):
            setFeatureAnnouncementDismissed(campaign: campaign, remindAfterDays: remindAfterDays, onCompletion: completion)
        case .getFeatureAnnouncementVisibility(campaign: let campaign, onCompletion: let completion):
            getFeatureAnnouncementVisibility(campaign: campaign, onCompletion: completion)
        case .setSkippedCashOnDeliveryOnboardingStep(siteID: let siteID):
            setSkippedCashOnDeliveryOnboardingStep(siteID: siteID)
        case .getSkippedCashOnDeliveryOnboardingStep(siteID: let siteID, onCompletion: let completion):
            getSkippedCashOnDeliveryOnboardingStep(siteID: siteID, onCompletion: completion)
        case .setLastSelectedStatsTimeRange(let siteID, let timeRange):
            setLastSelectedStatsTimeRange(siteID: siteID, timeRange: timeRange)
        case .loadLastSelectedStatsTimeRange(let siteID, let onCompletion):
            loadLastSelectedStatsTimeRange(siteID: siteID, onCompletion: onCompletion)
        case .loadSiteHasAtLeastOneIPPTransactionFinished(let siteID, let onCompletion):
            loadSiteHasAtLeastOneIPPTransactionFinished(siteID: siteID, onCompletion: onCompletion)
        case .loadFirstInPersonPaymentsTransactionDate(siteID: let siteID, cardReaderType: let cardReaderType, onCompletion: let completion):
            loadFirstInPersonPaymentsTransactionDate(siteID: siteID, using: cardReaderType, onCompletion: completion)
        case .storeInPersonPaymentsTransactionIfFirst(siteID: let siteID, cardReaderType: let cardReaderType):
            storeInPersonPaymentsTransactionIfFirst(siteID: siteID, using: cardReaderType)
        case .dismissEUShippingNotice(let onCompletion):
            setEUShippingNoticeDismissState(isDismissed: true, onCompletion: onCompletion)
        case .loadEUShippingNoticeDismissState(let onCompletion):
            loadEUShippingNoticeDismissState(onCompletion: onCompletion)
        case .getLocalAnnouncementVisibility(let announcement, let onCompletion):
            getLocalAnnouncementVisibility(announcement: announcement, onCompletion: onCompletion)
        case .setLocalAnnouncementDismissed(let announcement, let onCompletion):
            setLocalAnnouncementDismissed(announcement: announcement, onCompletion: onCompletion)
        case .setSelectedTaxRateID(let taxRateId, let siteID):
            setSelectedTaxRateID(with: taxRateId, siteID: siteID)
        case .loadSelectedTaxRateID(let siteID, let onCompletion):
            loadSelectedTaxRateID(with: siteID, onCompletion: onCompletion)
        }
    }
}

// MARK: - General App Settings

private extension AppSettingsStore {
    /// Save the `date` in `GeneralAppSettings` but only if the `date` is older than the existing
    /// `GeneralAppSettings.installationDate`.
    ///
    /// - Parameter onCompletion: The `Result`'s success value will be `true` if the installation
    ///                           date was changed and `false` if not.
    ///
    func setInstallationDateIfNecessary(date: Date, onCompletion: ((Result<Bool, Error>) -> Void)) {
        do {
            if let installationDate = generalAppSettings.value(for: \.installationDate),
               date > installationDate {
                return onCompletion(.success(false))
            }

            try generalAppSettings.setValue(date, for: \.installationDate)

            onCompletion(.success(true))
        } catch {
            onCompletion(.failure(error))
        }
    }

    /// Updates the feedback store  in `GeneralAppSettings` with the given `type` and `status`.
    ///
    func updateFeedbackStatus(type: FeedbackType, status: FeedbackSettings.Status, onCompletion: ((Result<Void, Error>) -> Void)) {
        do {
            let settings = generalAppSettings.settings
            let newFeedback = FeedbackSettings(name: type, status: status)
            let settingsToSave = settings.replacing(feedback: newFeedback)
            try generalAppSettings.saveSettings(settingsToSave)

            onCompletion(.success(()))
        } catch {
            onCompletion(.failure(error))
        }
    }

    func loadFeedbackVisibility(type: FeedbackType, onCompletion: (Result<Bool, Error>) -> Void) {
        let settings = generalAppSettings.settings
        let useCase = InAppFeedbackCardVisibilityUseCase(settings: settings, feedbackType: type)

        onCompletion(Result {
            try useCase.shouldBeVisible()
        })
    }

    /// Sets the provided Order Add-Ons beta feature switch state into `GeneralAppSettings`
    ///
    func setOrderAddOnsFeatureSwitchState(isEnabled: Bool, onCompletion: (Result<Void, Error>) -> Void) {
        do {
            try generalAppSettings.setValue(isEnabled, for: \.isViewAddOnsSwitchEnabled)
            onCompletion(.success(()))
        } catch {
            onCompletion(.failure(error))
        }

    }

    /// Loads the current Order Add-Ons beta feature switch state from `GeneralAppSettings`
    ///
    func loadOrderAddOnsSwitchState(onCompletion: (Result<Bool, Error>) -> Void) {
        onCompletion(.success(generalAppSettings.value(for: \.isViewAddOnsSwitchEnabled)))
    }

    /// Loads the last persisted eligibility error information from `GeneralAppSettings`
    ///
    func loadEligibilityErrorInfo(onCompletion: (Result<EligibilityErrorInfo, Error>) -> Void) {
        guard let errorInfo = generalAppSettings.value(for: \.lastEligibilityErrorInfo) else {
            return onCompletion(.failure(AppSettingsStoreErrors.noEligibilityErrorInfo))
        }

        onCompletion(.success(errorInfo))
    }

    func setEligibilityErrorInfo(errorInfo: EligibilityErrorInfo?, onCompletion: ((Result<Void, Error>) -> Void)? = nil) {
        do {
            try generalAppSettings.setValue(errorInfo, for: \.lastEligibilityErrorInfo)
            onCompletion?(.success(()))
        } catch {
            onCompletion?(.failure(error))
        }
    }

    // Visibility of Jetpack benefits banner in the Dashboard

    func setJetpackBenefitsBannerLastDismissedTime(time: Date, onCompletion: ((Result<Void, Error>) -> Void)? = nil) {
        do {
            try generalAppSettings.setValue(time, for: \.lastJetpackBenefitsBannerDismissedTime)
            onCompletion?(.success(()))
        } catch {
            onCompletion?(.failure(error))
        }
    }

    func loadJetpackBenefitsBannerVisibility(currentTime: Date, calendar: Calendar, onCompletion: (Bool) -> Void) {
        guard let lastDismissedTime = generalAppSettings.value(for: \.lastJetpackBenefitsBannerDismissedTime) else {
            // If the banner has not been dismissed before, the banner is default to be visible.
            return onCompletion(true)
        }

        guard let numberOfDaysSinceLastDismissal = calendar.dateComponents([.day], from: lastDismissedTime, to: currentTime).day else {
            return onCompletion(true)
        }
        onCompletion(numberOfDaysSinceLastDismissal >= 5)
    }

    /// Sets the EU Shipping Notice dismissal state into `GeneralAppSettings`
    ///
    func setEUShippingNoticeDismissState(isDismissed: Bool, onCompletion: (Result<Void, Error>) -> Void) {
        do {
            try generalAppSettings.setValue(isDismissed, for: \.isEUShippingNoticeDismissed)
            onCompletion(.success(()))
        } catch {
            onCompletion(.failure(error))
        }

    }

    /// Loads the EU Shipping Notice dismissal state from `GeneralAppSettings`
    ///
    func loadEUShippingNoticeDismissState(onCompletion: (Result<Bool, Error>) -> Void) {
        onCompletion(.success(generalAppSettings.value(for: \.isEUShippingNoticeDismissed)))
    }
}

// MARK: - In Person Payments Actions
//
private extension AppSettingsStore {
    /// Remember the given card reader (to support automatic reconnection)
    /// where `cardReaderID` is a String e.g. "CHB204909005931"
    ///
    func rememberCardReader(cardReaderID: String, onCompletion: (Result<Void, Error>) -> Void) {
        do {
            guard !generalAppSettings.value(for: \.knownCardReaders).contains(cardReaderID) else {
                return onCompletion(.success(()))
            }

            /// NOTE: We now only persist one card reader maximum, although for backwards compatibility
            /// we still do so as an array
            let knownCardReadersToSave = [cardReaderID]
            try generalAppSettings.setValue(knownCardReadersToSave, for: \.knownCardReaders)

            onCompletion(.success(()))
        } catch {
            onCompletion(.failure(error))
        }
    }

    /// Forget any remembered card reader (i.e. automatic reconnection is no longer desired)
    ///
    func forgetCardReader(onCompletion: (Result<Void, Error>) -> Void) {
        do {
            /// NOTE: Since we now only persist one card reader maximum, we no longer use
            /// the argument and always save an empty array to the settings.
            try generalAppSettings.setValue([], for: \.knownCardReaders)
            onCompletion(.success(()))
        } catch {
            onCompletion(.failure(error))
        }
    }

    /// Loads the most recently remembered card reader, if any (i.e. to reconnect to automatically)
    /// NOTE: We now only persist one card reader maximum.
    /// E.g.  "CHB204909005931"
    ///
    func loadCardReader(onCompletion: (Result<String?, Error>) -> Void) {
        /// NOTE: We now only persist one card reader maximum, although for backwards compatibility
        /// we still do so as an array. We use last here so that we can get the most recently remembered
        /// reader from appSettings if populated by an older version
        guard let knownReader = generalAppSettings.value(for: \.knownCardReaders).last else {
            onCompletion(.success(nil))
            return
        }

        onCompletion(.success(knownReader))
    }

    /// Sets the last state of the simple payments taxes toggle for a provided store.
    ///
    func setSimplePaymentsTaxesToggleState(siteID: Int64, isOn: Bool, onCompletion: @escaping (Result<Void, Error>) -> Void) {
        let storeSettings = getStoreSettings(for: siteID)
        let newSettings = storeSettings.copy(areSimplePaymentTaxesEnabled: isOn)
        setStoreSettings(settings: newSettings, for: siteID, onCompletion: onCompletion)
    }

    /// Get the last state of the simple payments taxes toggle for a provided store.
    ///
    func getSimplePaymentsTaxesToggleState(siteID: Int64, onCompletion: @escaping (Result<Bool, Error>) -> Void) {
        let storeSettings = getStoreSettings(for: siteID)
        onCompletion(.success(storeSettings.areSimplePaymentTaxesEnabled))
    }

    /// Sets the preferred payment gateway for In-Person Payments
    ///
    func setPreferredInPersonPaymentGateway(siteID: Int64, gateway: String) {
        let storeSettings = getStoreSettings(for: siteID)
        let newSettings = storeSettings.copy(preferredInPersonPaymentGateway: gateway)
        setStoreSettings(settings: newSettings, for: siteID, onCompletion: nil)
    }

    /// Gets the preferred payment gateway for In-Person Payments
    ///
    func getPreferredInPersonPaymentGateway(siteID: Int64, onCompletion: (String?) -> Void) {
        let storeSettings = getStoreSettings(for: siteID)
        onCompletion(storeSettings.preferredInPersonPaymentGateway)
    }

    /// Forgets the preferred payment gateway for In-Person Payments
    ///
    func forgetPreferredInPersonPaymentGateway(siteID: Int64) {
        let storeSettings = getStoreSettings(for: siteID)
        let newSettings = storeSettings.copy(preferredInPersonPaymentGateway: .some(nil))
        setStoreSettings(settings: newSettings, for: siteID, onCompletion: nil)
    }

    /// Marks the Enable Cash on Delivery In-Person Payments Onboarding step as skipped
    ///
    func setSkippedCashOnDeliveryOnboardingStep(siteID: Int64) {
        let storeSettings = getStoreSettings(for: siteID)
        let newSettings = storeSettings.copy(skippedCashOnDeliveryOnboardingStep: true)
        setStoreSettings(settings: newSettings, for: siteID)
    }

    /// Gets whether the Enable Cash on Delivery In-Person Payments Onboarding step has been skipped
    ///
    func getSkippedCashOnDeliveryOnboardingStep(siteID: Int64, onCompletion: (Bool) -> Void) {
        let storeSettings = getStoreSettings(for: siteID)
        onCompletion(storeSettings.skippedCashOnDeliveryOnboardingStep)
    }

    func loadFirstInPersonPaymentsTransactionDate(siteID: Int64, using cardReaderType: CardReaderType, onCompletion: (Date?) -> Void) {
        let storeSettings = getStoreSettings(for: siteID)
        onCompletion(storeSettings.firstInPersonPaymentsTransactionsByReaderType[StorageCardReaderType(from: cardReaderType)])
    }

    func storeInPersonPaymentsTransactionIfFirst(siteID: Int64, using cardReaderType: CardReaderType) {
        let storeSettings = getStoreSettings(for: siteID)
        let updatedDictionary = storeSettings.firstInPersonPaymentsTransactionsByReaderType
            .merging([StorageCardReaderType(from: cardReaderType): Date()]) { (current, _) in
                // We never want to update stored value, because we keep the first transaction date for each site/reader pair.
                return current
            }

        guard updatedDictionary != storeSettings.firstInPersonPaymentsTransactionsByReaderType else {
            return
        }

        let updatedSettings = storeSettings.copy(firstInPersonPaymentsTransactionsByReaderType: updatedDictionary)
        setStoreSettings(settings: updatedSettings, for: siteID)
        NotificationCenter.default.post(name: .firstInPersonPaymentsTransactionsWereUpdated, object: nil)
    }
}

extension Notification.Name {
    public static let firstInPersonPaymentsTransactionsWereUpdated = Notification.Name(
        rawValue: "com.woocommerce.ios.firstInPersonPaymentsTransactionsWereUpdated")
}

// MARK: - Shipment tracking providers!
//
private extension AppSettingsStore {
    func addTrackingProvider(siteID: Int64,
                             providerName: String,
                             onCompletion: (Error?) -> Void) {
        addProvider(siteID: siteID,
                    providerName: providerName,
                    fileURL: selectedProvidersURL,
                    onCompletion: onCompletion)

    }

    func addCustomTrackingProvider(siteID: Int64,
                                   providerName: String,
                                   providerURL: String?,
                                   onCompletion: (Error?) -> Void) {
        addProvider(siteID: siteID,
                    providerName: providerName,
                    providerURL: providerURL,
                    fileURL: customSelectedProvidersURL,
                    onCompletion: onCompletion)
    }

    func addProvider(siteID: Int64,
                     providerName: String,
                     providerURL: String? = nil,
                     fileURL: URL,
                     onCompletion: (Error?) -> Void) {
        guard let settings: [PreselectedProvider] = try? fileStorage.data(for: fileURL) else {
            insertNewProvider(siteID: siteID,
                              providerName: providerName,
                              providerURL: providerURL,
                              toFileURL: fileURL,
                              onCompletion: onCompletion)
            return
        }
        saveTrackingProvider(siteID: siteID,
                               providerName: providerName,
                               preselectedData: settings,
                               toFileURL: fileURL,
                               onCompletion: onCompletion)
    }

    func loadTrackingProvider(siteID: Int64,
                              onCompletion: (ShipmentTrackingProvider?, ShipmentTrackingProviderGroup?, Error?) -> Void) {
        guard let allSavedProviders: [PreselectedProvider] = try? fileStorage.data(for: selectedProvidersURL) else {
            let error = AppSettingsStoreErrors.readPreselectedProvider
            onCompletion(nil, nil, error)
            return
        }

        let providerName = allSavedProviders.filter {
            $0.siteID == siteID
        }.first?.providerName

        guard let name = providerName else {
            let error = AppSettingsStoreErrors.readPreselectedProvider
            onCompletion(nil, nil, error)
            return
        }

        let provider = storageManager
            .viewStorage
            .loadShipmentTrackingProvider(siteID: siteID,
                                          name: name)

        onCompletion(provider?.toReadOnly(), provider?.group?.toReadOnly(), nil)
    }

    func loadCustomTrackingProvider(siteID: Int64,
                                    onCompletion: (ShipmentTrackingProvider?, Error?) -> Void) {
        guard let allSavedProviders: [PreselectedProvider] = try? fileStorage.data(for: customSelectedProvidersURL) else {
            let error = AppSettingsStoreErrors.readPreselectedProvider
            onCompletion(nil, error)
            return
        }

        let providerName = allSavedProviders.filter {
            $0.siteID == siteID
        }.first?.providerName

        let providerURL = allSavedProviders.filter {
            $0.siteID == siteID
        }.first?.providerURL

        guard let name = providerName else {
            let error = AppSettingsStoreErrors.readPreselectedProvider
            onCompletion(nil, error)
            return
        }

        let customProvider = ShipmentTrackingProvider(siteID: siteID,
                                                      name: name,
                                                      url: providerURL ?? "")
        onCompletion(customProvider, nil)
    }

    func saveTrackingProvider(siteID: Int64,
                                providerName: String,
                                providerURL: String? = nil,
                                preselectedData: [PreselectedProvider],
                                toFileURL: URL,
                                onCompletion: (Error?) -> Void) {
        let newPreselectedProvider = PreselectedProvider(siteID: siteID,
                                                         providerName: providerName,
                                                         providerURL: providerURL)
        let dataToSave = [newPreselectedProvider]

        do {
            try fileStorage.write(dataToSave, to: toFileURL)
            onCompletion(nil)
        } catch {
            onCompletion(error)
        }
    }

    func insertNewProvider(siteID: Int64,
                           providerName: String,
                           providerURL: String? = nil,
                           toFileURL: URL,
                           onCompletion: (Error?) -> Void) {
        let preselectedProvider = PreselectedProvider(siteID: siteID,
                                                      providerName: providerName,
                                                      providerURL: providerURL)

        do {
            try fileStorage.write([preselectedProvider], to: toFileURL)
            onCompletion(nil)
        } catch {
            onCompletion(error)
        }
    }

    func resetStoredProviders(onCompletion: ((Error?) -> Void)? = nil) {
        do {
            try fileStorage.deleteFile(at: selectedProvidersURL)
            try fileStorage.deleteFile(at: customSelectedProvidersURL)
            onCompletion?(nil)
        } catch {
            let error = AppSettingsStoreErrors.deletePreselectedProvider
            onCompletion?(error)
        }
    }
}

// MARK: - Local Announcement Visibility
//
private extension AppSettingsStore {
    func getLocalAnnouncementVisibility(announcement: LocalAnnouncement, onCompletion: (Bool) -> Void) {
        guard let isDismissed = generalAppSettings.value(for: \.localAnnouncementDismissed)[announcement] else {
            // If the announcement hasn't been dismissed, it is visible.
            return onCompletion(true)
        }
        onCompletion(isDismissed == false)
    }

    func setLocalAnnouncementDismissed(announcement: LocalAnnouncement, onCompletion: (Result<Void, Error>) -> ()) {
        do {
            let settings = generalAppSettings.settings
            let settingsToSave = settings.updatingAsDismissed(localAnnouncement: announcement)
            try generalAppSettings.saveSettings(settingsToSave)
            onCompletion(.success(()))
        } catch {
            onCompletion(.failure(error))
        }
    }
}

// MARK: - Orders Settings
//
private extension AppSettingsStore {
    func loadOrdersSettings(siteID: Int64, onCompletion: (Result<StoredOrderSettings.Setting, Error>) -> Void) {
        guard let allSavedSettings: StoredOrderSettings = try? fileStorage.data(for: ordersSettingsURL),
                let settingsUnwrapped = allSavedSettings.settings[siteID] else {
            let error = AppSettingsStoreErrors.noOrdersSettings
            onCompletion(.failure(error))
            return
        }

        onCompletion(.success(settingsUnwrapped))
    }

    func upsertOrdersSettings(siteID: Int64,
                              orderStatusesFilter: [OrderStatusEnum]?,
                              dateRangeFilter: OrderDateRangeFilter?,
                              onCompletion: (Error?) -> Void) {
        var existingSettings: [Int64: StoredOrderSettings.Setting] = [:]
        if let storedSettings: StoredOrderSettings = try? fileStorage.data(for: ordersSettingsURL) {
            existingSettings = storedSettings.settings
        }

        let newSettings = StoredOrderSettings.Setting(siteID: siteID,
                                                      orderStatusesFilter: orderStatusesFilter,
                                                      dateRangeFilter: dateRangeFilter)
        existingSettings[siteID] = newSettings

        let newStoredOrderSettings = StoredOrderSettings(settings: existingSettings)
        do {
            try fileStorage.write(newStoredOrderSettings, to: ordersSettingsURL)
            onCompletion(nil)
        } catch {
            onCompletion(AppSettingsStoreErrors.writeOrdersSettings)
        }
    }

    func resetOrdersSettings() {
        do {
            try fileStorage.deleteFile(at: ordersSettingsURL)
        } catch {
            DDLogError("⛔️ Deleting the orders settings files failed. Error: \(error)")
        }
    }
}

// MARK: - Products Settings
//
private extension AppSettingsStore {
    func loadProductsSettings(siteID: Int64, onCompletion: (Result<StoredProductSettings.Setting, Error>) -> Void) {
        guard let allSavedSettings: StoredProductSettings = try? fileStorage.data(for: productsSettingsURL) else {
            let error = AppSettingsStoreErrors.noProductsSettings
            onCompletion(.failure(error))
            return
        }

        guard let settingsUnwrapped = allSavedSettings.settings[siteID] else {
            let error = AppSettingsStoreErrors.noProductsSettings
            onCompletion(.failure(error))
            return
        }

        onCompletion(.success(settingsUnwrapped))
    }

    func upsertProductsSettings(siteID: Int64,
                                sort: String? = nil,
                                stockStatusFilter: ProductStockStatus? = nil,
                                productStatusFilter: ProductStatus? = nil,
                                productTypeFilter: ProductType? = nil,
                                productCategoryFilter: ProductCategory? = nil,
                                onCompletion: (Error?) -> Void) {
        var existingSettings: [Int64: StoredProductSettings.Setting] = [:]
        if let storedSettings: StoredProductSettings = try? fileStorage.data(for: productsSettingsURL) {
            existingSettings = storedSettings.settings
        }

        let newSetting = StoredProductSettings.Setting(siteID: siteID,
                                                       sort: sort,
                                                       stockStatusFilter: stockStatusFilter,
                                                       productStatusFilter: productStatusFilter,
                                                       productTypeFilter: productTypeFilter,
                                                       productCategoryFilter: productCategoryFilter)
        existingSettings[siteID] = newSetting

        let newStoredProductSettings = StoredProductSettings(settings: existingSettings)
        do {
            try fileStorage.write(newStoredProductSettings, to: productsSettingsURL)
            onCompletion(nil)
        } catch {
            onCompletion(AppSettingsStoreErrors.writeProductsSettings)
        }
    }

    func resetProductsSettings() {
        do {
            try fileStorage.deleteFile(at: productsSettingsURL)
        } catch {
            DDLogError("⛔️ Deleting the product settings files failed. Error: \(error)")
        }
    }
}

// MARK: - Store settings
//
private extension AppSettingsStore {

    func getStoreSettings(for siteID: Int64) -> GeneralStoreSettings {
        guard let existingData: GeneralStoreSettingsBySite = try? fileStorage.data(for: generalStoreSettingsFileURL),
              let storeSettings = existingData.storeSettingsBySite[siteID] else {
            return GeneralStoreSettings()
        }

        return storeSettings
    }

    func setStoreSettings(settings: GeneralStoreSettings, for siteID: Int64, onCompletion: ((Result<Void, Error>) -> Void)? = nil) {
        var storeSettingsBySite: [Int64: GeneralStoreSettings] = [:]
        if let existingData: GeneralStoreSettingsBySite = try? fileStorage.data(for: generalStoreSettingsFileURL) {
            storeSettingsBySite = existingData.storeSettingsBySite
        }

        storeSettingsBySite[siteID] = settings

        do {
            try fileStorage.write(GeneralStoreSettingsBySite(storeSettingsBySite: storeSettingsBySite), to: generalStoreSettingsFileURL)
            onCompletion?(.success(()))
        } catch {
            onCompletion?(.failure(error))
            DDLogError("⛔️ Saving store settings to file failed. Error: \(error)")
        }
    }

    // Telemetry data

    func setTelemetryAvailability(siteID: Int64, isAvailable: Bool, onCompletion: ((Result<Void, Error>) -> Void)? = nil) {
        let storeSettings = getStoreSettings(for: siteID)
        let updatedSettings = storeSettings.copy(isTelemetryAvailable: isAvailable)
        setStoreSettings(settings: updatedSettings, for: siteID, onCompletion: onCompletion)
    }

    func setTelemetryLastReportedTime(siteID: Int64, time: Date, onCompletion: ((Result<Void, Error>) -> Void)? = nil) {
        let storeSettings = getStoreSettings(for: siteID)
        let updatedSettings = storeSettings.copy(telemetryLastReportedTime: time)
        setStoreSettings(settings: updatedSettings, for: siteID, onCompletion: onCompletion)
    }

    func getTelemetryInfo(siteID: Int64, onCompletion: (Bool, Date?) -> Void) {
        let storeSettings = getStoreSettings(for: siteID)
        onCompletion(storeSettings.isTelemetryAvailable, storeSettings.telemetryLastReportedTime)
    }

    func resetGeneralStoreSettings() {
        do {
            try fileStorage.deleteFile(at: generalStoreSettingsFileURL)
        } catch {
            DDLogError("⛔️ Deleting store settings file failed. Error: \(error)")
        }
    }
}


// MARK: - Feature Announcement Card Visibility

extension AppSettingsStore {

    /// Dismisses a feature announcement campaign, optionally reminding the user after the specified number of days elapses,
    /// by marking the campaign as visible again.
    /// - Parameters:
    ///   - campaign: campaign to dismiss
    ///   - remindAfterDays: optionally remind the user after this many days. If nil is passed, the campaign is permanently dismissed
    ///   - onCompletion: completion handler
    func setFeatureAnnouncementDismissed(
        campaign: FeatureAnnouncementCampaign,
        remindAfterDays: Int?,
        onCompletion: ((Result<Bool, Error>) -> ())?) {
            do {
                let newSettings = FeatureAnnouncementCampaignSettings(dismissedDate: Date(), remindAfter: date(adding: remindAfterDays))

                let settings = generalAppSettings.settings
                let settingsToSave = settings.replacing(featureAnnouncementSettings: newSettings, for: campaign)
                try generalAppSettings.saveSettings(settingsToSave)

                onCompletion?(.success(true))
            } catch {
                onCompletion?(.failure(error))
            }
        }

    private func date(adding days: Int?) -> Date? {
        guard let days else {
            return nil
        }
        return NSCalendar.current.date(byAdding: .day, value: days, to: Date())
    }

    func getFeatureAnnouncementVisibility(campaign: FeatureAnnouncementCampaign, onCompletion: (Result<Bool, Error>) -> ()) {
        guard let campaignSettings = generalAppSettings.value(for: \.featureAnnouncementCampaignSettings)[campaign] else {
            return onCompletion(.success(true))
        }

        if let remindAfter = campaignSettings.remindAfter {
            let remindAfterHasPassed = remindAfter < Date()
            onCompletion(.success(remindAfterHasPassed))
        } else {
            let neverDismissed = campaignSettings.dismissedDate == nil
            onCompletion(.success(neverDismissed))
        }
    }

    func loadSiteHasAtLeastOneIPPTransactionFinished(siteID: Int64, onCompletion: (Bool) -> Void) {
        let storeSettings = getStoreSettings(for: siteID)
        let hasStoredTransactionsByReader = storeSettings.firstInPersonPaymentsTransactionsByReaderType.count > 0
        let hasLegacyIPPTransactionStored = generalAppSettings.value(for: \.sitesWithAtLeastOneIPPTransactionFinished).contains(siteID)
        onCompletion(hasStoredTransactionsByReader || hasLegacyIPPTransactionStored)
    }
}

private extension AppSettingsStore {
    func setLastSelectedStatsTimeRange(siteID: Int64, timeRange: StatsTimeRangeV4) {
        let storeSettings = getStoreSettings(for: siteID)
        let updatedSettings = storeSettings.copy(lastSelectedStatsTimeRange: timeRange.rawValue)
        setStoreSettings(settings: updatedSettings, for: siteID)
    }

    func loadLastSelectedStatsTimeRange(siteID: Int64, onCompletion: (StatsTimeRangeV4?) -> Void) {
        let storeSettings = getStoreSettings(for: siteID)
        let timeRangeRawValue = storeSettings.lastSelectedStatsTimeRange
        let timeRange = StatsTimeRangeV4(rawValue: timeRangeRawValue)
        onCompletion(timeRange)
    }
}

// MARK: - Tax Rate

private extension AppSettingsStore {
<<<<<<< HEAD
    func storeSelectedTaxRateID(with id: Int64?, siteID: Int64) {
=======
    func setSelectedTaxRateID(with id: Int64, siteID: Int64) {
>>>>>>> bf4f602c
        let storeSettings = getStoreSettings(for: siteID)
        let updatedSettings = id == nil ? storeSettings.removingSelectedTaxRateID() : storeSettings.copy(selectedTaxRateID: id)

        setStoreSettings(settings: updatedSettings, for: siteID)
    }

    func loadSelectedTaxRateID(with siteID: Int64, onCompletion: (Int64?) -> Void) {
        onCompletion(getStoreSettings(for: siteID).selectedTaxRateID)
    }
}

// MARK: - Errors

/// Errors
///
enum AppSettingsStoreErrors: Error {
    case parsePreselectedProvider
    case writePreselectedProvider
    case readPreselectedProvider
    case deletePreselectedProvider
    case readPListFromFileStorage
    case writePListToFileStorage
    case noOrdersSettings
    case noProductsSettings
    case writeOrdersSettings
    case writeProductsSettings
    case noEligibilityErrorInfo
}


// MARK: - Constants

/// Constants
///
private enum Constants {

    // MARK: File Names
    static let shipmentProvidersFileName = "shipment-providers.plist"
    static let customShipmentProvidersFileName = "custom-shipment-providers.plist"
    static let generalStoreSettingsFileName = "general-store-settings.plist"
    static let ordersSettings = "orders-settings.plist"
    static let productsSettings = "products-settings.plist"
}<|MERGE_RESOLUTION|>--- conflicted
+++ resolved
@@ -869,11 +869,7 @@
 // MARK: - Tax Rate
 
 private extension AppSettingsStore {
-<<<<<<< HEAD
-    func storeSelectedTaxRateID(with id: Int64?, siteID: Int64) {
-=======
-    func setSelectedTaxRateID(with id: Int64, siteID: Int64) {
->>>>>>> bf4f602c
+    func setSelectedTaxRateID(with id: Int64?, siteID: Int64) {
         let storeSettings = getStoreSettings(for: siteID)
         let updatedSettings = id == nil ? storeSettings.removingSelectedTaxRateID() : storeSettings.copy(selectedTaxRateID: id)
 
