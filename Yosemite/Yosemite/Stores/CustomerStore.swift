import Foundation
import Networking
import Storage

public final class CustomerStore: Store {
    private let customerRemote: CustomerRemote
    private let wcAnalyticsCustomerRemote: WCAnalyticsCustomerRemote
    private lazy var sharedDerivedStorage: StorageType = {
        return storageManager.writerDerivedStorage
    }()

    init(dispatcher: Dispatcher,
         storageManager: StorageManagerType,
         network: Network,
         customerRemote: CustomerRemote,
         searchRemote: WCAnalyticsCustomerRemote) {
        self.customerRemote = customerRemote
        self.wcAnalyticsCustomerRemote = searchRemote

        super.init(dispatcher: dispatcher, storageManager: storageManager, network: network)
    }

    public override convenience init(dispatcher: Dispatcher,
                                     storageManager: StorageManagerType,
                                     network: Network) {
        self.init(dispatcher: dispatcher,
                  storageManager: storageManager,
                  network: network,
                  customerRemote: CustomerRemote(network: network),
                  searchRemote: WCAnalyticsCustomerRemote(network: network))
    }

    /// Registers for supported Actions.
    ///
    override public func registerSupportedActions(in dispatcher: Dispatcher) {
        dispatcher.register(processor: self, for: CustomerAction.self)
    }

    /// Receives and executes Actions.
    ///
    /// - Parameters:
    ///   - action: An action to handle. Must be a `CustomerAction`
    ///
    override public func onAction(_ action: Action) {
        guard let action = action as? CustomerAction else {
            assertionFailure("CustomerStore received an unsupported action")
            return
        }
        switch action {
        case .searchCustomers(siteID: let siteID, keyword: let keyword, onCompletion: let onCompletion):
            searchCustomers(for: siteID, keyword: keyword, onCompletion: onCompletion)
        case .retrieveCustomer(siteID: let siteID, customerID: let customerID, onCompletion: let onCompletion):
            retrieveCustomer(for: siteID, with: customerID, onCompletion: onCompletion)
        case .synchronizeLightCustomersData(siteID: let siteID, pageNumber: let pageNumber, pageSize: let pageSize, onCompletion: let onCompletion):
            synchronizeLightCustomersData(siteID: siteID, pageNumber: pageNumber, pageSize: pageSize, onCompletion: onCompletion)
        }
    }

    /// Attempts to search Customers that match the given keyword, for a specific siteID.
    /// Returns [Customer] upon success, or an Error.
    /// Search results are persisted in local storage.
    ///
    /// - Parameters:
    ///   - siteID: The site for which the array of Customers should be fetched.
    ///   - keyword: Keyword that we pass to the `?query={keyword}` endpoint to perform the search
    ///   - onCompletion: Invoked when the operation finishes.
    ///
    func searchCustomers(
        for siteID: Int64,
        keyword: String,
        onCompletion: @escaping (Result<[Customer], Error>) -> Void) {
            wcAnalyticsCustomerRemote.searchCustomers(for: siteID, name: keyword) { [weak self] result in
                guard let self else { return }
                switch result {
                case .success(let customers):
                    self.mapSearchResultsToCustomerObjects(for: siteID, with: keyword, with: customers, onCompletion: onCompletion)
                case .failure(let error):
                    onCompletion(.failure(error))
                }
            }
    }

    /// Attempts to retrieve a single Customer from a site, returning the Customer object upon success, or an Error.
    /// The fetched Customer is persisted to the local storage.
    ///
    /// - Parameters:
    ///   - siteID: The site for which customers should be fetched.
    ///   - customerID: ID of the Customer to be fetched.
    ///   - onCompletion: Invoked when the operation finishes. Will upsert the Customer to Storage, or return an Error.
    ///
    func retrieveCustomer(
        for siteID: Int64,
        with customerID: Int64,
        onCompletion: @escaping (Result<Customer, Error>) -> Void) {
            customerRemote.retrieveCustomer(for: siteID, with: customerID) { [weak self] result in
                guard let self else { return }
                switch result {
                case .success(let customer):
<<<<<<< HEAD
                    self.upsertCustomers(siteID: siteID, readOnlyCustomers: [customer], in: self.sharedDerivedStorage, onCompletion: {
=======
                    self.upsertCustomersAndSave(siteID: siteID, readOnlyCustomers: [customer], in: self.sharedDerivedStorage, onCompletion: {
>>>>>>> 6789fd6a
                        onCompletion(.success(customer))
                    })
                case .failure(let error):
                    onCompletion(.failure(error))
                }
            }
    }

    func synchronizeLightCustomersData(siteID: Int64, pageNumber: Int, pageSize: Int, onCompletion: @escaping (Result<Void, Error>) -> Void) {
        wcAnalyticsCustomerRemote.loadCustomers(for: siteID, pageNumber: pageNumber, pageSize: pageSize) { result in
            switch result {
            case .success(let customers):
<<<<<<< HEAD
                self.upsertCustomers(siteID: siteID,
=======
                self.upsertCustomersAndSave(siteID: siteID,
>>>>>>> 6789fd6a
                                     readOnlyCustomers: customers,
                                     shouldDeleteExistingCustomers: pageNumber == 1,
                                     in: self.sharedDerivedStorage,
                                     onCompletion: {
                    onCompletion(.success(()))
                })
            case .failure(let error):
                onCompletion(.failure(error))
            }
        }
    }

    /// Maps CustomerSearchResult to Customer objects
    ///
    /// - Parameters:
    ///   - siteID: The site for which customers should be fetched.
    ///   - keyword: The keyword used for the Customer search query.
    ///   - searchResults: A WCAnalyticsCustomer collection that represents the matches we've got from the API based in our keyword search.
    ///   - onCompletion: Invoked when the operation finishes. Will map the result to a `[Customer]` entity.
    ///
    private func mapSearchResultsToCustomerObjects(for siteID: Int64,
                                                   with keyword: String,
                                                   with searchResults: [WCAnalyticsCustomer],
                                                  onCompletion: @escaping (Result<[Customer], Error>) -> Void) {
        var customers = [Customer]()
        let group = DispatchGroup()
        for result in searchResults {
            // At the moment, we're not searching through non-registered customers
            // As we only search by customer ID, calls to /wc/v3/customers/0 will always fail
            // https://github.com/woocommerce/woocommerce-ios/issues/7741
            if result.userID == 0 {
                continue
            }
            group.enter()
            self.retrieveCustomer(for: siteID, with: result.userID, onCompletion: { result in
                if let customer = try? result.get() {
                    customers.append(customer)
                }
                group.leave()
            })
        }

        group.notify(queue: .main) {
            self.upsertSearchCustomerResult(
                siteID: siteID,
                keyword: keyword,
                readOnlyCustomers: customers,
                onCompletion: {
                    onCompletion(.success(customers))
                }
            )
        }
    }
}

// MARK: Storage operations
private extension CustomerStore {
    /// Inserts or updates CustomerSearchResults in Storage
    ///
    private func upsertSearchCustomerResult(siteID: Int64,
                                            keyword: String,
                                            readOnlyCustomers: [Networking.Customer],
                                            onCompletion: @escaping () -> Void) {
        sharedDerivedStorage.perform { [weak self] in
            guard let self = self else { return }
            let storedSearchResult = self.sharedDerivedStorage.loadCustomerSearchResult(siteID: siteID, keyword: keyword) ??
            self.sharedDerivedStorage.insertNewObject(ofType: Storage.CustomerSearchResult.self)

            storedSearchResult.siteID = siteID
            storedSearchResult.keyword = keyword

            for result in readOnlyCustomers {
                if let storedCustomer = self.sharedDerivedStorage.loadCustomer(siteID: siteID, customerID: result.customerID) {
                    storedSearchResult.addToCustomers(storedCustomer)
                }
            }
        }
        storageManager.saveDerivedType(derivedStorage: self.sharedDerivedStorage) {
            DispatchQueue.main.async(execute: onCompletion)
        }
    }

<<<<<<< HEAD
    private func upsertCustomers(siteID: Int64,
=======
    private func upsertCustomersAndSave(siteID: Int64,
>>>>>>> 6789fd6a
                                 readOnlyCustomers: [StorageCustomerConvertible],
                                 shouldDeleteExistingCustomers: Bool = false,
                                 in storage: StorageType,
                                 onCompletion: @escaping () -> Void) {
        storage.perform { [weak self] in
            if shouldDeleteExistingCustomers {
                storage.deleteCustomers(siteID: siteID)
            }

            readOnlyCustomers.forEach {
                self?.upsertCustomer(siteID: siteID, readOnlyCustomer: $0, in: storage)
            }
        }

        storageManager.saveDerivedType(derivedStorage: storage) {
            DispatchQueue.main.async(execute: onCompletion)
        }
    }

    /// Inserts or updates Customer entities into Storage
    ///
    private func upsertCustomer(siteID: Int64, readOnlyCustomer: StorageCustomerConvertible, in storage: StorageType) {
        let storageCustomer: Storage.Customer = {
            // If the specific customerID for that siteID already exists, return it
<<<<<<< HEAD
            // If doesn't, insert a new one in Storage
            if let storedCustomer = storage.loadCustomer(siteID: siteID, customerID: readOnlyCustomer.loadingID) {
=======
            // If doesn't or the user is unregistered (loadingID == 0), insert a new one in Storage
            // Since we reset the customers everytime we request them, there's no risk of having duplicated unregistered customers
            if readOnlyCustomer.loadingID != 0,
                let storedCustomer = storage.loadCustomer(siteID: siteID, customerID: readOnlyCustomer.loadingID) {
>>>>>>> 6789fd6a
                return storedCustomer
            } else {
                return storage.insertNewObject(ofType: Storage.Customer.self)
            }
        }()

        storageCustomer.update(with: readOnlyCustomer)
    }
}<|MERGE_RESOLUTION|>--- conflicted
+++ resolved
@@ -96,11 +96,7 @@
                 guard let self else { return }
                 switch result {
                 case .success(let customer):
-<<<<<<< HEAD
-                    self.upsertCustomers(siteID: siteID, readOnlyCustomers: [customer], in: self.sharedDerivedStorage, onCompletion: {
-=======
                     self.upsertCustomersAndSave(siteID: siteID, readOnlyCustomers: [customer], in: self.sharedDerivedStorage, onCompletion: {
->>>>>>> 6789fd6a
                         onCompletion(.success(customer))
                     })
                 case .failure(let error):
@@ -113,11 +109,7 @@
         wcAnalyticsCustomerRemote.loadCustomers(for: siteID, pageNumber: pageNumber, pageSize: pageSize) { result in
             switch result {
             case .success(let customers):
-<<<<<<< HEAD
-                self.upsertCustomers(siteID: siteID,
-=======
                 self.upsertCustomersAndSave(siteID: siteID,
->>>>>>> 6789fd6a
                                      readOnlyCustomers: customers,
                                      shouldDeleteExistingCustomers: pageNumber == 1,
                                      in: self.sharedDerivedStorage,
@@ -200,11 +192,7 @@
         }
     }
 
-<<<<<<< HEAD
-    private func upsertCustomers(siteID: Int64,
-=======
     private func upsertCustomersAndSave(siteID: Int64,
->>>>>>> 6789fd6a
                                  readOnlyCustomers: [StorageCustomerConvertible],
                                  shouldDeleteExistingCustomers: Bool = false,
                                  in storage: StorageType,
@@ -229,15 +217,10 @@
     private func upsertCustomer(siteID: Int64, readOnlyCustomer: StorageCustomerConvertible, in storage: StorageType) {
         let storageCustomer: Storage.Customer = {
             // If the specific customerID for that siteID already exists, return it
-<<<<<<< HEAD
-            // If doesn't, insert a new one in Storage
-            if let storedCustomer = storage.loadCustomer(siteID: siteID, customerID: readOnlyCustomer.loadingID) {
-=======
             // If doesn't or the user is unregistered (loadingID == 0), insert a new one in Storage
             // Since we reset the customers everytime we request them, there's no risk of having duplicated unregistered customers
             if readOnlyCustomer.loadingID != 0,
                 let storedCustomer = storage.loadCustomer(siteID: siteID, customerID: readOnlyCustomer.loadingID) {
->>>>>>> 6789fd6a
                 return storedCustomer
             } else {
                 return storage.insertNewObject(ofType: Storage.Customer.self)
