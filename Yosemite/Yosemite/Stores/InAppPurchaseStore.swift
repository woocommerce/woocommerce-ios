import Combine
import Foundation
import Storage
import StoreKit
import Networking

public class InAppPurchaseStore: Store {
    public typealias PurchaseCompletionHandler = (Result<StoreKit.Product.PurchaseResult, Error>) -> Void
    // ISO 3166-1 Alpha-3 country code representation.
    private let supportedCountriesCodes = ["USA"]
    private var listenTask: Task<Void, Error>?
    private let remote: InAppPurchasesRemote
    private var useBackend = true
    private var pauseTransactionListener = CurrentValueSubject<Bool, Never>(false)

    /// When an IAP transaction requires further action, e.g. Strong Customer Auth in a banking app
    /// or parental approval, it will be returned as a `.pending` transaction.
    /// In those cases, we handle the transaction when it comes up in the `.updates` stream of
    /// Transactions, which we listen to for handling unfinished transactions on app strat.
    /// `pendingTransactionCompletionHandler`, holds the completion handler so that we
    /// can update the original purchase flow, if it's still on screen.
    /// N.B. Apple do not notify us about declined pending transactions, so we cannot handle them –
    /// the user must dismiss the waiting screen and try again.
    /// https://developer.apple.com/forums/thread/685183?answerId=682554022#682554022
    private var pendingTransactionCompletionHandler: PurchaseCompletionHandler? = nil

    public override init(dispatcher: Dispatcher, storageManager: StorageManagerType, network: Network) {
        remote = InAppPurchasesRemote(network: network)
        super.init(dispatcher: dispatcher, storageManager: storageManager, network: network)
        listenForTransactions()
    }

    deinit {
        listenTask?.cancel()
    }

    public override func registerSupportedActions(in dispatcher: Dispatcher) {
        dispatcher.register(processor: self, for: InAppPurchaseAction.self)
    }

    public override func onAction(_ action: Action) {
        guard let action = action as? InAppPurchaseAction else {
            assertionFailure("InAppPurchaseStore received an unsupported action")
            return
        }
        switch action {
        case .loadProducts(let completion):
            loadProducts(completion: completion)
        case .purchaseProduct(let siteID, let productID, let completion):
            purchaseProduct(siteID: siteID, productID: productID, completion: completion)
        case .retryWPComSyncForPurchasedProduct(let productID, let completion):
            Task {
                do {
                    completion(.success(try await retryWPComSyncForPurchasedProduct(with: productID)))
                } catch {
                    completion(.failure(error))
                }
            }
        case .inAppPurchasesAreSupported(completion: let completion):
            Task {
                completion(await inAppPurchasesAreSupported())
            }
        case .userIsEntitledToProduct(productID: let productID, completion: let completion):
            Task {
                do {
                    completion(.success(try await userIsEntitledToProduct(with: productID)))
                } catch {
                    completion(.failure(error))
                }
            }
        case .siteHasCurrentInAppPurchases(siteID: let siteID, completion: let completion):
            Task {
                completion(await siteHasCurrentInAppPurchases(siteID: siteID))
            }
        }
    }
}

private extension InAppPurchaseStore {
    func loadProducts(completion: @escaping (Result<[StoreKit.Product], Error>) -> Void) {
        Task {
            do {
                try await assertInAppPurchasesAreSupported()
                let identifiers = try await getProductIdentifiers()
                logInfo("Requesting StoreKit products: \(identifiers)")
                let products = try await StoreKit.Product.products(for: identifiers)
                logInfo("Obtained product list from StoreKit: \(products.map({ $0.id }))")
                completion(.success(products))
            } catch {
                logError("Failed obtaining product list from StoreKit: \(error)")
                completion(.failure(error))
            }
        }
    }

    func purchaseProduct(siteID: Int64, productID: String, completion: @escaping PurchaseCompletionHandler) {
        Task {
            do {
                try await assertInAppPurchasesAreSupported()

                guard let product = try await StoreKit.Product.products(for: [productID]).first else {
                    return completion(.failure(Errors.transactionProductUnknown))
                }

                logInfo("Purchasing product \(product.id) for site \(siteID)")
                var purchaseOptions: Set<StoreKit.Product.PurchaseOption> = []
                if let appAccountToken = AppAccountToken.tokenWithSiteId(siteID) {
                    logInfo("Generated appAccountToken \(appAccountToken) for site \(siteID)")
                    purchaseOptions.insert(.appAccountToken(appAccountToken))
                }


                logInfo("Purchasing product \(product.id) for site \(siteID) with options \(purchaseOptions)")
                logInfo("Pausing transaction listener")
                pauseTransactionListener.send(true)
                defer {
                    logInfo("Resuming transaction listener")
                    pauseTransactionListener.send(false)
                }
                let purchaseResult = try await product.purchase(options: purchaseOptions)
                switch purchaseResult {
                case .success(let result):
                    guard case .verified(let transaction) = result else {
                        // Ignore unverified transactions.
                        logError("Transaction unverified: \(result)")
                        throw Errors.unverifiedTransaction
                    }
                    logInfo("Purchased product \(product.id) for site \(siteID): \(transaction)")

                    try await submitTransaction(transaction)
                    await transaction.finish()
                    completion(.success(purchaseResult))
                case .userCancelled:
                    logInfo("User cancelled the purchase flow")
                    completion(.success(purchaseResult))
                case .pending:
                    logInfo("Purchase returned in a pending state, it might succeed in the future")
                    pendingTransactionCompletionHandler = completion
                @unknown default:
                    logError("Unknown result for purchase: \(purchaseResult)")
                }
            } catch {
                logError("Error purchasing product \(productID) for site \(siteID): \(error)")
                if let purchaseError = error as? StoreKit.Product.PurchaseError {
                    completion(.failure(Errors.inAppPurchaseProductPurchaseFailed(purchaseError)))
                } else if let storeKitError = error as? StoreKitError {
                    completion(.failure(Errors.inAppPurchaseStoreKitFailed(storeKitError)))
                } else {
                    completion(.failure(error))
                }
            }
        }
    }

    func handleCompletedTransaction(_ result: VerificationResult<StoreKit.Transaction>) async throws {
        guard case .verified(let transaction) = result else {
            // Ignore unverified transactions.
            // TODO: handle errors
            logError("Transaction unverified")
            return
        }

        if let revocationDate = transaction.revocationDate {
            // Refunds are handled in the backend
            logInfo("Ignoring update about revoked (\(revocationDate)) transaction \(transaction.id)")
        } else if let expirationDate = transaction.expirationDate,
            expirationDate < Date() {
            // Do nothing, this subscription is expired.
            logInfo("Ignoring update about expired (\(expirationDate)) transaction \(transaction.id)")
        } else if transaction.isUpgraded {
            // Do nothing, there is an active transaction
            // for a higher level of service.
            logInfo("Ignoring update about upgraded transaction \(transaction.id)")
        } else {
            // Provide access to the product
            logInfo("Verified transaction \(transaction.id) (Original ID: \(transaction.originalID)) for product \(transaction.productID)")
            try await submitTransaction(transaction)
        }
        pendingTransactionCompletionHandler?(.success(.success(result)))
        pendingTransactionCompletionHandler = nil
        logInfo("Marking transaction \(transaction.id) as finished")
        await transaction.finish()
    }

    func retryWPComSyncForPurchasedProduct(with id: String) async throws {
        try await assertInAppPurchasesAreSupported()

        guard let verificationResult = await Transaction.currentEntitlement(for: id) else {
            // The user doesn't have a valid entitlement for this product
            throw Errors.transactionProductUnknown
        }

        guard await Transaction.unfinished.contains(verificationResult) else {
            // The transaction is finished. Return successfully
            return
        }

        try await handleCompletedTransaction(verificationResult)
    }

    func assertInAppPurchasesAreSupported() async throws {
        guard await inAppPurchasesAreSupported() else {
            throw Errors.inAppPurchasesNotSupported
        }
    }

    func submitTransaction(_ transaction: StoreKit.Transaction) async throws {
        guard useBackend else {
            return
        }
        guard let appAccountToken = transaction.appAccountToken else {
            throw Errors.transactionMissingAppAccountToken
        }
        guard let siteID = AppAccountToken.siteIDFromToken(appAccountToken) else {
            throw Errors.appAccountTokenMissingSiteIdentifier
        }

        let products = try await StoreKit.Product.products(for: [transaction.productID])
        guard let product = products.first else {
            throw Errors.transactionProductUnknown
        }
        let priceInCents = Int(truncating: NSDecimalNumber(decimal: product.price * 100))
        guard let countryCode = await Storefront.current?.countryCode else {
            throw Errors.storefrontUnknown
        }

        logInfo("Sending transaction to API for site \(siteID)")
        do {
            let orderID = try await remote.createOrder(
                for: siteID,
                price: priceInCents,
                productIdentifier: product.id,
                appStoreCountryCode: countryCode,
                originalTransactionId: transaction.originalID,
                transactionId: transaction.id,
                subscriptionGroupId: transaction.subscriptionGroupID
            )
            logInfo("Successfully registered purchase with Order ID \(orderID)")
        } catch WordPressApiError.productPurchased {
            throw Errors.transactionAlreadyAssociatedWithAnUpgrade
        } catch WordPressApiError.transactionReasonInvalid(let reasonMessage) {
            /// We ignore transactionReasonInvalid errors, usually these are renewals that
            /// MobilePay has already handled via Apple's server to server notifications
            /// [See #10075 for details](https://github.com/woocommerce/woocommerce-ios/issues/10075)
            logInfo("Unsupported transaction received: \(transaction.id) on site \(siteID), ignoring. \(reasonMessage)")
        } catch {
            // Rethrow any other error
            throw error
        }
    }

    func userIsEntitledToProduct(with id: String) async throws -> Bool {
        guard let verificationResult = await Transaction.currentEntitlement(for: id) else {
            // The user hasn't purchased this product.
            return false
        }

        switch verificationResult {
        case .verified(_):
            return true
        case .unverified(_, let verificationError):
            throw verificationError
        }
    }

    func getProductIdentifiers() async throws -> [String] {
        guard useBackend else {
            logInfo("Using hardcoded identifiers")
            return Constants.identifiers
        }
        return try await remote.loadProducts()
    }

    func inAppPurchasesAreSupported() async -> Bool {
        guard let countryCode = await Storefront.current?.countryCode else {
            return false
        }

        return supportedCountriesCodes.contains(countryCode)
    }

<<<<<<< HEAD
    /// Checks if the Site has current subscriptions via In-App Purchases
    ///
    func siteHasCurrentInAppPurchases(siteID: Int64) async -> Bool {
        for await transaction in Transaction.currentEntitlements {
            switch transaction {
            case .verified(let transaction):
                // If we have current entitlements, we check for its transaction token, and extract the associated siteID.
                // If this siteID matches the current siteID, then the site has current In-App Purchases.
                guard let token = transaction.appAccountToken,
                      let transactionSiteID = AppAccountToken.siteIDFromToken(token),
                      transactionSiteID == siteID else {
                    continue
                }
                return true
            default:
                break
            }
        }
        return false
=======
    /// For verified transactions, checks whether a transaction has been handled already on WPCOM end or not
    /// we'll mark handled transactions as `finish`. This indicates to the App Store that the app enabled the service to finish the transaction
    ///
    /// - Parameters:
    ///   - result: Represents the verification state of an In-App Purchase transaction
    ///   - transaction: A successful In-App purchase
    func handleVerifiedTransactionResult(_ result: VerificationResult<Transaction>, _ transaction: Transaction) async throws {
        Task { @MainActor in
            // This remote call needs to run in the main thread. Since the request is an AuthenticatedDotcomRequest it requires to instantiate a
            // WKWebView and inject a WPCOM token into it as part of the user agent in order to work, however, a WKWebView also requires to be
            // ran from the main thread only. This is not assured to happen unless we call the remote through the Action Dispatcher, and
            // could cause a runtime crash since there is no compiler-check to stop us from doing so.
            // https://github.com/woocommerce/woocommerce-ios/issues/10294
            let wpcomTransactionResponse = try await self.remote.retrieveHandledTransactionResult(for: transaction.id)
            if wpcomTransactionResponse.siteID != nil {
                await transaction.finish()
                self.logInfo("Marking transaction \(transaction.id) as finished")
            } else {
                try await self.handleCompletedTransaction(result)
                self.logInfo("Transaction \(transaction.id) not found in WPCOM")
            }
        }
>>>>>>> be80d6e0
    }

    func listenForTransactions() {
        assert(listenTask == nil, "InAppPurchaseStore.listenForTransactions() called while already listening for transactions")

        listenTask = Task.detached { [weak self] in
            guard let self else {
                return
            }
            for await result in Transaction.updates {
                switch result {
                case .unverified:
                    // Ignore unverified transactions.
                    self.logError("Transaction unverified")
                    break
                case .verified(let transaction):
                    do {
                        // Wait until the purchase finishes
                        _ = await self.pauseTransactionListener.values.contains(false)
                        try await self.handleVerifiedTransactionResult(result, transaction)
                    } catch {
                        self.logError("Error handling transaction \(transaction.id) update: \(error)")
                    }
                }
            }
        }
    }

    func logInfo(_ message: String,
                 file: StaticString = #file,
                 function: StaticString = #function,
                 line: UInt = #line) {
        DDLogInfo("[💰IAP Store] \(message)", file: file, function: function, line: line)
    }

    func logError(_ message: String,
                 file: StaticString = #file,
                 function: StaticString = #function,
                 line: UInt = #line) {
        DDLogError("[💰IAP Store] \(message)", file: file, function: function, line: line)
    }
}

public extension InAppPurchaseStore {
    enum Errors: Error, LocalizedError {
        /// The purchase was successful but the transaction was unverified
        ///
        case unverifiedTransaction

        /// The purchase was successful but it's not associated to an account
        ///
        case transactionMissingAppAccountToken

        /// The transaction has an associated account but it can't be translated to a site
        ///
        case appAccountTokenMissingSiteIdentifier

        /// The transaction is associated with an unknown product
        ///
        case transactionProductUnknown

        /// The storefront for the user is unknown, and so we can't know their country code
        ///
        case storefrontUnknown

        /// In-app purchases are not supported for this user
        ///
        case inAppPurchasesNotSupported

        case inAppPurchaseProductPurchaseFailed(StoreKit.Product.PurchaseError)

        case inAppPurchaseStoreKitFailed(StoreKitError)

        case transactionAlreadyAssociatedWithAnUpgrade

        public var errorDescription: String? {
            switch self {
            case .unverifiedTransaction:
                return NSLocalizedString(
                    "The purchase transaction couldn't be verified",
                    comment: "Error message used when a purchase was successful but its transaction was unverified")
            case .transactionMissingAppAccountToken:
                return NSLocalizedString(
                    "Purchase transaction missing account information",
                    comment: "Error message used when the purchase transaction doesn't have the right metadata to associate to a specific site")
            case .appAccountTokenMissingSiteIdentifier:
                return NSLocalizedString(
                    "Purchase transaction can't be associated to a site",
                    comment: "Error message used when the purchase transaction doesn't have the right metadata to associate to a specific site")
            case .transactionProductUnknown:
                return NSLocalizedString(
                    "Purchase transaction received for an unknown product",
                    comment: "Error message used when we received a transaction for an unknown product")
            case .storefrontUnknown:
                return NSLocalizedString(
                    "Couldn't determine App Store country",
                    comment: "Error message used when we can't determine the user's App Store country")
            case .inAppPurchasesNotSupported:
                return NSLocalizedString(
                    "In-app purchases are not supported for this user yet",
                    comment: "Error message used when In-app purchases are not supported for this user/site")
            case .inAppPurchaseProductPurchaseFailed(let purchaseError):
                return NSLocalizedString(
                    "The In-App Purchase failed, with product purchase error: \(purchaseError)",
                    comment: "Error message used when a purchase failed")
            case .inAppPurchaseStoreKitFailed(let storeKitError):
                return NSLocalizedString(
                    "The In-App Purchase failed, with StoreKit error: \(storeKitError)",
                    comment: "Error message used when a purchase failed with a store kit error")
            case .transactionAlreadyAssociatedWithAnUpgrade:
                return NSLocalizedString(
                    "This In-App purchase was successful, but has already been used to upgrade a site. " +
                    "Please contact support for more help.",
                    comment: "Error message shown when the In-App Purchase transaction was already used " +
                    "for another upgrade – their money was taken, but this site is not upgraded.")
            }
        }

        public var errorCode: String {
            switch self {
            case .unverifiedTransaction:
                return "iap.T.100"
            case .inAppPurchasesNotSupported:
                return "iap.T.105"
            case .transactionProductUnknown:
                return "iap.T.110"
            case .inAppPurchaseProductPurchaseFailed(let purchaseError):
                switch purchaseError {
                case .invalidQuantity:
                    return "iap.T.115.1"
                case .productUnavailable:
                    return "iap.T.115.2"
                case .purchaseNotAllowed:
                    return "iap.T.115.3"
                case .ineligibleForOffer:
                    return "iap.T.115.4"
                case .invalidOfferIdentifier:
                    return "iap.T.115.5"
                case .invalidOfferPrice:
                    return "iap.T.115.6"
                case .invalidOfferSignature:
                    return "iap.T.115.7"
                case .missingOfferParameters:
                    return "iap.T.115.8"
                @unknown default:
                    return "iap.T.115.0"
                }
            case .inAppPurchaseStoreKitFailed(let storeKitError):
                switch storeKitError {
                case .unknown:
                    return "iap.T.120.1"
                case .userCancelled:
                    return "iap.T.120.2"
                case .networkError(let networkError):
                    return "iap.T.120.3.\(networkError.errorCode)"
                case .systemError(_):
                    return "iap.T.120.4"
                case .notAvailableInStorefront:
                    return "iap.T.120.5"
                case .notEntitled:
                    return "iap.T.120.6"
                @unknown default:
                    return "iap.T.120.0"
                }
            case .transactionMissingAppAccountToken:
                return "iap.A.100"
            case .appAccountTokenMissingSiteIdentifier:
                return "iap.A.105"
            case .storefrontUnknown:
                return "iap.A.110"
            case .transactionAlreadyAssociatedWithAnUpgrade:
                return "iap.A.115"
            }
        }
    }

    enum Constants {
        static let identifiers = [
            "debug.woocommerce.ecommerce.monthly"
        ]
    }
}<|MERGE_RESOLUTION|>--- conflicted
+++ resolved
@@ -279,7 +279,6 @@
         return supportedCountriesCodes.contains(countryCode)
     }
 
-<<<<<<< HEAD
     /// Checks if the Site has current subscriptions via In-App Purchases
     ///
     func siteHasCurrentInAppPurchases(siteID: Int64) async -> Bool {
@@ -299,7 +298,8 @@
             }
         }
         return false
-=======
+    }
+
     /// For verified transactions, checks whether a transaction has been handled already on WPCOM end or not
     /// we'll mark handled transactions as `finish`. This indicates to the App Store that the app enabled the service to finish the transaction
     ///
@@ -322,7 +322,6 @@
                 self.logInfo("Transaction \(transaction.id) not found in WPCOM")
             }
         }
->>>>>>> be80d6e0
     }
 
     func listenForTransactions() {
