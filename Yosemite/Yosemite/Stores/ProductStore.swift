import Foundation
import Networking
import Storage

// MARK: - ProductStore
//
public class ProductStore: Store {
    private let remote: ProductsRemoteProtocol
    private let generativeContentRemote: GenerativeContentRemoteProtocol
    private let productVariationStorageManager: ProductVariationStorageManager

    private lazy var sharedDerivedStorage: StorageType = {
        return storageManager.writerDerivedStorage
    }()

    public override convenience init(dispatcher: Dispatcher, storageManager: StorageManagerType, network: Network) {
        let remote = ProductsRemote(network: network)
        let generativeContentRemote = GenerativeContentRemote(network: network)
        self.init(dispatcher: dispatcher, storageManager: storageManager, network: network, remote: remote, generativeContentRemote: generativeContentRemote)
    }

    public init(dispatcher: Dispatcher,
                storageManager: StorageManagerType,
                network: Network,
                remote: ProductsRemoteProtocol,
                generativeContentRemote: GenerativeContentRemoteProtocol) {
        productVariationStorageManager = ProductVariationStorageManager(storageManager: storageManager)
        self.remote = remote
        self.generativeContentRemote = generativeContentRemote
        super.init(dispatcher: dispatcher, storageManager: storageManager, network: network)
    }

    /// Registers for supported Actions.
    ///
    override public func registerSupportedActions(in dispatcher: Dispatcher) {
        dispatcher.register(processor: self, for: ProductAction.self)
    }

    /// Receives and executes Actions.
    ///
    override public func onAction(_ action: Action) {
        guard let action = action as? ProductAction else {
            assertionFailure("ProductStore received an unsupported action")
            return
        }

        switch action {
        case .addProduct(let product, let onCompletion):
            addProduct(product: product, onCompletion: onCompletion)
        case .deleteProduct(let siteID, let productID, let onCompletion):
            deleteProduct(siteID: siteID, productID: productID, onCompletion: onCompletion)
        case .resetStoredProducts(let onCompletion):
            resetStoredProducts(onCompletion: onCompletion)
        case .retrieveProduct(let siteID, let productID, let onCompletion):
            retrieveProduct(siteID: siteID, productID: productID, onCompletion: onCompletion)
        case .retrieveProducts(let siteID, let productIDs, let pageNumber, let pageSize, let onCompletion):
            retrieveProducts(siteID: siteID, productIDs: productIDs, pageNumber: pageNumber, pageSize: pageSize, onCompletion: onCompletion)
        case .retrieveFirstPurchasableItemMatchFromSKU(siteID: let siteID, sku: let sku, onCompletion: let onCompletion):
            retrieveFirstPurchasableItemMatchFromSKU(siteID: siteID, sku: sku, onCompletion: onCompletion)
        case let.searchProductsInCache(siteID, keyword, pageSize, onCompletion):
            searchInCache(siteID: siteID, keyword: keyword, pageSize: pageSize, onCompletion: onCompletion)
        case let .searchProducts(siteID,
                                 keyword,
                                 filter,
                                 pageNumber,
                                 pageSize,
                                 stockStatus,
                                 productStatus,
                                 productType,
                                 productCategory,
                                 excludedProductIDs,
                                 onCompletion):

            searchProducts(siteID: siteID,
                           keyword: keyword,
                           filter: filter,
                           pageNumber: pageNumber,
                           pageSize: pageSize,
                           stockStatus: stockStatus,
                           productStatus: productStatus,
                           productType: productType,
                           productCategory: productCategory,
                           excludedProductIDs: excludedProductIDs,
                           onCompletion: onCompletion)
        case .synchronizeProducts(let siteID,
                                  let pageNumber,
                                  let pageSize,
                                  let stockStatus,
                                  let productStatus,
                                  let productType,
                                  let productCategory,
                                  let sortOrder,
                                  let excludedProductIDs,
                                  let shouldDeleteStoredProductsOnFirstPage,
                                  let onCompletion):
            synchronizeProducts(siteID: siteID,
                                pageNumber: pageNumber,
                                pageSize: pageSize,
                                stockStatus: stockStatus,
                                productStatus: productStatus,
                                productType: productType,
                                productCategory: productCategory,
                                sortOrder: sortOrder,
                                excludedProductIDs: excludedProductIDs,
                                shouldDeleteStoredProductsOnFirstPage: shouldDeleteStoredProductsOnFirstPage,
                                onCompletion: onCompletion)
        case .requestMissingProducts(let order, let onCompletion):
            requestMissingProducts(for: order, onCompletion: onCompletion)
        case .updateProduct(let product, let onCompletion):
            updateProduct(product: product, onCompletion: onCompletion)
        case .updateProductImages(let siteID, let productID, let images, let onCompletion):
            updateProductImages(siteID: siteID, productID: productID, images: images, onCompletion: onCompletion)
        case .updateProducts(let siteID, let products, let onCompletion):
            updateProducts(siteID: siteID, products: products, onCompletion: onCompletion)
        case .validateProductSKU(let sku, let siteID, let onCompletion):
            validateProductSKU(sku, siteID: siteID, onCompletion: onCompletion)
        case let .replaceProductLocally(product, onCompletion):
            replaceProductLocally(product: product, onCompletion: onCompletion)
        case let .checkIfStoreHasProducts(siteID, status, onCompletion):
            checkIfStoreHasProducts(siteID: siteID, status: status, onCompletion: onCompletion)
        case let .createTemplateProduct(siteID, template, onCompletion):
            createTemplateProduct(siteID: siteID, template: template, onCompletion: onCompletion)
<<<<<<< HEAD
        case let .generateProductDescription(siteID, name, features, completion):
            generateProductDescription(siteID: siteID, name: name, features: features, completion: completion)
        case let .generateProductSharingMessage(siteID, url, name, description, completion):
            generateProductSharingMessage(siteID: siteID, url: url, name: name, description: description, completion: completion)
        case let .generateProductDetails(siteID, scannedTexts, completion):
            generateProductDetails(siteID: siteID, scannedTexts: scannedTexts, completion: completion)
=======
        case let .identifyLanguage(siteID, string, feature, completion):
            identifyLanguage(siteID: siteID,
                             string: string, feature: feature,
                             completion: completion)
        case let .generateProductDescription(siteID, name, features, language, completion):
            generateProductDescription(siteID: siteID, name: name, features: features, language: language, completion: completion)
        case let .generateProductSharingMessage(siteID, url, name, description, language, completion):
            generateProductSharingMessage(siteID: siteID, url: url, name: name, description: description, language: language, completion: completion)
>>>>>>> a33635f3
        }
    }
}


// MARK: - Services!
//
private extension ProductStore {

    /// Deletes all of the Stored Products.
    ///
    func resetStoredProducts(onCompletion: () -> Void) {
        let storage = storageManager.viewStorage
        storage.deleteAllObjects(ofType: Storage.Product.self)
        storage.saveIfNeeded()
        DDLogDebug("Products deleted")

        onCompletion()
    }

    /// Searches all of the products that contain a given Keyword.
    ///
    func searchProducts(siteID: Int64,
                        keyword: String,
                        filter: ProductSearchFilter,
                        pageNumber: Int,
                        pageSize: Int,
                        stockStatus: ProductStockStatus?,
                        productStatus: ProductStatus?,
                        productType: ProductType?,
                        productCategory: ProductCategory?,
                        excludedProductIDs: [Int64],
                        onCompletion: @escaping (Result<Void, Error>) -> Void) {
        switch filter {
        case .all:
            remote.searchProducts(for: siteID,
                                  keyword: keyword,
                                  pageNumber: pageNumber,
                                  pageSize: pageSize,
                                  stockStatus: stockStatus,
                                  productStatus: productStatus,
                                  productType: productType,
                                  productCategory: productCategory,
                                  excludedProductIDs: excludedProductIDs) { [weak self] result in
                self?.handleSearchResults(siteID: siteID,
                                          keyword: keyword,
                                          filter: filter,
                                          result: result,
                                          onCompletion: onCompletion)
            }
        case .sku:
            remote.searchProductsBySKU(for: siteID,
                                       keyword: keyword,
                                       pageNumber: pageNumber,
                                       pageSize: pageSize) { [weak self] result in
                self?.handleSearchResults(siteID: siteID,
                                          keyword: keyword,
                                          filter: filter,
                                          result: result,
                                          onCompletion: onCompletion)
            }
        }
    }

    func searchInCache(siteID: Int64, keyword: String, pageSize: Int, onCompletion: @escaping (Bool) -> Void) {
        let namePredicate = NSPredicate(format: "name LIKE[c] %@", keyword)
        let sitePredicate = NSPredicate(format: "siteID == %lld", siteID)
        let predicate = NSCompoundPredicate(andPredicateWithSubpredicates: [namePredicate, sitePredicate])

        let results = sharedDerivedStorage.allObjects(ofType: StorageProduct.self,
                                                      matching: predicate,
                                                      sortedBy: nil)

        handleSearchResults(siteID: siteID,
                            keyword: keyword,
                            filter: .all,
                            result: Result.success(results.prefix(pageSize).map { $0.toReadOnly() }),
                            onCompletion: { _ in onCompletion(!results.isEmpty) })
    }

    /// Synchronizes the products associated with a given Site ID, sorted by ascending name.
    ///
    func synchronizeProducts(siteID: Int64,
                             pageNumber: Int,
                             pageSize: Int,
                             stockStatus: ProductStockStatus?,
                             productStatus: ProductStatus?,
                             productType: ProductType?,
                             productCategory: ProductCategory?,
                             sortOrder: ProductsSortOrder,
                             excludedProductIDs: [Int64],
                             shouldDeleteStoredProductsOnFirstPage: Bool,
                             onCompletion: @escaping (Result<Bool, Error>) -> Void) {
        remote.loadAllProducts(for: siteID,
                               context: nil,
                               pageNumber: pageNumber,
                               pageSize: pageSize,
                               stockStatus: stockStatus,
                               productStatus: productStatus,
                               productType: productType,
                               productCategory: productCategory,
                               orderBy: sortOrder.remoteOrderKey,
                               order: sortOrder.remoteOrder,
                               excludedProductIDs: excludedProductIDs) { [weak self] result in
                                switch result {
                                case .failure(let error):
                                    onCompletion(.failure(error))
                                case .success(let products):
                                    guard let self = self else {
                                        return
                                    }
                                    let shouldDeleteExistingProducts = pageNumber == Default.firstPageNumber && shouldDeleteStoredProductsOnFirstPage
                                    self.upsertStoredProductsInBackground(readOnlyProducts: products,
                                                                          siteID: siteID,
                                                                          shouldDeleteExistingProducts: shouldDeleteExistingProducts) {
                                        let hasNextPage = products.count == pageSize
                                        onCompletion(.success(hasNextPage))
                                    }
                                }
        }
    }

    /// Synchronizes the Products found in a specified Order.
    ///
    func requestMissingProducts(for order: Order, onCompletion: @escaping (Error?) -> Void) {
        let itemIDs = order.items.map { $0.productID }
        let productIDs = itemIDs.uniqued()  // removes duplicate product IDs

        let storage = storageManager.viewStorage
        var missingIDs = [Int64]()
        for productID in productIDs {
            let storageProduct = storage.loadProduct(siteID: order.siteID, productID: productID)
            if storageProduct == nil {
                missingIDs.append(productID)
            }
        }

        // Do not trigger API request for empty array of items
        guard !missingIDs.isEmpty else {
            onCompletion(nil)
            return
        }

        remote.loadProducts(for: order.siteID, by: missingIDs) { [weak self] result in
            switch result {
            case .success(let products):
                self?.upsertStoredProductsInBackground(readOnlyProducts: products, siteID: order.siteID, onCompletion: {
                    onCompletion(nil)
                })
            case .failure(let error):
                onCompletion(error)
            }
        }
    }

    /// Retrieves multiple products with a given siteID + productIDs.
    /// - Note: This is NOT a wrapper for retrieving a single product.
    ///
    func retrieveProducts(siteID: Int64,
                          productIDs: [Int64],
                          pageNumber: Int,
                          pageSize: Int,
                          onCompletion: @escaping (Result<(products: [Product], hasNextPage: Bool), Error>) -> Void) {
        guard productIDs.isEmpty == false else {
            onCompletion(.success((products: [], hasNextPage: false)))
            return
        }

        remote.loadProducts(for: siteID, by: productIDs, pageNumber: pageNumber, pageSize: pageSize) { [weak self] result in
            switch result {
            case .success(let products):
                self?.upsertStoredProductsInBackground(readOnlyProducts: products, siteID: siteID, onCompletion: {
                    let hasNextPage = products.count == pageSize
                    onCompletion(.success((products: products, hasNextPage: hasNextPage)))
                })
            case .failure(let error):
                onCompletion(.failure(error))
            }
        }
    }

    /// Retrieves the product associated with a given siteID + productID (if any!).
    ///
    func retrieveProduct(siteID: Int64, productID: Int64, onCompletion: @escaping (Result<Product, Error>) -> Void) {
        remote.loadProduct(for: siteID, productID: productID) { [weak self] result in
            guard let self = self else {
                return
            }

            switch result {
            case .failure(let originalError):
                let error = ProductLoadError(underlyingError: originalError)

                if case ProductLoadError.notFound = error {
                    self.deleteStoredProduct(siteID: siteID, productID: productID)
                }

                onCompletion(.failure(error))
            case .success(let product):
                self.upsertStoredProductsInBackground(readOnlyProducts: [product], siteID: siteID) { [weak self] in
                    guard let storageProduct = self?.storageManager.viewStorage.loadProduct(siteID: siteID, productID: productID) else {
                        return onCompletion(.failure(ProductLoadError.notFoundInStorage))
                    }
                    onCompletion(.success(storageProduct.toReadOnly()))
                }
            }

        }
    }

    /// Retrieves the first product associated with a given siteID and exact-matching SKU (if any)
    ///
    func retrieveFirstPurchasableItemMatchFromSKU(siteID: Int64, sku: String, onCompletion: @escaping (Result<SKUSearchResult, Error>) -> Void) {
        remote.searchProductsBySKU(for: siteID,
                                   keyword: sku,
                                   pageNumber: Remote.Default.firstPageNumber,
                                   pageSize: ProductsRemote.Default.pageSize,
                                   completion: { result in
            switch result {
            case let .success(products):
                let skuProducts = products.filter { $0.sku == sku }

                guard !skuProducts.isEmpty else {
                    return onCompletion(.failure(ProductLoadError.notFound))
                }

                guard let product = products.first(where: { $0.purchasable }) else {
                    return onCompletion(.failure(ProductLoadError.notPurchasable))
                }

                if let productVariation = product.toProductVariation() {
                    self.productVariationStorageManager.upsertStoredProductVariationsInBackground(readOnlyProductVariations: [productVariation],
                                                                                                  siteID: siteID,
                                                                                                  productID: productVariation.productID,
                                                                                                  onCompletion: {
                        onCompletion(.success(.variation(productVariation)))
                    })
                } else {
                    self.upsertStoredProductsInBackground(readOnlyProducts: [product], siteID: siteID, onCompletion: {
                        onCompletion(.success(.product(product)))
                    })
                }
            case let .failure(error):
                onCompletion(.failure(error))
            }
        })
    }

    func retrieveProducts(from productIDs: [Int64]) -> [Product] {
        productIDs
            .compactMap {
                let predicate = NSPredicate(format: "productID == %lld", $0)
                let product = sharedDerivedStorage.allObjects(ofType: StorageProduct.self,
                                                          matching: predicate,
                                                          sortedBy: nil).first
                return product
            }.map { $0.toReadOnly() }
    }

    /// Adds a product.
    ///
    func addProduct(product: Product, onCompletion: @escaping (Result<Product, ProductUpdateError>) -> Void) {
        remote.addProduct(product: product) { [weak self] result in
            switch result {
            case .failure(let error):
                onCompletion(.failure(ProductUpdateError(error: error)))
            case .success(let product):
                self?.upsertStoredProductsInBackground(readOnlyProducts: [product], siteID: product.siteID) { [weak self] in
                    guard let storageProduct = self?.storageManager.viewStorage.loadProduct(siteID: product.siteID, productID: product.productID) else {
                        onCompletion(.failure(.notFoundInStorage))
                        return
                    }
                    onCompletion(.success(storageProduct.toReadOnly()))
                }
            }
        }
    }

    /// Delete an existing product.
    ///
    func deleteProduct(siteID: Int64, productID: Int64, onCompletion: @escaping (Result<Product, ProductUpdateError>) -> Void) {
        remote.deleteProduct(for: siteID, productID: productID) { (result) in
            switch result {
            case .failure(let error):
                onCompletion(.failure(ProductUpdateError(error: error)))
            case .success(let product):
                self.deleteStoredProduct(siteID: siteID, productID: productID)
                onCompletion(.success(product))
            }
        }
    }

    /// Updates the product.
    ///
    func updateProduct(product: Product, onCompletion: @escaping (Result<Product, ProductUpdateError>) -> Void) {
        remote.updateProduct(product: product) { [weak self] result in
            switch result {
            case .failure(let error):
                onCompletion(.failure(ProductUpdateError(error: error)))
            case .success(let product):
                self?.upsertStoredProductsInBackground(readOnlyProducts: [product], siteID: product.siteID) { [weak self] in
                    guard let storageProduct = self?.storageManager.viewStorage.loadProduct(siteID: product.siteID, productID: product.productID) else {
                        onCompletion(.failure(.notFoundInStorage))
                        return
                    }
                    onCompletion(.success(storageProduct.toReadOnly()))
                }
            }
        }
    }

    func updateProductImages(siteID: Int64, productID: Int64, images: [ProductImage], onCompletion: @escaping (Result<Product, ProductUpdateError>) -> Void) {
        remote.updateProductImages(siteID: siteID, productID: productID, images: images) { [weak self] result in
            switch result {
            case .failure(let error):
                onCompletion(.failure(ProductUpdateError(error: error)))
            case .success(let product):
                self?.upsertStoredProductsInBackground(readOnlyProducts: [product], siteID: product.siteID) { [weak self] in
                    guard let storageProduct = self?.storageManager.viewStorage.loadProduct(siteID: product.siteID, productID: product.productID) else {
                        return onCompletion(.failure(.notFoundInStorage))
                    }
                    onCompletion(.success(storageProduct.toReadOnly()))
                }
            }
        }
    }

    func updateProducts(siteID: Int64, products: [Product], onCompletion: @escaping (Result<[Product], ProductUpdateError>) -> Void) {
        remote.updateProducts(siteID: siteID, products: products) { [weak self] result in
            switch result {
            case .failure(let error):
                onCompletion(.failure(ProductUpdateError(error: error)))
            case .success(let returnedProducts):
                self?.upsertStoredProductsInBackground(readOnlyProducts: returnedProducts, siteID: siteID) { [weak self] in
                    guard let storageProducts = self?.storageManager.viewStorage.loadProducts(siteID: siteID,
                                                                                              productsIDs: returnedProducts.map { $0.productID }) else {
                        onCompletion(.failure(.notFoundInStorage))
                        return
                    }
                    onCompletion(.success(storageProducts.map { $0.toReadOnly() }))
                }
            }
        }
    }

    /// Validates the Product SKU against other Products in storage.
    ///
    func validateProductSKU(_ sku: String?, siteID: Int64, onCompletion: @escaping (Bool) -> Void) {
        guard let sku = sku, sku.isEmpty == false else {
            // It is valid to not have a sku.
            onCompletion(true)
            return
        }

        remote.searchSku(for: siteID, sku: sku) { result in
            switch result {
            case .success(let checkResult):
                let isValid = checkResult != sku
                onCompletion(isValid)
            case .failure:
                onCompletion(true)
            }
        }
    }

    /// Upserts a product in our local storage
    ///
    func replaceProductLocally(product: Product, onCompletion: @escaping () -> Void) {
        upsertStoredProductsInBackground(readOnlyProducts: [product], siteID: product.siteID, onCompletion: onCompletion)
    }

    /// Checks if the store already has any products with the given status.
    /// Returns `false` if the store has no products.
    ///
    func checkIfStoreHasProducts(siteID: Int64, status: ProductStatus?, onCompletion: @escaping (Result<Bool, Error>) -> Void) {
        // Check for locally stored products first.
        let storage = storageManager.viewStorage
        if let products = storage.loadProducts(siteID: siteID), !products.isEmpty {
            if let status, (products.filter { $0.statusKey == status.rawValue }.isEmpty) == false {
                return onCompletion(.success(true))
            } else if status == nil {
                return onCompletion(.success(true))
            }
        }

        // If there are no locally stored products, then check remote.
        remote.loadProductIDs(for: siteID, pageNumber: 1, pageSize: 1, productStatus: status) { result in
            switch result {
            case .success(let ids):
                onCompletion(.success(ids.isEmpty == false))
            case .failure(let error):
                onCompletion(.failure(error))
            }
        }
    }

    /// Creates a product using the provided template type.
    /// The created product is not stored locally.
    ///
    func createTemplateProduct(siteID: Int64, template: ProductsRemote.TemplateType, onCompletion: @escaping (Result<Product, Error>) -> Void) {
        remote.createTemplateProduct(for: siteID, template: template) { [remote] result in
            switch result {
            case .success(let productID):
                remote.loadProduct(for: siteID, productID: productID, completion: onCompletion)

            case .failure(let error):
                onCompletion(.failure(error))
            }
        }
    }

    func identifyLanguage(siteID: Int64,
                          string: String,
                          feature: GenerativeContentRemoteFeature,
                          completion: @escaping (Result<String, Error>) -> Void) {
        Task { @MainActor in
            let result = await Result {
                try await generativeContentRemote.identifyLanguage(siteID: siteID,
                                                                   string: string,
                                                                   feature: feature)
            }
            completion(result)
        }
    }

    func generateProductDescription(siteID: Int64,
                                    name: String,
                                    features: String,
                                    language: String,
                                    completion: @escaping (Result<String, Error>) -> Void) {
        let prompt = [
            "Write a description for a product with title ```\(name)``` and features: ```\(features)```.",
            "Your response should be in language \(language).",
            "Make the description 50-60 words or less.",
            "Use a 9th grade reading level.",
            "Perform in-depth keyword research relating to the product in the same language of the product title, " +
            "and use them in your sentences without listing them out."
        ].joined(separator: "\n")

        Task { @MainActor in
            let result = await Result {
                let description = try await generativeContentRemote.generateText(siteID: siteID, base: prompt, feature: .productDescription)
                return description
            }
            completion(result)
        }
    }

    func generateProductSharingMessage(siteID: Int64,
                                       url: String,
                                       name: String,
                                       description: String,
                                       language: String,
                                       completion: @escaping (Result<String, Error>) -> Void) {
        let prompt = [
            // swiftlint:disable:next line_length
            "Your task is to help a merchant create a message to share with their customers a product named ```\(name)```. More information about the product:",
            "- Product description: ```\(description)```",
            "- Product URL: \(url).",
            "Your response should be in language \(language).",
            "The length should be up to 3 sentences.",
            "Use a 9th grade reading level.",
            "Add related hashtags at the end of the message.",
            "Do not include the URL in the message.",
        ].joined(separator: "\n")

        Task { @MainActor in
            let result = await Result {
                let message = try await generativeContentRemote.generateText(siteID: siteID, base: prompt, feature: .productSharing)
                    .trimmingCharacters(in: CharacterSet(["\""]))  // Trims quotation mark
                return message
            }
            completion(result)
        }
    }

    func generateProductDetails(siteID: Int64, scannedTexts: [String], completion: @escaping (Result<ProductDetailsFromScannedTexts, Error>) -> Void) {
        let prompt = [
            "Write a name and description of a product for an online store given the array of scanned text strings from a packaging photo at the end.",
            "Return only a JSON with the name in `name` field, description in `description` field, " +
            "and the detected language as the locale identifier in `language` field.",
            "The output should be in valid JSON format.",
            "Identify the language detected in the array and use the same language to write the name and description.",
            "Make the description 50-60 words or less.",
            "Use a 9th grade reading level.",
            "Perform in-depth keyword research relating to the product in the same language of the product title, " +
            "and use them in your sentences without listing them out." +
            "\(scannedTexts)"
        ].joined(separator: "\n")
        Task {
            do {
                let jsonString = try await generativeContentRemote.generateText(siteID: siteID, base: prompt, feature: .productDescription)
                guard let jsonData = jsonString.data(using: .utf8) else {
                    return completion(.failure(DotcomError.resourceDoesNotExist))
                }
                let details = try JSONDecoder().decode(ProductDetailsFromScannedTextsResponse.self, from: jsonData)
                await MainActor.run {
                    completion(.success(.init(name: details.name, description: details.description)))
                }
            } catch {
                completion(.failure(error))
            }
        }
    }
}


// MARK: - Storage: Product
//
extension ProductStore {

    /// Deletes any Storage.Product with the specified `siteID` and `productID`
    ///
    func deleteStoredProduct(siteID: Int64, productID: Int64) {
        let storage = storageManager.viewStorage
        guard let product = storage.loadProduct(siteID: siteID, productID: productID) else {
            return
        }

        storage.deleteObject(product)
        storage.saveIfNeeded()
    }

    /// Updates (OR Inserts) the specified ReadOnly Product Entities *in a background thread*.
    /// Also deletes existing products if requested.
    /// `onCompletion` will be called on the main thread!
    ///
    func upsertStoredProductsInBackground(readOnlyProducts: [Networking.Product],
                                          siteID: Int64,
                                          shouldDeleteExistingProducts: Bool = false,
                                          onCompletion: @escaping () -> Void) {
        let derivedStorage = sharedDerivedStorage
        derivedStorage.perform {
            if shouldDeleteExistingProducts {
                derivedStorage.deleteProducts(siteID: siteID)
            }
            self.upsertStoredProducts(readOnlyProducts: readOnlyProducts, in: derivedStorage)
        }

        storageManager.saveDerivedType(derivedStorage: derivedStorage) {
            DispatchQueue.main.async(execute: onCompletion)
        }
    }

    /// Updates (OR Inserts) the specified ReadOnly Product Entities into the Storage Layer.
    ///
    /// - Parameters:
    ///     - readOnlyProducts: Remote Products to be persisted.
    ///     - storage: Where we should save all the things!
    ///
    func upsertStoredProducts(readOnlyProducts: [Networking.Product], in storage: StorageType) {
        for readOnlyProduct in readOnlyProducts {
            // The "importing" status is only used for product import placeholders and should not be stored.
            guard readOnlyProduct.productStatus != .importing else {
                continue
            }
            let storageProduct = storage.loadProduct(siteID: readOnlyProduct.siteID, productID: readOnlyProduct.productID) ??
                storage.insertNewObject(ofType: Storage.Product.self)

            storageProduct.update(with: readOnlyProduct)
            handleProductShippingClass(storageProduct: storageProduct, storage)
            handleProductDimensions(readOnlyProduct, storageProduct, storage)
            handleProductAttributes(readOnlyProduct, storageProduct, storage)
            handleProductDefaultAttributes(readOnlyProduct, storageProduct, storage)
            handleProductImages(readOnlyProduct, storageProduct, storage)
            handleProductCategories(readOnlyProduct, storageProduct, storage)
            handleProductTags(readOnlyProduct, storageProduct, storage)
            handleProductDownloadableFiles(readOnlyProduct, storageProduct, storage)
            handleProductAddOns(readOnlyProduct, storageProduct, storage)
            handleProductBundledItems(readOnlyProduct, storageProduct, storage)
            handleProductCompositeComponents(readOnlyProduct, storageProduct, storage)
            handleProductSubscription(readOnlyProduct, storageProduct, storage)
        }
    }

    /// Updates or inserts the provided StorageProduct's dimensions using the provided read-only Product's dimensions
    ///
    func handleProductDimensions(_ readOnlyProduct: Networking.Product, _ storageProduct: Storage.Product, _ storage: StorageType) {
        if let existingStorageDimensions = storageProduct.dimensions {
            existingStorageDimensions.update(with: readOnlyProduct.dimensions)
        } else {
            let newStorageDimensions = storage.insertNewObject(ofType: Storage.ProductDimensions.self)
            newStorageDimensions.update(with: readOnlyProduct.dimensions)
            storageProduct.dimensions = newStorageDimensions
        }
    }

    /// Updates the provided StorageProduct's productShippingClass using the existing `ProductShippingClass` in storage, if any
    ///
    func handleProductShippingClass(storageProduct: Storage.Product, _ storage: StorageType) {
        if let existingStorageShippingClass = storage.loadProductShippingClass(siteID: storageProduct.siteID,
                                                                               remoteID: storageProduct.shippingClassID) {
            storageProduct.productShippingClass = existingStorageShippingClass
        } else {
            storageProduct.productShippingClass = nil
        }
    }

    /// Updates, inserts, or prunes the provided StorageProduct's attributes using the provided read-only Product's attributes
    ///
    func handleProductAttributes(_ readOnlyProduct: Networking.Product, _ storageProduct: Storage.Product, _ storage: StorageType) {
        let siteID = readOnlyProduct.siteID
        let productID = readOnlyProduct.productID

        // Upsert the attributes from the read-only product
        for readOnlyAttribute in readOnlyProduct.attributes {
            if let existingStorageAttribute = storage.loadProductAttribute(siteID: siteID,
                                                                           productID: productID,
                                                                           attributeID: readOnlyAttribute.attributeID,
                                                                           name: readOnlyAttribute.name) {
                existingStorageAttribute.update(with: readOnlyAttribute)
            } else {
                let newStorageAttribute = storage.insertNewObject(ofType: Storage.ProductAttribute.self)
                newStorageAttribute.update(with: readOnlyAttribute)
                storageProduct.addToAttributes(newStorageAttribute)
            }
        }

        // Now, remove any objects that exist in storageProduct.attributes but not in readOnlyProduct.attributes
        storageProduct.attributes?.forEach { storageAttribute in
            if readOnlyProduct.attributes.first(where: { $0.attributeID == storageAttribute.attributeID && $0.name == storageAttribute.name } ) == nil {
                storageProduct.removeFromAttributes(storageAttribute)
                storage.deleteObject(storageAttribute)
            }
        }
    }

    /// Updates, inserts, or prunes the provided StorageProduct's default attributes using the provided read-only Product's default attributes
    ///
    func handleProductDefaultAttributes(_ readOnlyProduct: Networking.Product, _ storageProduct: Storage.Product, _ storage: StorageType) {
        let siteID = readOnlyProduct.siteID
        let productID = readOnlyProduct.productID

        // Upsert the default attributes from the read-only product
        for readOnlyDefaultAttribute in readOnlyProduct.defaultAttributes {
            if let existingStorageDefaultAttribute = storage.loadProductDefaultAttribute(siteID: siteID,
                                                                                         productID: productID,
                                                                                         defaultAttributeID: readOnlyDefaultAttribute.attributeID,
                                                                                         name: readOnlyDefaultAttribute.name ?? "") {
                existingStorageDefaultAttribute.update(with: readOnlyDefaultAttribute)
            } else {
                let newStorageDefaultAttribute = storage.insertNewObject(ofType: Storage.ProductDefaultAttribute.self)
                newStorageDefaultAttribute.update(with: readOnlyDefaultAttribute)
                storageProduct.addToDefaultAttributes(newStorageDefaultAttribute)
            }
        }

        // Now, remove any objects that exist in storageProduct.defaultAttributes but not in readOnlyProduct.defaultAttributes
        storageProduct.defaultAttributes?.forEach { storageDefaultAttribute in
            if readOnlyProduct.defaultAttributes.first(where: {
                $0.attributeID == storageDefaultAttribute.attributeID && $0.name == storageDefaultAttribute.name } ) == nil {
                    storageProduct.removeFromDefaultAttributes(storageDefaultAttribute)
                    storage.deleteObject(storageDefaultAttribute)
            }
        }
    }

    /// Updates, inserts, or prunes the provided StorageProduct's images using the provided read-only Product's images
    ///
    func handleProductImages(_ readOnlyProduct: Networking.Product, _ storageProduct: Storage.Product, _ storage: StorageType) {
        // Removes all the images first.
        storageProduct.imagesArray.forEach { existingStorageImage in
            storage.deleteObject(existingStorageImage)
        }

        // Inserts the images from the read-only product variation.
        var storageImages = [StorageProductImage]()
        for readOnlyImage in readOnlyProduct.images {
            let newStorageImage = storage.insertNewObject(ofType: Storage.ProductImage.self)
            newStorageImage.update(with: readOnlyImage)
            storageImages.append(newStorageImage)
        }
        storageProduct.images = NSOrderedSet(array: storageImages)
    }

    /// Updates, inserts, or prunes the provided StorageProduct's categories using the provided read-only Product's categories
    ///
    func handleProductCategories(_ readOnlyProduct: Networking.Product, _ storageProduct: Storage.Product, _ storage: StorageType) {
        let siteID = readOnlyProduct.siteID

        // Remove previous linked categories
        storageProduct.categories?.removeAll()

        // Upsert the categories from the read-only product
        for readOnlyCategory in readOnlyProduct.categories {
            if let existingStorageCategory = storage.loadProductCategory(siteID: siteID, categoryID: readOnlyCategory.categoryID) {
                // ProductCategory response comes without a `parentID` so we update it with the `existingStorageCategory` one
                let completeReadOnlyCategory = readOnlyCategory.parentIDUpdated(parentID: existingStorageCategory.parentID)
                existingStorageCategory.update(with: completeReadOnlyCategory)
                storageProduct.addToCategories(existingStorageCategory)
            } else {
                let newStorageCategory = storage.insertNewObject(ofType: Storage.ProductCategory.self)
                newStorageCategory.update(with: readOnlyCategory)
                storageProduct.addToCategories(newStorageCategory)
            }
        }
    }

    /// Updates, inserts, or prunes the provided StorageProduct's tags using the provided read-only Product's tags
    ///
    func handleProductTags(_ readOnlyProduct: Networking.Product, _ storageProduct: Storage.Product, _ storage: StorageType) {

        let siteID = readOnlyProduct.siteID

        // Removes all the tags first.
        for tag in storageProduct.tagsArray {
            storageProduct.removeFromTags(tag)
        }

        // Inserts the tags from the read-only product.
        var storageTags = [StorageProductTag]()
        for readOnlyTag in readOnlyProduct.tags {

            if let existingStorageTag = storage.loadProductTag(siteID: siteID, tagID: readOnlyTag.tagID) {
                existingStorageTag.update(with: readOnlyTag)
                storageTags.append(existingStorageTag)
            } else {
                let newStorageTag = storage.insertNewObject(ofType: Storage.ProductTag.self)
                newStorageTag.update(with: readOnlyTag)
                storageTags.append(newStorageTag)
            }
        }
        storageProduct.addToTags(NSOrderedSet(array: storageTags))
    }

    /// Replaces the `storageProduct.addOns` with the new `readOnlyProduct.addOns`
    ///
    func handleProductAddOns(_ readOnlyProduct: Networking.Product, _ storageProduct: Storage.Product, _ storage: StorageType) {
        // Remove all previous addOns, they will be deleted as they have the `cascade` delete rule
        if let addOns = storageProduct.addOns {
            storageProduct.removeFromAddOns(addOns)
        }

        // Create and add `storageAddOns` from `readOnlyProduct.addOns`
        let storageAddOns = readOnlyProduct.addOns.map { readOnlyAddOn -> StorageProductAddOn in
            let storageAddOn = storage.insertNewObject(ofType: StorageProductAddOn.self)
            storageAddOn.update(with: readOnlyAddOn)
            handleProductAddOnsOptions(readOnlyAddOn, storageAddOn, storage)
            return storageAddOn
        }
        storageProduct.addToAddOns(NSOrderedSet(array: storageAddOns))
    }

    /// Replaces the `storageProductAddOn.options` with the new `readOnlyProductAddOn.options`
    ///
    func handleProductAddOnsOptions(_ readOnlyProductAddOn: Networking.ProductAddOn, _ storageProductAddOn: Storage.ProductAddOn, _ storage: StorageType) {
        // Remove all previous options, they will be deleted as they have the `cascade` delete rule
        if let options = storageProductAddOn.options {
            storageProductAddOn.removeFromOptions(options)
        }

        // Create and add `storageAddOnsOptions` from `readOnlyProductAddOn.options`
        let storageAddOnsOptions = readOnlyProductAddOn.options.map { readOnlyAddOnOption -> StorageProductAddOnOption in
            let storageAddOnOption = storage.insertNewObject(ofType: StorageProductAddOnOption.self)
            storageAddOnOption.update(with: readOnlyAddOnOption)
            return storageAddOnOption
        }
        storageProductAddOn.addToOptions(NSOrderedSet(array: storageAddOnsOptions))
    }

    /// Replaces the `storageProduct.bundledItems` with the new `readOnlyProduct.bundledItems`
    ///
    func handleProductBundledItems(_ readOnlyProduct: Networking.Product, _ storageProduct: Storage.Product, _ storage: StorageType) {
        // Remove all previous bundledItems, they will be deleted as they have the `cascade` delete rule
        if let bundledItems = storageProduct.bundledItems {
            storageProduct.removeFromBundledItems(bundledItems)
        }

        // Create and add `storageBundledItems` from `readOnlyProduct.bundledItems`
        let storageBundledItems = readOnlyProduct.bundledItems.map { readOnlyBundleItem -> StorageProductBundleItem in
            let storageBundledItem = storage.insertNewObject(ofType: StorageProductBundleItem.self)
            storageBundledItem.update(with: readOnlyBundleItem)
            return storageBundledItem
        }
        storageProduct.addToBundledItems(NSOrderedSet(array: storageBundledItems))
    }

    /// Replaces the `storageProduct.compositeComponents` with the new `readOnlyProduct.compositeComponents`
    ///
    func handleProductCompositeComponents(_ readOnlyProduct: Networking.Product, _ storageProduct: Storage.Product, _ storage: StorageType) {
        // Remove all previous compositeComponents, they will be deleted as they have the `cascade` delete rule
        if let compositeComponents = storageProduct.compositeComponents {
            storageProduct.removeFromCompositeComponents(compositeComponents)
        }

        // Create and add `storageCompositeComponents` from `readOnlyProduct.compositeComponents`
        let storageCompositeComponents = readOnlyProduct.compositeComponents.map { readOnlyCompositeComponent -> StorageProductCompositeComponent in
            let storageCompositeComponent = storage.insertNewObject(ofType: StorageProductCompositeComponent.self)
            storageCompositeComponent.update(with: readOnlyCompositeComponent)
            return storageCompositeComponent
        }
        storageProduct.addToCompositeComponents(NSOrderedSet(array: storageCompositeComponents))
    }

    /// Updates, inserts, or prunes the provided StorageProduct's subscription using the provided read-only Product's subscription
    ///
    func handleProductSubscription(_ readOnlyProduct: Networking.Product, _ storageProduct: Storage.Product, _ storage: StorageType) {
        guard let readOnlySubscription = readOnlyProduct.subscription else {
            if let existingStorageSubscription = storageProduct.subscription {
                storage.deleteObject(existingStorageSubscription)
            }
            return
        }

        if let existingStorageSubscription = storageProduct.subscription {
            existingStorageSubscription.update(with: readOnlySubscription)
        } else {
            let newStorageSubscription = storage.insertNewObject(ofType: Storage.ProductSubscription.self)
            newStorageSubscription.update(with: readOnlySubscription)
            storageProduct.subscription = newStorageSubscription
        }
    }
}

// MARK: - Storage: Product Downloadable Files
//
private extension ProductStore {

    /// Updates, inserts, or prunes the provided StorageProduct's downloadable files using the provided read-only Product's downloadable files
    ///
    func handleProductDownloadableFiles(_ readOnlyProduct: Networking.Product, _ storageProduct: Storage.Product, _ storage: StorageType) {

        removeAllProductDownloadableFiles(storageProduct, storage)
        insertAllProductDownloadableFiles(readOnlyProduct, storageProduct, storage)
    }

    /// Removes the provided StorageProduct's all downloadable files from provided storage
    ///
    func removeAllProductDownloadableFiles(_ storageProduct: Storage.Product, _ storage: StorageType) {

        storageProduct.downloadableFilesArray.forEach { existingStorageDownloadableFile in
            storage.deleteObject(existingStorageDownloadableFile)
            storageProduct.removeFromDownloads(existingStorageDownloadableFile)
        }
    }

    /// Inserts the read-only Product's all downloadable files into provided StorageProduct's downloadable files using the storage
    ///
    func insertAllProductDownloadableFiles(_ readOnlyProduct: Networking.Product, _ storageProduct: Storage.Product, _ storage: StorageType) {

        let storageDownloadsSet = NSMutableOrderedSet()
        for readOnlyDownloadableFile in readOnlyProduct.downloads {

            let newStorageDownloadableFile = storage.insertNewObject(ofType: Storage.ProductDownload.self)
            newStorageDownloadableFile.update(with: readOnlyDownloadableFile)
            storageDownloadsSet.add(newStorageDownloadableFile)
        }
        storageProduct.addToDownloads(storageDownloadsSet)
    }
}

// MARK: - Storage: Search Results
//
private extension ProductStore {
    func handleSearchResults(siteID: Int64,
                             keyword: String,
                             filter: ProductSearchFilter,
                             result: Result<[Product], Error>,
                             onCompletion: @escaping (Result<Void, Error>) -> Void) {
        switch result {
        case .success(let products):
            upsertSearchResultsInBackground(siteID: siteID,
                                            keyword: keyword,
                                            filter: filter,
                                            readOnlyProducts: products) {
                onCompletion(.success(()))
            }
        case .failure(let error):
            onCompletion(.failure(error))
        }
    }

    /// Upserts the Products, and associates them to the SearchResults Entity (in Background)
    ///
    private func upsertSearchResultsInBackground(siteID: Int64,
                                                 keyword: String,
                                                 filter: ProductSearchFilter,
                                                 readOnlyProducts: [Networking.Product],
                                                 onCompletion: @escaping () -> Void) {
        let derivedStorage = sharedDerivedStorage
        derivedStorage.perform { [weak self] in
            self?.upsertStoredProducts(readOnlyProducts: readOnlyProducts, in: derivedStorage)
            self?.upsertStoredResults(siteID: siteID, keyword: keyword, filter: filter, readOnlyProducts: readOnlyProducts, in: derivedStorage)
        }

        storageManager.saveDerivedType(derivedStorage: derivedStorage) {
            DispatchQueue.main.async(execute: onCompletion)
        }
    }

    /// Upserts the Products, and associates them to the Search Results Entity (in the specified Storage)
    ///
    private func upsertStoredResults(siteID: Int64,
                                     keyword: String,
                                     filter: ProductSearchFilter,
                                     readOnlyProducts: [Networking.Product],
                                     in storage: StorageType) {
        let searchResults = storage.loadProductSearchResults(keyword: keyword, filterKey: filter.rawValue) ??
        storage.insertNewObject(ofType: Storage.ProductSearchResults.self)
        searchResults.keyword = keyword
        searchResults.filterKey = filter.rawValue

        for readOnlyProduct in readOnlyProducts {
            guard let storedProduct = storage.loadProduct(siteID: siteID, productID: readOnlyProduct.productID) else {
                continue
            }

            searchResults.addToProducts(storedProduct)
        }
    }
}


// MARK: - Unit Testing Helpers
//
extension ProductStore {

    /// Unit Testing Helper: Updates or Inserts the specified ReadOnly Product in a given Storage Layer.
    ///
    func upsertStoredProduct(readOnlyProduct: Networking.Product, in storage: StorageType) {
        upsertStoredProducts(readOnlyProducts: [readOnlyProduct], in: storage)
    }
}

/// An error that occurs while updating a Product.
///
/// - duplicatedSKU: the SKU is used by another Product.
/// - invalidSKU: the SKU is invalid or duplicated.
/// - passwordCannotBeUpdated: the password of a product cannot be updated.
/// - variationInvalidImageId: the body struct used for updating a product variation's image has an invalid id.
/// - unexpected: an error that is not expected to occur.
/// - unknown: other error cases.
///
public enum ProductUpdateError: Error, Equatable {
    case duplicatedSKU
    case invalidSKU
    case passwordCannotBeUpdated
    case notFoundInStorage
    case variationInvalidImageId
    case unexpected
    case unknown(error: AnyError)

    init(error: Error) {
        guard let dotcomError = error as? DotcomError else {
            self = .unknown(error: error.toAnyError)
            return
        }
        switch dotcomError {
        case .unknown(let code, _):
            guard let errorCode = ErrorCode(rawValue: code) else {
                self = .unknown(error: dotcomError.toAnyError)
                return
            }
            self = errorCode.error
        default:
            self = .unknown(error: dotcomError.toAnyError)
        }
    }

    private enum ErrorCode: String {
        case invalidSKU = "product_invalid_sku"
        case variationInvalidImageId = "woocommerce_variation_invalid_image_id"

        var error: ProductUpdateError {
            switch self {
            case .invalidSKU:
                return .invalidSKU
            case .variationInvalidImageId:
                return .variationInvalidImageId
            }
        }
    }
}

public enum ProductLoadError: Error, Equatable {
    case notFound
    case notFoundInStorage
    case notPurchasable
    case unknown(error: AnyError)

    init(underlyingError error: Error) {
        guard case let DotcomError.unknown(code, _) = error else {
            self = .unknown(error: error.toAnyError)
            return
        }

        self = ErrorCode(rawValue: code)?.error ?? .unknown(error: error.toAnyError)
    }

    enum ErrorCode: String {
        case invalidID = "woocommerce_rest_product_invalid_id"

        var error: ProductLoadError {
            switch self {
            case .invalidID:
                return .notFound
            }
        }
    }
}

private struct ProductDetailsFromScannedTextsResponse: Decodable {
    let name: String
    let description: String
}<|MERGE_RESOLUTION|>--- conflicted
+++ resolved
@@ -120,14 +120,6 @@
             checkIfStoreHasProducts(siteID: siteID, status: status, onCompletion: onCompletion)
         case let .createTemplateProduct(siteID, template, onCompletion):
             createTemplateProduct(siteID: siteID, template: template, onCompletion: onCompletion)
-<<<<<<< HEAD
-        case let .generateProductDescription(siteID, name, features, completion):
-            generateProductDescription(siteID: siteID, name: name, features: features, completion: completion)
-        case let .generateProductSharingMessage(siteID, url, name, description, completion):
-            generateProductSharingMessage(siteID: siteID, url: url, name: name, description: description, completion: completion)
-        case let .generateProductDetails(siteID, scannedTexts, completion):
-            generateProductDetails(siteID: siteID, scannedTexts: scannedTexts, completion: completion)
-=======
         case let .identifyLanguage(siteID, string, feature, completion):
             identifyLanguage(siteID: siteID,
                              string: string, feature: feature,
@@ -136,7 +128,8 @@
             generateProductDescription(siteID: siteID, name: name, features: features, language: language, completion: completion)
         case let .generateProductSharingMessage(siteID, url, name, description, language, completion):
             generateProductSharingMessage(siteID: siteID, url: url, name: name, description: description, language: language, completion: completion)
->>>>>>> a33635f3
+        case let .generateProductDetails(siteID, scannedTexts, completion):
+            generateProductDetails(siteID: siteID, scannedTexts: scannedTexts, completion: completion)
         }
     }
 }
