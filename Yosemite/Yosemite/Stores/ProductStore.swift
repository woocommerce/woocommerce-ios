import Foundation
import Networking
import Storage

// MARK: - ProductStore
//
public class ProductStore: Store {
    private let remote: ProductsRemoteProtocol
    private let generativeContentRemote: GenerativeContentRemoteProtocol
    private let productVariationStorageManager: ProductVariationStorageManager

    private lazy var sharedDerivedStorage: StorageType = {
        return storageManager.writerDerivedStorage
    }()

    public override convenience init(dispatcher: Dispatcher, storageManager: StorageManagerType, network: Network) {
        let remote = ProductsRemote(network: network)
        let generativeContentRemote = GenerativeContentRemote(network: network)
        self.init(dispatcher: dispatcher, storageManager: storageManager, network: network, remote: remote, generativeContentRemote: generativeContentRemote)
    }

    public init(dispatcher: Dispatcher,
                storageManager: StorageManagerType,
                network: Network,
                remote: ProductsRemoteProtocol,
                generativeContentRemote: GenerativeContentRemoteProtocol) {
        productVariationStorageManager = ProductVariationStorageManager(storageManager: storageManager)
        self.remote = remote
        self.generativeContentRemote = generativeContentRemote
        super.init(dispatcher: dispatcher, storageManager: storageManager, network: network)
    }

    /// Registers for supported Actions.
    ///
    override public func registerSupportedActions(in dispatcher: Dispatcher) {
        dispatcher.register(processor: self, for: ProductAction.self)
    }

    /// Receives and executes Actions.
    ///
    override public func onAction(_ action: Action) {
        guard let action = action as? ProductAction else {
            assertionFailure("ProductStore received an unsupported action")
            return
        }

        switch action {
        case .addProduct(let product, let onCompletion):
            addProduct(product: product, onCompletion: onCompletion)
        case .deleteProduct(let siteID, let productID, let onCompletion):
            deleteProduct(siteID: siteID, productID: productID, onCompletion: onCompletion)
        case .resetStoredProducts(let onCompletion):
            resetStoredProducts(onCompletion: onCompletion)
        case .retrieveProduct(let siteID, let productID, let onCompletion):
            retrieveProduct(siteID: siteID, productID: productID, onCompletion: onCompletion)
        case .retrieveProducts(let siteID, let productIDs, let pageNumber, let pageSize, let onCompletion):
            retrieveProducts(siteID: siteID, productIDs: productIDs, pageNumber: pageNumber, pageSize: pageSize, onCompletion: onCompletion)
        case .retrieveFirstPurchasableItemMatchFromSKU(siteID: let siteID, sku: let sku, onCompletion: let onCompletion):
            retrieveFirstPurchasableItemMatchFromSKU(siteID: siteID, sku: sku, onCompletion: onCompletion)
        case let.searchProductsInCache(siteID, keyword, pageSize, onCompletion):
            searchInCache(siteID: siteID, keyword: keyword, pageSize: pageSize, onCompletion: onCompletion)
        case let .searchProducts(siteID,
                                 keyword,
                                 filter,
                                 pageNumber,
                                 pageSize,
                                 stockStatus,
                                 productStatus,
                                 productType,
                                 productCategory,
                                 excludedProductIDs,
                                 onCompletion):

            searchProducts(siteID: siteID,
                           keyword: keyword,
                           filter: filter,
                           pageNumber: pageNumber,
                           pageSize: pageSize,
                           stockStatus: stockStatus,
                           productStatus: productStatus,
                           productType: productType,
                           productCategory: productCategory,
                           excludedProductIDs: excludedProductIDs,
                           onCompletion: onCompletion)
        case .synchronizeProducts(let siteID,
                                  let pageNumber,
                                  let pageSize,
                                  let stockStatus,
                                  let productStatus,
                                  let productType,
                                  let productCategory,
                                  let sortOrder,
                                  let excludedProductIDs,
                                  let shouldDeleteStoredProductsOnFirstPage,
                                  let onCompletion):
            synchronizeProducts(siteID: siteID,
                                pageNumber: pageNumber,
                                pageSize: pageSize,
                                stockStatus: stockStatus,
                                productStatus: productStatus,
                                productType: productType,
                                productCategory: productCategory,
                                sortOrder: sortOrder,
                                excludedProductIDs: excludedProductIDs,
                                shouldDeleteStoredProductsOnFirstPage: shouldDeleteStoredProductsOnFirstPage,
                                onCompletion: onCompletion)
        case .requestMissingProducts(let order, let onCompletion):
            requestMissingProducts(for: order, onCompletion: onCompletion)
        case .updateProduct(let product, let onCompletion):
            updateProduct(product: product, onCompletion: onCompletion)
        case .updateProductImages(let siteID, let productID, let images, let onCompletion):
            updateProductImages(siteID: siteID, productID: productID, images: images, onCompletion: onCompletion)
        case .updateProducts(let siteID, let products, let onCompletion):
            updateProducts(siteID: siteID, products: products, onCompletion: onCompletion)
        case .validateProductSKU(let sku, let siteID, let onCompletion):
            validateProductSKU(sku, siteID: siteID, onCompletion: onCompletion)
        case let .replaceProductLocally(product, onCompletion):
            replaceProductLocally(product: product, onCompletion: onCompletion)
        case let .checkIfStoreHasProducts(siteID, status, onCompletion):
            checkIfStoreHasProducts(siteID: siteID, status: status, onCompletion: onCompletion)
        case let .createTemplateProduct(siteID, template, onCompletion):
            createTemplateProduct(siteID: siteID, template: template, onCompletion: onCompletion)
        case let .identifyLanguage(siteID, string, feature, completion):
            identifyLanguage(siteID: siteID,
                             string: string, feature: feature,
                             completion: completion)
        case let .generateProductDescription(siteID, name, features, language, completion):
            generateProductDescription(siteID: siteID, name: name, features: features, language: language, completion: completion)
        case let .generateProductSharingMessage(siteID, url, name, description, language, completion):
            generateProductSharingMessage(siteID: siteID, url: url, name: name, description: description, language: language, completion: completion)
<<<<<<< HEAD
        case let .generateProductDetails(siteID, scannedTexts, completion):
            generateProductDetails(siteID: siteID, scannedTexts: scannedTexts, completion: completion)
        case let .generateProductName(siteID, keywords, language, completion):
            generateProductName(siteID: siteID, keywords: keywords, language: language, completion: completion)
=======
        case let .generateProductDetails(siteID, productName, scannedTexts, completion):
            generateProductDetails(siteID: siteID, productName: productName, scannedTexts: scannedTexts, completion: completion)
>>>>>>> 9f4c3ced
        case let .fetchNumberOfProducts(siteID, completion):
            fetchNumberOfProducts(siteID: siteID, completion: completion)
        }
    }
}


// MARK: - Services!
//
private extension ProductStore {

    /// Deletes all of the Stored Products.
    ///
    func resetStoredProducts(onCompletion: () -> Void) {
        let storage = storageManager.viewStorage
        storage.deleteAllObjects(ofType: Storage.Product.self)
        storage.saveIfNeeded()
        DDLogDebug("Products deleted")

        onCompletion()
    }

    /// Searches all of the products that contain a given Keyword.
    ///
    func searchProducts(siteID: Int64,
                        keyword: String,
                        filter: ProductSearchFilter,
                        pageNumber: Int,
                        pageSize: Int,
                        stockStatus: ProductStockStatus?,
                        productStatus: ProductStatus?,
                        productType: ProductType?,
                        productCategory: ProductCategory?,
                        excludedProductIDs: [Int64],
                        onCompletion: @escaping (Result<Void, Error>) -> Void) {
        switch filter {
        case .all:
            remote.searchProducts(for: siteID,
                                  keyword: keyword,
                                  pageNumber: pageNumber,
                                  pageSize: pageSize,
                                  stockStatus: stockStatus,
                                  productStatus: productStatus,
                                  productType: productType,
                                  productCategory: productCategory,
                                  excludedProductIDs: excludedProductIDs) { [weak self] result in
                self?.handleSearchResults(siteID: siteID,
                                          keyword: keyword,
                                          filter: filter,
                                          result: result,
                                          onCompletion: onCompletion)
            }
        case .sku:
            remote.searchProductsBySKU(for: siteID,
                                       keyword: keyword,
                                       pageNumber: pageNumber,
                                       pageSize: pageSize) { [weak self] result in
                self?.handleSearchResults(siteID: siteID,
                                          keyword: keyword,
                                          filter: filter,
                                          result: result,
                                          onCompletion: onCompletion)
            }
        }
    }

    func searchInCache(siteID: Int64, keyword: String, pageSize: Int, onCompletion: @escaping (Bool) -> Void) {
        let namePredicate = NSPredicate(format: "name LIKE[c] %@", keyword)
        let sitePredicate = NSPredicate(format: "siteID == %lld", siteID)
        let predicate = NSCompoundPredicate(andPredicateWithSubpredicates: [namePredicate, sitePredicate])

        let results = sharedDerivedStorage.allObjects(ofType: StorageProduct.self,
                                                      matching: predicate,
                                                      sortedBy: nil)

        handleSearchResults(siteID: siteID,
                            keyword: keyword,
                            filter: .all,
                            result: Result.success(results.prefix(pageSize).map { $0.toReadOnly() }),
                            onCompletion: { _ in onCompletion(!results.isEmpty) })
    }

    /// Synchronizes the products associated with a given Site ID, sorted by ascending name.
    ///
    func synchronizeProducts(siteID: Int64,
                             pageNumber: Int,
                             pageSize: Int,
                             stockStatus: ProductStockStatus?,
                             productStatus: ProductStatus?,
                             productType: ProductType?,
                             productCategory: ProductCategory?,
                             sortOrder: ProductsSortOrder,
                             excludedProductIDs: [Int64],
                             shouldDeleteStoredProductsOnFirstPage: Bool,
                             onCompletion: @escaping (Result<Bool, Error>) -> Void) {
        remote.loadAllProducts(for: siteID,
                               context: nil,
                               pageNumber: pageNumber,
                               pageSize: pageSize,
                               stockStatus: stockStatus,
                               productStatus: productStatus,
                               productType: productType,
                               productCategory: productCategory,
                               orderBy: sortOrder.remoteOrderKey,
                               order: sortOrder.remoteOrder,
                               excludedProductIDs: excludedProductIDs) { [weak self] result in
                                switch result {
                                case .failure(let error):
                                    if let productType,
                                        let error = error as? DotcomError,
                                        case let .unknown(code, message) = error,
                                        code == "rest_invalid_param",
                                        message == "Invalid parameter(s): type",
                                        ProductType.coreTypes.contains(productType) == false {
                                        return onCompletion(.success(false))
                                    }
                                    onCompletion(.failure(error))
                                case .success(let products):
                                    guard let self = self else {
                                        return
                                    }
                                    let shouldDeleteExistingProducts = pageNumber == Default.firstPageNumber && shouldDeleteStoredProductsOnFirstPage
                                    self.upsertStoredProductsInBackground(readOnlyProducts: products,
                                                                          siteID: siteID,
                                                                          shouldDeleteExistingProducts: shouldDeleteExistingProducts) {
                                        let hasNextPage = products.count == pageSize
                                        onCompletion(.success(hasNextPage))
                                    }
                                }
        }
    }

    /// Synchronizes the Products found in a specified Order.
    ///
    func requestMissingProducts(for order: Order, onCompletion: @escaping (Error?) -> Void) {
        let itemIDs = order.items.map { $0.productID }
        let productIDs = itemIDs.uniqued()  // removes duplicate product IDs

        let storage = storageManager.viewStorage
        var missingIDs = [Int64]()
        for productID in productIDs {
            let storageProduct = storage.loadProduct(siteID: order.siteID, productID: productID)
            if storageProduct == nil {
                missingIDs.append(productID)
            }
        }

        // Do not trigger API request for empty array of items
        guard !missingIDs.isEmpty else {
            onCompletion(nil)
            return
        }

        remote.loadProducts(for: order.siteID, by: missingIDs) { [weak self] result in
            switch result {
            case .success(let products):
                self?.upsertStoredProductsInBackground(readOnlyProducts: products, siteID: order.siteID, onCompletion: {
                    onCompletion(nil)
                })
            case .failure(let error):
                onCompletion(error)
            }
        }
    }

    /// Retrieves multiple products with a given siteID + productIDs.
    /// - Note: This is NOT a wrapper for retrieving a single product.
    ///
    func retrieveProducts(siteID: Int64,
                          productIDs: [Int64],
                          pageNumber: Int,
                          pageSize: Int,
                          onCompletion: @escaping (Result<(products: [Product], hasNextPage: Bool), Error>) -> Void) {
        guard productIDs.isEmpty == false else {
            onCompletion(.success((products: [], hasNextPage: false)))
            return
        }

        remote.loadProducts(for: siteID, by: productIDs, pageNumber: pageNumber, pageSize: pageSize) { [weak self] result in
            switch result {
            case .success(let products):
                self?.upsertStoredProductsInBackground(readOnlyProducts: products, siteID: siteID, onCompletion: {
                    let hasNextPage = products.count == pageSize
                    onCompletion(.success((products: products, hasNextPage: hasNextPage)))
                })
            case .failure(let error):
                onCompletion(.failure(error))
            }
        }
    }

    /// Retrieves the product associated with a given siteID + productID (if any!).
    ///
    func retrieveProduct(siteID: Int64, productID: Int64, onCompletion: @escaping (Result<Product, Error>) -> Void) {
        remote.loadProduct(for: siteID, productID: productID) { [weak self] result in
            guard let self = self else {
                return
            }

            switch result {
            case .failure(let originalError):
                let error = ProductLoadError(underlyingError: originalError)

                if case ProductLoadError.notFound = error {
                    self.deleteStoredProduct(siteID: siteID, productID: productID)
                }

                onCompletion(.failure(error))
            case .success(let product):
                self.upsertStoredProductsInBackground(readOnlyProducts: [product], siteID: siteID) { [weak self] in
                    guard let storageProduct = self?.storageManager.viewStorage.loadProduct(siteID: siteID, productID: productID) else {
                        return onCompletion(.failure(ProductLoadError.notFoundInStorage))
                    }
                    onCompletion(.success(storageProduct.toReadOnly()))
                }
            }

        }
    }

    /// Retrieves the first product associated with a given siteID and exact-matching SKU (if any)
    ///
    func retrieveFirstPurchasableItemMatchFromSKU(siteID: Int64, sku: String, onCompletion: @escaping (Result<SKUSearchResult, Error>) -> Void) {
        remote.searchProductsBySKU(for: siteID,
                                   keyword: sku,
                                   pageNumber: Remote.Default.firstPageNumber,
                                   pageSize: ProductsRemote.Default.pageSize,
                                   completion: { result in
            switch result {
            case let .success(products):
                let skuProducts = products.filter { $0.sku == sku }

                guard !skuProducts.isEmpty else {
                    return onCompletion(.failure(ProductLoadError.notFound))
                }

                guard let product = products.first(where: { $0.purchasable }) else {
                    return onCompletion(.failure(ProductLoadError.notPurchasable))
                }

                if let productVariation = product.toProductVariation() {
                    self.productVariationStorageManager.upsertStoredProductVariationsInBackground(readOnlyProductVariations: [productVariation],
                                                                                                  siteID: siteID,
                                                                                                  productID: productVariation.productID,
                                                                                                  onCompletion: {
                        onCompletion(.success(.variation(productVariation)))
                    })
                } else {
                    self.upsertStoredProductsInBackground(readOnlyProducts: [product], siteID: siteID, onCompletion: {
                        onCompletion(.success(.product(product)))
                    })
                }
            case let .failure(error):
                onCompletion(.failure(error))
            }
        })
    }

    func retrieveProducts(from productIDs: [Int64]) -> [Product] {
        productIDs
            .compactMap {
                let predicate = NSPredicate(format: "productID == %lld", $0)
                let product = sharedDerivedStorage.allObjects(ofType: StorageProduct.self,
                                                          matching: predicate,
                                                          sortedBy: nil).first
                return product
            }.map { $0.toReadOnly() }
    }

    /// Adds a product.
    ///
    func addProduct(product: Product, onCompletion: @escaping (Result<Product, ProductUpdateError>) -> Void) {
        remote.addProduct(product: product) { [weak self] result in
            switch result {
            case .failure(let error):
                onCompletion(.failure(ProductUpdateError(error: error)))
            case .success(let product):
                self?.upsertStoredProductsInBackground(readOnlyProducts: [product], siteID: product.siteID) { [weak self] in
                    guard let storageProduct = self?.storageManager.viewStorage.loadProduct(siteID: product.siteID, productID: product.productID) else {
                        onCompletion(.failure(.notFoundInStorage))
                        return
                    }
                    onCompletion(.success(storageProduct.toReadOnly()))
                }
            }
        }
    }

    /// Delete an existing product.
    ///
    func deleteProduct(siteID: Int64, productID: Int64, onCompletion: @escaping (Result<Product, ProductUpdateError>) -> Void) {
        remote.deleteProduct(for: siteID, productID: productID) { (result) in
            switch result {
            case .failure(let error):
                onCompletion(.failure(ProductUpdateError(error: error)))
            case .success(let product):
                self.deleteStoredProduct(siteID: siteID, productID: productID)
                onCompletion(.success(product))
            }
        }
    }

    /// Updates the product.
    ///
    func updateProduct(product: Product, onCompletion: @escaping (Result<Product, ProductUpdateError>) -> Void) {
        remote.updateProduct(product: product) { [weak self] result in
            switch result {
            case .failure(let error):
                onCompletion(.failure(ProductUpdateError(error: error)))
            case .success(let product):
                self?.upsertStoredProductsInBackground(readOnlyProducts: [product], siteID: product.siteID) { [weak self] in
                    guard let storageProduct = self?.storageManager.viewStorage.loadProduct(siteID: product.siteID, productID: product.productID) else {
                        onCompletion(.failure(.notFoundInStorage))
                        return
                    }
                    onCompletion(.success(storageProduct.toReadOnly()))
                }
            }
        }
    }

    func updateProductImages(siteID: Int64, productID: Int64, images: [ProductImage], onCompletion: @escaping (Result<Product, ProductUpdateError>) -> Void) {
        remote.updateProductImages(siteID: siteID, productID: productID, images: images) { [weak self] result in
            switch result {
            case .failure(let error):
                onCompletion(.failure(ProductUpdateError(error: error)))
            case .success(let product):
                self?.upsertStoredProductsInBackground(readOnlyProducts: [product], siteID: product.siteID) { [weak self] in
                    guard let storageProduct = self?.storageManager.viewStorage.loadProduct(siteID: product.siteID, productID: product.productID) else {
                        return onCompletion(.failure(.notFoundInStorage))
                    }
                    onCompletion(.success(storageProduct.toReadOnly()))
                }
            }
        }
    }

    func updateProducts(siteID: Int64, products: [Product], onCompletion: @escaping (Result<[Product], ProductUpdateError>) -> Void) {
        remote.updateProducts(siteID: siteID, products: products) { [weak self] result in
            switch result {
            case .failure(let error):
                onCompletion(.failure(ProductUpdateError(error: error)))
            case .success(let returnedProducts):
                self?.upsertStoredProductsInBackground(readOnlyProducts: returnedProducts, siteID: siteID) { [weak self] in
                    guard let storageProducts = self?.storageManager.viewStorage.loadProducts(siteID: siteID,
                                                                                              productsIDs: returnedProducts.map { $0.productID }) else {
                        onCompletion(.failure(.notFoundInStorage))
                        return
                    }
                    onCompletion(.success(storageProducts.map { $0.toReadOnly() }))
                }
            }
        }
    }

    /// Validates the Product SKU against other Products in storage.
    ///
    func validateProductSKU(_ sku: String?, siteID: Int64, onCompletion: @escaping (Bool) -> Void) {
        guard let sku = sku, sku.isEmpty == false else {
            // It is valid to not have a sku.
            onCompletion(true)
            return
        }

        remote.searchSku(for: siteID, sku: sku) { result in
            switch result {
            case .success(let checkResult):
                let isValid = checkResult != sku
                onCompletion(isValid)
            case .failure:
                onCompletion(true)
            }
        }
    }

    /// Upserts a product in our local storage
    ///
    func replaceProductLocally(product: Product, onCompletion: @escaping () -> Void) {
        upsertStoredProductsInBackground(readOnlyProducts: [product], siteID: product.siteID, onCompletion: onCompletion)
    }

    /// Checks if the store already has any products with the given status.
    /// Returns `false` if the store has no products.
    ///
    func checkIfStoreHasProducts(siteID: Int64, status: ProductStatus?, onCompletion: @escaping (Result<Bool, Error>) -> Void) {
        // Check for locally stored products first.
        let storage = storageManager.viewStorage
        if let products = storage.loadProducts(siteID: siteID), !products.isEmpty {
            if let status, (products.filter { $0.statusKey == status.rawValue }.isEmpty) == false {
                return onCompletion(.success(true))
            } else if status == nil {
                return onCompletion(.success(true))
            }
        }

        // If there are no locally stored products, then check remote.
        remote.loadProductIDs(for: siteID, pageNumber: 1, pageSize: 1, productStatus: status) { result in
            switch result {
            case .success(let ids):
                onCompletion(.success(ids.isEmpty == false))
            case .failure(let error):
                onCompletion(.failure(error))
            }
        }
    }

    /// Creates a product using the provided template type.
    /// The created product is not stored locally.
    ///
    func createTemplateProduct(siteID: Int64, template: ProductsRemote.TemplateType, onCompletion: @escaping (Result<Product, Error>) -> Void) {
        remote.createTemplateProduct(for: siteID, template: template) { [remote] result in
            switch result {
            case .success(let productID):
                remote.loadProduct(for: siteID, productID: productID, completion: onCompletion)

            case .failure(let error):
                onCompletion(.failure(error))
            }
        }
    }

    func identifyLanguage(siteID: Int64,
                          string: String,
                          feature: GenerativeContentRemoteFeature,
                          completion: @escaping (Result<String, Error>) -> Void) {
        Task { @MainActor in
            let result = await Result {
                try await generativeContentRemote.identifyLanguage(siteID: siteID,
                                                                   string: string,
                                                                   feature: feature)
            }
            completion(result)
        }
    }

    func generateProductDescription(siteID: Int64,
                                    name: String,
                                    features: String,
                                    language: String,
                                    completion: @escaping (Result<String, Error>) -> Void) {
        let prompt = [
            "Write a description for a product with title ```\(name)``` and features: ```\(features)```.",
            "Your response should be in language \(language).",
            "Make the description 50-60 words or less.",
            "Use a 9th grade reading level.",
            "Perform in-depth keyword research relating to the product in the same language of the product title, " +
            "and use them in your sentences without listing them out."
        ].joined(separator: "\n")

        Task { @MainActor in
            let result = await Result {
                let description = try await generativeContentRemote.generateText(siteID: siteID, base: prompt, feature: .productDescription)
                return description
            }
            completion(result)
        }
    }

    func generateProductSharingMessage(siteID: Int64,
                                       url: String,
                                       name: String,
                                       description: String,
                                       language: String,
                                       completion: @escaping (Result<String, Error>) -> Void) {
        let prompt = [
            // swiftlint:disable:next line_length
            "Your task is to help a merchant create a message to share with their customers a product named ```\(name)```. More information about the product:",
            "- Product description: ```\(description)```",
            "- Product URL: \(url).",
            "Your response should be in language \(language).",
            "The length should be up to 3 sentences.",
            "Use a 9th grade reading level.",
            "Add related hashtags at the end of the message.",
            "Do not include the URL in the message.",
        ].joined(separator: "\n")

        Task { @MainActor in
            let result = await Result {
                let message = try await generativeContentRemote.generateText(siteID: siteID, base: prompt, feature: .productSharing)
                    .trimmingCharacters(in: CharacterSet(["\""]))  // Trims quotation mark
                return message
            }
            completion(result)
        }
    }

    func generateProductDetails(siteID: Int64,
                                productName: String?,
                                scannedTexts: [String],
                                completion: @escaping (Result<ProductDetailsFromScannedTexts, Error>) -> Void) {
        let keywords: [String] = {
            guard let productName else {
                return scannedTexts
            }
            return scannedTexts + [productName]
        }()
        let prompt = [
            "Write a name and description of a product for an online store given the keywords at the end.",
            "Return only a JSON dictionary with the name in `name` field, description in `description` field, " +
            "and the detected language as the locale identifier in `language` field.",
            "The output should be in valid JSON format.",
            "Detect the language in the array and use the same language to write the name and description.",
            "Make the description 50-60 words or less.",
            "Use a 9th grade reading level.",
            "Perform in-depth keyword research relating to the product in the same language of the product title, " +
            "and use them in your sentences without listing them out." +
            "\(keywords)"
        ].joined(separator: "\n")
        Task { @MainActor in
            do {
                let jsonString = try await generativeContentRemote.generateText(siteID: siteID, base: prompt, feature: .productDetailsFromScannedTexts)
                guard let jsonData = jsonString.data(using: .utf8) else {
                    return completion(.failure(DotcomError.resourceDoesNotExist))
                }
                let details = try JSONDecoder().decode(ProductDetailsFromScannedTexts.self, from: jsonData)
                completion(.success(.init(name: details.name, description: details.description, language: details.language)))
            } catch {
                completion(.failure(error))
            }
        }
    }

    func generateProductName(siteID: Int64,
                             keywords: String,
                             language: String,
                             completion: @escaping (Result<String, Error>) -> Void) {
        let prompt = [
            "You are a WooCommerce SEO and marketing expert.",
            "Provide a product title to enhance the store's SEO performance and sales " +
            "based on the following product keywords: \(keywords).",
            "Your response should be in language \(language).",
            "Do not explain the suggestion, strictly return the product name only."
        ].joined(separator: "\n")

        Task { @MainActor in
            let result = await Result {
                let description = try await generativeContentRemote.generateText(siteID: siteID, base: prompt, feature: .productName)
                return description
            }
            completion(result)
        }
    }

    func fetchNumberOfProducts(siteID: Int64, completion: @escaping (Result<Int64, Error>) -> Void) {
        Task { @MainActor in
            do {
                let numberOfProducts = try await remote.loadNumberOfProducts(siteID: siteID)
                completion(.success(numberOfProducts))
            } catch {
                completion(.failure(error))
            }
        }
    }
}


// MARK: - Storage: Product
//
extension ProductStore {

    /// Deletes any Storage.Product with the specified `siteID` and `productID`
    ///
    func deleteStoredProduct(siteID: Int64, productID: Int64) {
        let storage = storageManager.viewStorage
        guard let product = storage.loadProduct(siteID: siteID, productID: productID) else {
            return
        }

        storage.deleteObject(product)
        storage.saveIfNeeded()
    }

    /// Updates (OR Inserts) the specified ReadOnly Product Entities *in a background thread*.
    /// Also deletes existing products if requested.
    /// `onCompletion` will be called on the main thread!
    ///
    func upsertStoredProductsInBackground(readOnlyProducts: [Networking.Product],
                                          siteID: Int64,
                                          shouldDeleteExistingProducts: Bool = false,
                                          onCompletion: @escaping () -> Void) {
        let derivedStorage = sharedDerivedStorage
        derivedStorage.perform {
            if shouldDeleteExistingProducts {
                derivedStorage.deleteProducts(siteID: siteID)
            }
            self.upsertStoredProducts(readOnlyProducts: readOnlyProducts, in: derivedStorage)
        }

        storageManager.saveDerivedType(derivedStorage: derivedStorage) {
            DispatchQueue.main.async(execute: onCompletion)
        }
    }

    /// Updates (OR Inserts) the specified ReadOnly Product Entities into the Storage Layer.
    ///
    /// - Parameters:
    ///     - readOnlyProducts: Remote Products to be persisted.
    ///     - storage: Where we should save all the things!
    ///
    func upsertStoredProducts(readOnlyProducts: [Networking.Product], in storage: StorageType) {
        for readOnlyProduct in readOnlyProducts {
            // The "importing" status is only used for product import placeholders and should not be stored.
            guard readOnlyProduct.productStatus != .importing else {
                continue
            }
            let storageProduct = storage.loadProduct(siteID: readOnlyProduct.siteID, productID: readOnlyProduct.productID) ??
                storage.insertNewObject(ofType: Storage.Product.self)

            storageProduct.update(with: readOnlyProduct)
            handleProductShippingClass(storageProduct: storageProduct, storage)
            handleProductDimensions(readOnlyProduct, storageProduct, storage)
            handleProductAttributes(readOnlyProduct, storageProduct, storage)
            handleProductDefaultAttributes(readOnlyProduct, storageProduct, storage)
            handleProductImages(readOnlyProduct, storageProduct, storage)
            handleProductCategories(readOnlyProduct, storageProduct, storage)
            handleProductTags(readOnlyProduct, storageProduct, storage)
            handleProductDownloadableFiles(readOnlyProduct, storageProduct, storage)
            handleProductAddOns(readOnlyProduct, storageProduct, storage)
            handleProductBundledItems(readOnlyProduct, storageProduct, storage)
            handleProductCompositeComponents(readOnlyProduct, storageProduct, storage)
            handleProductSubscription(readOnlyProduct, storageProduct, storage)
        }
    }

    /// Updates or inserts the provided StorageProduct's dimensions using the provided read-only Product's dimensions
    ///
    func handleProductDimensions(_ readOnlyProduct: Networking.Product, _ storageProduct: Storage.Product, _ storage: StorageType) {
        if let existingStorageDimensions = storageProduct.dimensions {
            existingStorageDimensions.update(with: readOnlyProduct.dimensions)
        } else {
            let newStorageDimensions = storage.insertNewObject(ofType: Storage.ProductDimensions.self)
            newStorageDimensions.update(with: readOnlyProduct.dimensions)
            storageProduct.dimensions = newStorageDimensions
        }
    }

    /// Updates the provided StorageProduct's productShippingClass using the existing `ProductShippingClass` in storage, if any
    ///
    func handleProductShippingClass(storageProduct: Storage.Product, _ storage: StorageType) {
        if let existingStorageShippingClass = storage.loadProductShippingClass(siteID: storageProduct.siteID,
                                                                               remoteID: storageProduct.shippingClassID) {
            storageProduct.productShippingClass = existingStorageShippingClass
        } else {
            storageProduct.productShippingClass = nil
        }
    }

    /// Updates, inserts, or prunes the provided StorageProduct's attributes using the provided read-only Product's attributes
    ///
    func handleProductAttributes(_ readOnlyProduct: Networking.Product, _ storageProduct: Storage.Product, _ storage: StorageType) {
        let siteID = readOnlyProduct.siteID
        let productID = readOnlyProduct.productID

        // Upsert the attributes from the read-only product
        for readOnlyAttribute in readOnlyProduct.attributes {
            if let existingStorageAttribute = storage.loadProductAttribute(siteID: siteID,
                                                                           productID: productID,
                                                                           attributeID: readOnlyAttribute.attributeID,
                                                                           name: readOnlyAttribute.name) {
                existingStorageAttribute.update(with: readOnlyAttribute)
            } else {
                let newStorageAttribute = storage.insertNewObject(ofType: Storage.ProductAttribute.self)
                newStorageAttribute.update(with: readOnlyAttribute)
                storageProduct.addToAttributes(newStorageAttribute)
            }
        }

        // Now, remove any objects that exist in storageProduct.attributes but not in readOnlyProduct.attributes
        storageProduct.attributes?.forEach { storageAttribute in
            if readOnlyProduct.attributes.first(where: { $0.attributeID == storageAttribute.attributeID && $0.name == storageAttribute.name } ) == nil {
                storageProduct.removeFromAttributes(storageAttribute)
                storage.deleteObject(storageAttribute)
            }
        }
    }

    /// Updates, inserts, or prunes the provided StorageProduct's default attributes using the provided read-only Product's default attributes
    ///
    func handleProductDefaultAttributes(_ readOnlyProduct: Networking.Product, _ storageProduct: Storage.Product, _ storage: StorageType) {
        let siteID = readOnlyProduct.siteID
        let productID = readOnlyProduct.productID

        // Upsert the default attributes from the read-only product
        for readOnlyDefaultAttribute in readOnlyProduct.defaultAttributes {
            if let existingStorageDefaultAttribute = storage.loadProductDefaultAttribute(siteID: siteID,
                                                                                         productID: productID,
                                                                                         defaultAttributeID: readOnlyDefaultAttribute.attributeID,
                                                                                         name: readOnlyDefaultAttribute.name ?? "") {
                existingStorageDefaultAttribute.update(with: readOnlyDefaultAttribute)
            } else {
                let newStorageDefaultAttribute = storage.insertNewObject(ofType: Storage.ProductDefaultAttribute.self)
                newStorageDefaultAttribute.update(with: readOnlyDefaultAttribute)
                storageProduct.addToDefaultAttributes(newStorageDefaultAttribute)
            }
        }

        // Now, remove any objects that exist in storageProduct.defaultAttributes but not in readOnlyProduct.defaultAttributes
        storageProduct.defaultAttributes?.forEach { storageDefaultAttribute in
            if readOnlyProduct.defaultAttributes.first(where: {
                $0.attributeID == storageDefaultAttribute.attributeID && $0.name == storageDefaultAttribute.name } ) == nil {
                    storageProduct.removeFromDefaultAttributes(storageDefaultAttribute)
                    storage.deleteObject(storageDefaultAttribute)
            }
        }
    }

    /// Updates, inserts, or prunes the provided StorageProduct's images using the provided read-only Product's images
    ///
    func handleProductImages(_ readOnlyProduct: Networking.Product, _ storageProduct: Storage.Product, _ storage: StorageType) {
        // Removes all the images first.
        storageProduct.imagesArray.forEach { existingStorageImage in
            storage.deleteObject(existingStorageImage)
        }

        // Inserts the images from the read-only product variation.
        var storageImages = [StorageProductImage]()
        for readOnlyImage in readOnlyProduct.images {
            let newStorageImage = storage.insertNewObject(ofType: Storage.ProductImage.self)
            newStorageImage.update(with: readOnlyImage)
            storageImages.append(newStorageImage)
        }
        storageProduct.images = NSOrderedSet(array: storageImages)
    }

    /// Updates, inserts, or prunes the provided StorageProduct's categories using the provided read-only Product's categories
    ///
    func handleProductCategories(_ readOnlyProduct: Networking.Product, _ storageProduct: Storage.Product, _ storage: StorageType) {
        let siteID = readOnlyProduct.siteID

        // Remove previous linked categories
        storageProduct.categories?.removeAll()

        // Upsert the categories from the read-only product
        for readOnlyCategory in readOnlyProduct.categories {
            if let existingStorageCategory = storage.loadProductCategory(siteID: siteID, categoryID: readOnlyCategory.categoryID) {
                // ProductCategory response comes without a `parentID` so we update it with the `existingStorageCategory` one
                let completeReadOnlyCategory = readOnlyCategory.parentIDUpdated(parentID: existingStorageCategory.parentID)
                existingStorageCategory.update(with: completeReadOnlyCategory)
                storageProduct.addToCategories(existingStorageCategory)
            } else {
                let newStorageCategory = storage.insertNewObject(ofType: Storage.ProductCategory.self)
                newStorageCategory.update(with: readOnlyCategory)
                storageProduct.addToCategories(newStorageCategory)
            }
        }
    }

    /// Updates, inserts, or prunes the provided StorageProduct's tags using the provided read-only Product's tags
    ///
    func handleProductTags(_ readOnlyProduct: Networking.Product, _ storageProduct: Storage.Product, _ storage: StorageType) {

        let siteID = readOnlyProduct.siteID

        // Removes all the tags first.
        for tag in storageProduct.tagsArray {
            storageProduct.removeFromTags(tag)
        }

        // Inserts the tags from the read-only product.
        var storageTags = [StorageProductTag]()
        for readOnlyTag in readOnlyProduct.tags {

            if let existingStorageTag = storage.loadProductTag(siteID: siteID, tagID: readOnlyTag.tagID) {
                existingStorageTag.update(with: readOnlyTag)
                storageTags.append(existingStorageTag)
            } else {
                let newStorageTag = storage.insertNewObject(ofType: Storage.ProductTag.self)
                newStorageTag.update(with: readOnlyTag)
                storageTags.append(newStorageTag)
            }
        }
        storageProduct.addToTags(NSOrderedSet(array: storageTags))
    }

    /// Replaces the `storageProduct.addOns` with the new `readOnlyProduct.addOns`
    ///
    func handleProductAddOns(_ readOnlyProduct: Networking.Product, _ storageProduct: Storage.Product, _ storage: StorageType) {
        // Remove all previous addOns, they will be deleted as they have the `cascade` delete rule
        if let addOns = storageProduct.addOns {
            storageProduct.removeFromAddOns(addOns)
        }

        // Create and add `storageAddOns` from `readOnlyProduct.addOns`
        let storageAddOns = readOnlyProduct.addOns.map { readOnlyAddOn -> StorageProductAddOn in
            let storageAddOn = storage.insertNewObject(ofType: StorageProductAddOn.self)
            storageAddOn.update(with: readOnlyAddOn)
            handleProductAddOnsOptions(readOnlyAddOn, storageAddOn, storage)
            return storageAddOn
        }
        storageProduct.addToAddOns(NSOrderedSet(array: storageAddOns))
    }

    /// Replaces the `storageProductAddOn.options` with the new `readOnlyProductAddOn.options`
    ///
    func handleProductAddOnsOptions(_ readOnlyProductAddOn: Networking.ProductAddOn, _ storageProductAddOn: Storage.ProductAddOn, _ storage: StorageType) {
        // Remove all previous options, they will be deleted as they have the `cascade` delete rule
        if let options = storageProductAddOn.options {
            storageProductAddOn.removeFromOptions(options)
        }

        // Create and add `storageAddOnsOptions` from `readOnlyProductAddOn.options`
        let storageAddOnsOptions = readOnlyProductAddOn.options.map { readOnlyAddOnOption -> StorageProductAddOnOption in
            let storageAddOnOption = storage.insertNewObject(ofType: StorageProductAddOnOption.self)
            storageAddOnOption.update(with: readOnlyAddOnOption)
            return storageAddOnOption
        }
        storageProductAddOn.addToOptions(NSOrderedSet(array: storageAddOnsOptions))
    }

    /// Replaces the `storageProduct.bundledItems` with the new `readOnlyProduct.bundledItems`
    ///
    func handleProductBundledItems(_ readOnlyProduct: Networking.Product, _ storageProduct: Storage.Product, _ storage: StorageType) {
        // Remove all previous bundledItems, they will be deleted as they have the `cascade` delete rule
        if let bundledItems = storageProduct.bundledItems {
            storageProduct.removeFromBundledItems(bundledItems)
        }

        // Create and add `storageBundledItems` from `readOnlyProduct.bundledItems`
        let storageBundledItems = readOnlyProduct.bundledItems.map { readOnlyBundleItem -> StorageProductBundleItem in
            let storageBundledItem = storage.insertNewObject(ofType: StorageProductBundleItem.self)
            storageBundledItem.update(with: readOnlyBundleItem)
            return storageBundledItem
        }
        storageProduct.addToBundledItems(NSOrderedSet(array: storageBundledItems))
    }

    /// Replaces the `storageProduct.compositeComponents` with the new `readOnlyProduct.compositeComponents`
    ///
    func handleProductCompositeComponents(_ readOnlyProduct: Networking.Product, _ storageProduct: Storage.Product, _ storage: StorageType) {
        // Remove all previous compositeComponents, they will be deleted as they have the `cascade` delete rule
        if let compositeComponents = storageProduct.compositeComponents {
            storageProduct.removeFromCompositeComponents(compositeComponents)
        }

        // Create and add `storageCompositeComponents` from `readOnlyProduct.compositeComponents`
        let storageCompositeComponents = readOnlyProduct.compositeComponents.map { readOnlyCompositeComponent -> StorageProductCompositeComponent in
            let storageCompositeComponent = storage.insertNewObject(ofType: StorageProductCompositeComponent.self)
            storageCompositeComponent.update(with: readOnlyCompositeComponent)
            return storageCompositeComponent
        }
        storageProduct.addToCompositeComponents(NSOrderedSet(array: storageCompositeComponents))
    }

    /// Updates, inserts, or prunes the provided StorageProduct's subscription using the provided read-only Product's subscription
    ///
    func handleProductSubscription(_ readOnlyProduct: Networking.Product, _ storageProduct: Storage.Product, _ storage: StorageType) {
        guard let readOnlySubscription = readOnlyProduct.subscription else {
            if let existingStorageSubscription = storageProduct.subscription {
                storage.deleteObject(existingStorageSubscription)
            }
            return
        }

        if let existingStorageSubscription = storageProduct.subscription {
            existingStorageSubscription.update(with: readOnlySubscription)
        } else {
            let newStorageSubscription = storage.insertNewObject(ofType: Storage.ProductSubscription.self)
            newStorageSubscription.update(with: readOnlySubscription)
            storageProduct.subscription = newStorageSubscription
        }
    }
}

// MARK: - Storage: Product Downloadable Files
//
private extension ProductStore {

    /// Updates, inserts, or prunes the provided StorageProduct's downloadable files using the provided read-only Product's downloadable files
    ///
    func handleProductDownloadableFiles(_ readOnlyProduct: Networking.Product, _ storageProduct: Storage.Product, _ storage: StorageType) {

        removeAllProductDownloadableFiles(storageProduct, storage)
        insertAllProductDownloadableFiles(readOnlyProduct, storageProduct, storage)
    }

    /// Removes the provided StorageProduct's all downloadable files from provided storage
    ///
    func removeAllProductDownloadableFiles(_ storageProduct: Storage.Product, _ storage: StorageType) {

        storageProduct.downloadableFilesArray.forEach { existingStorageDownloadableFile in
            storage.deleteObject(existingStorageDownloadableFile)
            storageProduct.removeFromDownloads(existingStorageDownloadableFile)
        }
    }

    /// Inserts the read-only Product's all downloadable files into provided StorageProduct's downloadable files using the storage
    ///
    func insertAllProductDownloadableFiles(_ readOnlyProduct: Networking.Product, _ storageProduct: Storage.Product, _ storage: StorageType) {

        let storageDownloadsSet = NSMutableOrderedSet()
        for readOnlyDownloadableFile in readOnlyProduct.downloads {

            let newStorageDownloadableFile = storage.insertNewObject(ofType: Storage.ProductDownload.self)
            newStorageDownloadableFile.update(with: readOnlyDownloadableFile)
            storageDownloadsSet.add(newStorageDownloadableFile)
        }
        storageProduct.addToDownloads(storageDownloadsSet)
    }
}

// MARK: - Storage: Search Results
//
private extension ProductStore {
    func handleSearchResults(siteID: Int64,
                             keyword: String,
                             filter: ProductSearchFilter,
                             result: Result<[Product], Error>,
                             onCompletion: @escaping (Result<Void, Error>) -> Void) {
        switch result {
        case .success(let products):
            upsertSearchResultsInBackground(siteID: siteID,
                                            keyword: keyword,
                                            filter: filter,
                                            readOnlyProducts: products) {
                onCompletion(.success(()))
            }
        case .failure(let error):
            onCompletion(.failure(error))
        }
    }

    /// Upserts the Products, and associates them to the SearchResults Entity (in Background)
    ///
    private func upsertSearchResultsInBackground(siteID: Int64,
                                                 keyword: String,
                                                 filter: ProductSearchFilter,
                                                 readOnlyProducts: [Networking.Product],
                                                 onCompletion: @escaping () -> Void) {
        let derivedStorage = sharedDerivedStorage
        derivedStorage.perform { [weak self] in
            self?.upsertStoredProducts(readOnlyProducts: readOnlyProducts, in: derivedStorage)
            self?.upsertStoredResults(siteID: siteID, keyword: keyword, filter: filter, readOnlyProducts: readOnlyProducts, in: derivedStorage)
        }

        storageManager.saveDerivedType(derivedStorage: derivedStorage) {
            DispatchQueue.main.async(execute: onCompletion)
        }
    }

    /// Upserts the Products, and associates them to the Search Results Entity (in the specified Storage)
    ///
    private func upsertStoredResults(siteID: Int64,
                                     keyword: String,
                                     filter: ProductSearchFilter,
                                     readOnlyProducts: [Networking.Product],
                                     in storage: StorageType) {
        let searchResults = storage.loadProductSearchResults(keyword: keyword, filterKey: filter.rawValue) ??
        storage.insertNewObject(ofType: Storage.ProductSearchResults.self)
        searchResults.keyword = keyword
        searchResults.filterKey = filter.rawValue

        for readOnlyProduct in readOnlyProducts {
            guard let storedProduct = storage.loadProduct(siteID: siteID, productID: readOnlyProduct.productID) else {
                continue
            }

            searchResults.addToProducts(storedProduct)
        }
    }
}


// MARK: - Unit Testing Helpers
//
extension ProductStore {

    /// Unit Testing Helper: Updates or Inserts the specified ReadOnly Product in a given Storage Layer.
    ///
    func upsertStoredProduct(readOnlyProduct: Networking.Product, in storage: StorageType) {
        upsertStoredProducts(readOnlyProducts: [readOnlyProduct], in: storage)
    }
}

/// An error that occurs while updating a Product.
///
/// - duplicatedSKU: the SKU is used by another Product.
/// - invalidSKU: the SKU is invalid or duplicated.
/// - passwordCannotBeUpdated: the password of a product cannot be updated.
/// - variationInvalidImageId: the body struct used for updating a product variation's image has an invalid id.
/// - unexpected: an error that is not expected to occur.
/// - unknown: other error cases.
///
public enum ProductUpdateError: Error, Equatable {
    case duplicatedSKU
    case invalidSKU
    case passwordCannotBeUpdated
    case notFoundInStorage
    case variationInvalidImageId
    case unexpected
    case unknown(error: AnyError)

    init(error: Error) {
        guard let dotcomError = error as? DotcomError else {
            self = .unknown(error: error.toAnyError)
            return
        }
        switch dotcomError {
        case .unknown(let code, _):
            guard let errorCode = ErrorCode(rawValue: code) else {
                self = .unknown(error: dotcomError.toAnyError)
                return
            }
            self = errorCode.error
        default:
            self = .unknown(error: dotcomError.toAnyError)
        }
    }

    private enum ErrorCode: String {
        case invalidSKU = "product_invalid_sku"
        case variationInvalidImageId = "woocommerce_variation_invalid_image_id"

        var error: ProductUpdateError {
            switch self {
            case .invalidSKU:
                return .invalidSKU
            case .variationInvalidImageId:
                return .variationInvalidImageId
            }
        }
    }
}

public enum ProductLoadError: Error, Equatable {
    case notFound
    case notFoundInStorage
    case notPurchasable
    case unknown(error: AnyError)

    init(underlyingError error: Error) {
        guard case let DotcomError.unknown(code, _) = error else {
            self = .unknown(error: error.toAnyError)
            return
        }

        self = ErrorCode(rawValue: code)?.error ?? .unknown(error: error.toAnyError)
    }

    enum ErrorCode: String {
        case invalidID = "woocommerce_rest_product_invalid_id"

        var error: ProductLoadError {
            switch self {
            case .invalidID:
                return .notFound
            }
        }
    }
}

/// Product details that can be generated by AI with a list of scanned texts from a product image.
public struct ProductDetailsFromScannedTexts: Equatable, Decodable {
    /// Product name.
    public let name: String
    /// Product description.
    public let description: String
    /// The language code detected for the product.
    public let language: String

    public init(name: String, description: String, language: String) {
        self.name = name
        self.description = description
        self.language = language
    }
}

private extension ProductType {
    static let coreTypes: Set<ProductType> = [.simple, .variable, .grouped, .affiliate]
}<|MERGE_RESOLUTION|>--- conflicted
+++ resolved
@@ -128,15 +128,10 @@
             generateProductDescription(siteID: siteID, name: name, features: features, language: language, completion: completion)
         case let .generateProductSharingMessage(siteID, url, name, description, language, completion):
             generateProductSharingMessage(siteID: siteID, url: url, name: name, description: description, language: language, completion: completion)
-<<<<<<< HEAD
-        case let .generateProductDetails(siteID, scannedTexts, completion):
-            generateProductDetails(siteID: siteID, scannedTexts: scannedTexts, completion: completion)
         case let .generateProductName(siteID, keywords, language, completion):
             generateProductName(siteID: siteID, keywords: keywords, language: language, completion: completion)
-=======
         case let .generateProductDetails(siteID, productName, scannedTexts, completion):
             generateProductDetails(siteID: siteID, productName: productName, scannedTexts: scannedTexts, completion: completion)
->>>>>>> 9f4c3ced
         case let .fetchNumberOfProducts(siteID, completion):
             fetchNumberOfProducts(siteID: siteID, completion: completion)
         }
