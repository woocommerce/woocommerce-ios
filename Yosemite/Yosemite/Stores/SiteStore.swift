import Foundation
import Networking
import protocol Storage.StorageType
import protocol Storage.StorageManagerType
import class Storage.Site

/// Handles `SiteAction`
///
public final class SiteStore: Store {
    // Keeps a strong reference to remote to keep requests alive.
    private let remote: SiteRemoteProtocol

    /// Shared private StorageType for use when upserting sites into storage.
    ///
    private lazy var sharedDerivedStorage: StorageType = {
        storageManager.writerDerivedStorage
    }()

    public init(remote: SiteRemoteProtocol,
                dispatcher: Dispatcher,
                storageManager: StorageManagerType,
                network: Network) {
        self.remote = remote
        super.init(dispatcher: dispatcher, storageManager: storageManager, network: network)
    }

    public convenience init(dotcomClientID: String,
                            dotcomClientSecret: String,
                            dispatcher: Dispatcher,
                            storageManager: StorageManagerType,
                            network: Network) {
        let remote = SiteRemote(network: network, dotcomClientID: dotcomClientID, dotcomClientSecret: dotcomClientSecret)
        self.init(remote: remote,
                  dispatcher: dispatcher,
                  storageManager: storageManager,
                  network: network)
    }

    public override func registerSupportedActions(in dispatcher: Dispatcher) {
        dispatcher.register(processor: self, for: SiteAction.self)
    }

    /// Called whenever a given Action is dispatched.
    ///
    public override func onAction(_ action: Action) {
        guard let action = action as? SiteAction else {
            assertionFailure("SiteStore received an unsupported action: \(action)")
            return
        }
        switch action {
        case .createSite(let name, let flow, let completion):
            createSite(name: name, flow: flow, completion: completion)
        case let .launchSite(siteID, completion):
            launchSite(siteID: siteID, completion: completion)
        case let .enableFreeTrial(siteID, profilerData, completion):
            enableFreeTrial(siteID: siteID, profilerData: profilerData, completion: completion)
        case let .uploadStoreProfilerAnswers(siteID, answers, completion):
            uploadStoreProfilerAnswers(siteID: siteID, answers: answers, completion: completion)
        case let .syncSite(siteID, completion):
            syncSite(siteID: siteID, completion: completion)
        case let .updateSiteTitle(siteID, title, completion):
            updateSiteTitle(siteID: siteID, title: title, completion: completion)
        }
    }
}

private extension SiteStore {
    func createSite(name: String,
                    flow: SiteCreationFlow,
                    completion: @escaping (Result<SiteCreationResult, SiteCreationError>) -> Void) {
        Task { @MainActor in
            do {
                let response = try await remote.createSite(name: name, flow: flow)

                guard response.success else {
                    return completion(.failure(SiteCreationError.unsuccessful))
                }
                guard let siteID = Int64(response.site.siteID) else {
                    return completion(.failure(SiteCreationError.invalidSiteID))
                }
                completion(.success(.init(siteID: siteID,
                                          name: response.site.name,
                                          url: response.site.url,
                                          siteSlug: response.site.siteSlug)))
            } catch {
                completion(.failure(SiteCreationError(remoteError: error)))
            }
        }
    }

    func launchSite(siteID: Int64, completion: @escaping (Result<Void, SiteLaunchError>) -> Void) {
        Task { @MainActor in
            do {
                try await remote.launchSite(siteID: siteID)
                completion(.success(()))
            } catch {
                completion(.failure(SiteLaunchError(remoteError: error)))
            }
        }
    }

    func enableFreeTrial(siteID: Int64, profilerData: SiteProfilerData?, completion: @escaping (Result<Void, Error>) -> Void) {
        Task { @MainActor in
            do {
                try await remote.enableFreeTrial(siteID: siteID, profilerData: profilerData)
                completion(.success(()))
            } catch {
                completion(.failure(error))
            }
        }
    }

    func syncSite(siteID: Int64, completion: @escaping (Result<Site, Error>) -> Void) {
        Task { @MainActor in
            do {
                let site = try await remote.loadSite(siteID: siteID)
                await upsertStoredSiteInBackground(readOnlySite: site)
                guard let syncedSite = storageManager.viewStorage.loadSite(siteID: siteID)?.toReadOnly() else {
                    return completion(.failure(SynchronizeSiteError.unknownSite))
                }
                completion(.success(syncedSite))
            } catch {
                completion(.failure(error))
            }
        }
    }

<<<<<<< HEAD
    func uploadStoreProfilerAnswers(siteID: Int64, answers: StoreProfilerAnswers, completion: @escaping (Result<Void, Error>) -> Void) {
        Task { @MainActor in
            do {
                try await remote.uploadStoreProfilerAnswers(siteID: siteID, answers: answers)
=======
    func updateSiteTitle(siteID: Int64, title: String, completion: @escaping (Result<Void, Error>) -> Void) {
        Task { @MainActor in
            do {
                try await remote.updateSiteTitle(siteID: siteID, title: title)
                // Updates site info in local storage immediately.
                let site = try await remote.loadSite(siteID: siteID)
                await upsertStoredSiteInBackground(readOnlySite: site)
>>>>>>> 60d69f20
                completion(.success(()))
            } catch {
                completion(.failure(error))
            }
        }
    }
}

private extension SiteStore {
    func upsertStoredSiteInBackground(readOnlySite: Networking.Site) async {
        await withCheckedContinuation { continuation in
            let derivedStorage = sharedDerivedStorage
            derivedStorage.perform {
                let storageSite = derivedStorage.loadSite(siteID: readOnlySite.siteID) ?? derivedStorage.insertNewObject(ofType: Storage.Site.self)
                storageSite.update(with: readOnlySite)
            }

            storageManager.saveDerivedType(derivedStorage: derivedStorage) {
                DispatchQueue.main.async(execute: { continuation.resume() })
            }
        }
    }
}

/// Possible site creation errors.
public enum SiteCreationError: Error, Equatable {
    /// The domain name should be a `wordpress.com` subdomain and can only contain lowercase letters (a-z) and numbers.
    case invalidDomain
    /// The domain has been taken.
    case domainExists
    /// The returned site ID for the created site is invalid - for example, not a string that can be converted to `Int64`.
    case invalidSiteID
    /// When the site creation result is returned but its `success` boolean is `false`.
    case unsuccessful
    /// Unexpected error from WPCOM.
    case unexpected(error: DotcomError)
    /// Unknown error that is not a `DotcomError` nor `Networking.SiteCreationError`.
    case unknown(description: String)

    public init(remoteError: Error) {
        switch remoteError {
        case let remoteError as Networking.SiteCreationError:
            switch remoteError {
            case .invalidDomain:
                self = .invalidDomain
            }
        case let remoteError as DotcomError:
            switch remoteError {
            case let .unknown(code, _):
                switch code {
                case "blog_name_exists":
                    self = .domainExists
                case "blog_name_only_lowercase_letters_and_numbers":
                    self = .invalidDomain
                default:
                    self = .unexpected(error: remoteError)
                }
            default:
                self = .unexpected(error: remoteError)
            }
        default:
            self = .unknown(description: remoteError.localizedDescription)
        }
    }
}

public enum SiteLaunchError: Error, Equatable {
    case alreadyLaunched
    case unexpected(description: String)

    init(remoteError: Error) {
        guard let error = remoteError as? WordPressApiError,
              case let .unknown(code, _) = error,
              code == "already-launched" else {
            self = .unexpected(description: remoteError.localizedDescription)
            return
        }
        self = .alreadyLaunched
    }
}<|MERGE_RESOLUTION|>--- conflicted
+++ resolved
@@ -54,12 +54,12 @@
             launchSite(siteID: siteID, completion: completion)
         case let .enableFreeTrial(siteID, profilerData, completion):
             enableFreeTrial(siteID: siteID, profilerData: profilerData, completion: completion)
-        case let .uploadStoreProfilerAnswers(siteID, answers, completion):
-            uploadStoreProfilerAnswers(siteID: siteID, answers: answers, completion: completion)
         case let .syncSite(siteID, completion):
             syncSite(siteID: siteID, completion: completion)
         case let .updateSiteTitle(siteID, title, completion):
             updateSiteTitle(siteID: siteID, title: title, completion: completion)
+        case let .uploadStoreProfilerAnswers(siteID, answers, completion):
+            uploadStoreProfilerAnswers(siteID: siteID, answers: answers, completion: completion)
         }
     }
 }
@@ -125,12 +125,6 @@
         }
     }
 
-<<<<<<< HEAD
-    func uploadStoreProfilerAnswers(siteID: Int64, answers: StoreProfilerAnswers, completion: @escaping (Result<Void, Error>) -> Void) {
-        Task { @MainActor in
-            do {
-                try await remote.uploadStoreProfilerAnswers(siteID: siteID, answers: answers)
-=======
     func updateSiteTitle(siteID: Int64, title: String, completion: @escaping (Result<Void, Error>) -> Void) {
         Task { @MainActor in
             do {
@@ -138,7 +132,17 @@
                 // Updates site info in local storage immediately.
                 let site = try await remote.loadSite(siteID: siteID)
                 await upsertStoredSiteInBackground(readOnlySite: site)
->>>>>>> 60d69f20
+                completion(.success(()))
+            } catch {
+                completion(.failure(error))
+            }
+        }
+    }
+
+    func uploadStoreProfilerAnswers(siteID: Int64, answers: StoreProfilerAnswers, completion: @escaping (Result<Void, Error>) -> Void) {
+        Task { @MainActor in
+            do {
+                try await remote.uploadStoreProfilerAnswers(siteID: siteID, answers: answers)
                 completion(.success(()))
             } catch {
                 completion(.failure(error))
