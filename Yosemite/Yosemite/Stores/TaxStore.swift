--- conflicted
+++ resolved
@@ -160,15 +160,12 @@
     ///
     func upsertStoredTaxRatesInBackground(readOnlyTaxRates: [Networking.TaxRate], siteID: Int64, shouldDeleteExistingTaxRates: Bool, onCompletion: @escaping () -> Void) {
         let derivedStorage = sharedDerivedStorage
-<<<<<<< HEAD
-        derivedStorage.perform {
+        derivedStorage.perform { [weak self] in
+            guard let self = self else { return }
+
             if shouldDeleteExistingTaxRates {
                 derivedStorage.deleteTaxRates(siteID: siteID)
             }
-=======
-        derivedStorage.perform { [weak self] in
-            guard let self = self else { return }
->>>>>>> c9ca2609
 
             self.upsertStoredTaxRates(readOnlyTaxRates: readOnlyTaxRates, siteID: siteID, in: derivedStorage)
         }
