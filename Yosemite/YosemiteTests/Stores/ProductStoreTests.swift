import XCTest
import TestKit
import Fakes
@testable import Yosemite
@testable import Networking
@testable import Storage


/// ProductStore Unit Tests
///
final class ProductStoreTests: XCTestCase {

    /// Mock Dispatcher!
    ///
    private var dispatcher: Dispatcher!

    /// Mock Storage: InMemory
    ///
    private var storageManager: MockStorageManager!

    /// Mock Network: Allows us to inject predefined responses!
    ///
    private var network: MockNetwork!

    /// Convenience Property: Returns the StorageType associated with the main thread.
    ///
    private var viewStorage: StorageType {
        return storageManager.viewStorage
    }

    /// Testing SiteID
    ///
    private let sampleSiteID: Int64 = 123

    /// Testing SiteID #2
    ///
    private let sampleSiteID2: Int64 = 999

    /// Testing ProductID
    ///
    private let sampleProductID: Int64 = 282

    /// Testing Variation Type ProductID
    ///
    private let sampleVariationTypeProductID: Int64 = 295

    /// Testing Page Number
    ///
    private let defaultPageNumber = 1

    /// Testing Page Size
    ///
    private let defaultPageSize = 75


    // MARK: - Overridden Methods

    override func setUp() {
        super.setUp()
        dispatcher = Dispatcher()
        storageManager = MockStorageManager()
        network = MockNetwork()
    }

    // MARK: - ProductAction.addProduct

    func test_addProduct_returns_the_expected_product_with_related_objects() throws {
        // Arrange
        let remote = MockProductsRemote()
        let mockImage = ProductImage(imageID: 1, dateCreated: Date(), dateModified: Date(), src: "", name: "", alt: "")
        let mockTag = ProductTag(siteID: 123, tagID: 1, name: "", slug: "")
        let mockDefaultAttribute = ProductDefaultAttribute(attributeID: 0, name: "Color", option: "Purple")
        let mockAttribute = ProductAttribute(siteID: sampleSiteID,
                                             attributeID: 0,
                                             name: "Brand",
                                             position: 1,
                                             visible: true,
                                             variation: true,
                                             options: ["Unknown", "House"])
        let mockCategory = ProductCategory(categoryID: 36, siteID: 2, parentID: 1, name: "Events", slug: "events")
        let expectedProduct = Product.fake().copy(siteID: sampleSiteID,
                                                  productID: sampleProductID,
                                                  downloads: sampleDownloads(),
                                                  dimensions: ProductDimensions(length: "12", width: "26", height: "16"),
                                                  shippingClass: "2-day",
                                                  shippingClassID: 1,
                                                  categories: [mockCategory],
                                                  tags: [mockTag],
                                                  images: [mockImage],
                                                  attributes: [mockAttribute],
                                                  defaultAttributes: [mockDefaultAttribute],
                                                  addOns: sampleAddOns(),
                                                  bundledItems: [.fake()],
                                                  compositeComponents: [.fake()],
                                                  subscription: .fake())
        remote.whenAddingProduct(siteID: sampleSiteID, thenReturn: .success(expectedProduct))
        let productStore = ProductStore(dispatcher: dispatcher, storageManager: storageManager, network: network, remote: remote)

        // Action
        let product = Product.fake().copy(siteID: sampleSiteID, productID: 0)

        var result: Result<Yosemite.Product, ProductUpdateError>?
        waitForExpectation { expectation in
            let action = ProductAction.addProduct(product: product) { aResult in
                result = aResult
                expectation.fulfill()
            }
            productStore.onAction(action)
        }

        // Assert
        let addedProduct = try XCTUnwrap(result?.get())
        XCTAssertEqual(addedProduct, expectedProduct)
        XCTAssertEqual(viewStorage.countObjects(ofType: StorageProduct.self), 1)
        XCTAssertEqual(self.viewStorage.countObjects(ofType: Storage.ProductTag.self), 1)
        XCTAssertEqual(self.viewStorage.countObjects(ofType: Storage.ProductCategory.self), 1)
        XCTAssertEqual(self.viewStorage.countObjects(ofType: Storage.ProductImage.self), 1)
        XCTAssertEqual(self.viewStorage.countObjects(ofType: Storage.ProductDimensions.self), 1)
        XCTAssertEqual(self.viewStorage.countObjects(ofType: Storage.ProductAttribute.self), 1)
        XCTAssertEqual(self.viewStorage.countObjects(ofType: Storage.ProductDefaultAttribute.self), 1)
        XCTAssertEqual(self.viewStorage.countObjects(ofType: Storage.ProductShippingClass.self), 0)
        XCTAssertEqual(self.viewStorage.countObjects(ofType: Storage.ProductDownload.self), 3)
        XCTAssertEqual(self.viewStorage.countObjects(ofType: Storage.ProductAddOn.self), 3)
        XCTAssertEqual(self.viewStorage.countObjects(ofType: Storage.ProductAddOnOption.self), 7)
        XCTAssertEqual(self.viewStorage.countObjects(ofType: Storage.ProductBundleItem.self), 1)
        XCTAssertEqual(self.viewStorage.countObjects(ofType: Storage.ProductCompositeComponent.self), 1)
        XCTAssertEqual(self.viewStorage.countObjects(ofType: Storage.ProductSubscription.self), 1)
    }

    func test_addProduct_returns_error_upon_network_error() {
        // Arrange
        let remote = MockProductsRemote()
        remote.whenAddingProduct(siteID: sampleSiteID, thenReturn: .failure(DotcomError.requestFailed))
        let productStore = ProductStore(dispatcher: dispatcher, storageManager: storageManager, network: network, remote: remote)

        // Action
        let product = Product.fake().copy(siteID: sampleSiteID, productID: 0)

        var result: Result<Yosemite.Product, ProductUpdateError>?
        waitForExpectation { expectation in
            let action = ProductAction.addProduct(product: product) { aResult in
                result = aResult
                expectation.fulfill()
            }
            productStore.onAction(action)
        }

        // Assert
        XCTAssertEqual(result?.isFailure, true)
    }

    // MARK: - ProductAction.deleteProduct

    func test_deleteProduct_deletes_the_stored_product() throws {
        // Arrange
        let remote = MockProductsRemote()
        let mockImage = ProductImage(imageID: 1, dateCreated: Date(), dateModified: Date(), src: "", name: "", alt: "")
        let mockTag = ProductTag(siteID: 123, tagID: 1, name: "", slug: "")
        let mockDefaultAttribute = ProductDefaultAttribute(attributeID: 0, name: "Color", option: "Purple")
        let mockAttribute = ProductAttribute(siteID: sampleSiteID,
                                             attributeID: 0,
                                             name: "Brand",
                                             position: 1,
                                             visible: true,
                                             variation: true,
                                             options: ["Unknown", "House"])
        let mockCategory = ProductCategory(categoryID: 36, siteID: 2, parentID: 1, name: "Events", slug: "events")
        let expectedProduct = Product.fake().copy(siteID: sampleSiteID,
                                                  productID: sampleProductID,
                                                  dimensions: ProductDimensions(length: "12", width: "26", height: "16"),
                                                  shippingClass: "2-day",
                                                  shippingClassID: 1,
                                                  categories: [mockCategory],
                                                  tags: [mockTag],
                                                  images: [mockImage],
                                                  attributes: [mockAttribute],
                                                  defaultAttributes: [mockDefaultAttribute],
                                                  addOns: sampleAddOns(),
                                                  bundledItems: [.fake()],
                                                  compositeComponents: [.fake()],
                                                  subscription: .fake())
        remote.whenDeletingProduct(siteID: sampleSiteID, thenReturn: .success(expectedProduct))
        let productStore = ProductStore(dispatcher: dispatcher, storageManager: storageManager, network: network, remote: remote)

        // Action
        productStore.upsertStoredProduct(readOnlyProduct: expectedProduct, in: viewStorage)
        XCTAssertEqual(viewStorage.countObjects(ofType: StorageProduct.self), 1)
        XCTAssertEqual(viewStorage.countObjects(ofType: Storage.ProductTag.self), 1)
        XCTAssertEqual(viewStorage.countObjects(ofType: Storage.ProductCategory.self), 1)
        XCTAssertEqual(viewStorage.countObjects(ofType: Storage.ProductImage.self), 1)
        XCTAssertEqual(viewStorage.countObjects(ofType: Storage.ProductDimensions.self), 1)
        XCTAssertEqual(viewStorage.countObjects(ofType: Storage.ProductAttribute.self), 1)
        XCTAssertEqual(viewStorage.countObjects(ofType: Storage.ProductDefaultAttribute.self), 1)
        XCTAssertEqual(viewStorage.countObjects(ofType: Storage.ProductShippingClass.self), 0)
        XCTAssertEqual(self.viewStorage.countObjects(ofType: Storage.ProductAddOn.self), 3)
        XCTAssertEqual(self.viewStorage.countObjects(ofType: Storage.ProductAddOnOption.self), 7)
        XCTAssertEqual(self.viewStorage.countObjects(ofType: Storage.ProductBundleItem.self), 1)
        XCTAssertEqual(self.viewStorage.countObjects(ofType: Storage.ProductCompositeComponent.self), 1)
        XCTAssertEqual(self.viewStorage.countObjects(ofType: Storage.ProductSubscription.self), 1)

        var result: Result<Yosemite.Product, ProductUpdateError>?
        waitForExpectation { expectation in
            let action = ProductAction.deleteProduct(siteID: sampleSiteID, productID: sampleProductID) { (aResult) in
                result = aResult
                expectation.fulfill()
            }
            productStore.onAction(action)
        }

        // Assert
        let deletedProduct = try XCTUnwrap(result?.get())
        XCTAssertEqual(deletedProduct, expectedProduct)
        XCTAssertEqual(viewStorage.countObjects(ofType: StorageProduct.self), 0)
        XCTAssertEqual(self.viewStorage.countObjects(ofType: Storage.ProductTag.self), 1)
        XCTAssertEqual(self.viewStorage.countObjects(ofType: Storage.ProductCategory.self), 1)
        XCTAssertEqual(self.viewStorage.countObjects(ofType: Storage.ProductImage.self), 0)
        XCTAssertEqual(self.viewStorage.countObjects(ofType: Storage.ProductDimensions.self), 0)
        XCTAssertEqual(self.viewStorage.countObjects(ofType: Storage.ProductAttribute.self), 1)
        XCTAssertEqual(self.viewStorage.countObjects(ofType: Storage.ProductDefaultAttribute.self), 0)
        XCTAssertEqual(self.viewStorage.countObjects(ofType: Storage.ProductShippingClass.self), 0)
        XCTAssertEqual(self.viewStorage.countObjects(ofType: Storage.ProductAddOn.self), 0)
        XCTAssertEqual(self.viewStorage.countObjects(ofType: Storage.ProductAddOnOption.self), 0)
        XCTAssertEqual(self.viewStorage.countObjects(ofType: Storage.ProductBundleItem.self), 0)
        XCTAssertEqual(self.viewStorage.countObjects(ofType: Storage.ProductCompositeComponent.self), 0)
        XCTAssertEqual(self.viewStorage.countObjects(ofType: Storage.ProductSubscription.self), 0)
    }

    func test_deleteProduct_returns_error_upon_network_error() {
        // Arrange
        let remote = MockProductsRemote()
        remote.whenDeletingProduct(siteID: sampleSiteID, thenReturn: .failure(DotcomError.requestFailed))
        let productStore = ProductStore(dispatcher: dispatcher, storageManager: storageManager, network: network, remote: remote)

        // Action
        var result: Result<Yosemite.Product, ProductUpdateError>?
        waitForExpectation { expectation in
            let action = ProductAction.deleteProduct(siteID: sampleSiteID, productID: sampleProductID) { (aResult) in
                result = aResult
                expectation.fulfill()
            }
            productStore.onAction(action)
        }

        // Assert
        XCTAssertEqual(result?.isFailure, true)
    }

    // MARK: - ProductAction.synchronizeProducts

    /// Verifies that ProductAction.synchronizeProducts effectively persists any retrieved products.
    ///
    func testRetrieveProductsEffectivelyPersistsRetrievedProducts() {
        let expectation = self.expectation(description: "Retrieve product list")
        let productStore = ProductStore(dispatcher: dispatcher, storageManager: storageManager, network: network)

        network.simulateResponse(requestUrlSuffix: "products", filename: "products-load-all")
        XCTAssertEqual(viewStorage.countObjects(ofType: Storage.Product.self), 0)

        let action = ProductAction.synchronizeProducts(siteID: sampleSiteID,
                                                       pageNumber: defaultPageNumber,
                                                       pageSize: defaultPageSize,
                                                       stockStatus: nil,
                                                       productStatus: nil,
                                                       productType: nil,
                                                       productCategory: nil,
                                                       sortOrder: .nameAscending) { result in
                                                        XCTAssertEqual(self.viewStorage.countObjects(ofType: Storage.Product.self), 10)
                                                        XCTAssertTrue(result.isSuccess)
                                                        expectation.fulfill()
        }

        productStore.onAction(action)
        wait(for: [expectation], timeout: Constants.expectationTimeout)
    }

    /// Verifies that `ProductAction.synchronizeProducts` effectively persists all of the product fields
    /// correctly across all of the related `Product` entities (tags, categories, attributes, etc).
    ///
    func testRetrieveProductsEffectivelyPersistsProductFieldsAndRelatedObjects() {
        let expectation = self.expectation(description: "Persist product list")
        let productStore = ProductStore(dispatcher: dispatcher, storageManager: storageManager, network: network)
        let remoteProduct = sampleProduct(addOns: [])

        network.simulateResponse(requestUrlSuffix: "products", filename: "products-load-all")
        XCTAssertEqual(viewStorage.countObjects(ofType: Storage.Product.self), 0)

        let action = ProductAction.synchronizeProducts(siteID: sampleSiteID,
                                                       pageNumber: defaultPageNumber,
                                                       pageSize: defaultPageSize,
                                                       stockStatus: nil,
                                                       productStatus: nil,
                                                       productType: nil,
                                                       productCategory: nil,
                                                       sortOrder: .nameAscending) { result in
            XCTAssertTrue(result.isSuccess)

            let storedProduct = self.viewStorage.loadProduct(siteID: self.sampleSiteID, productID: self.sampleProductID)
            let readOnlyStoredProduct = storedProduct?.toReadOnly()
            XCTAssertNotNil(storedProduct)
            XCTAssertNotNil(readOnlyStoredProduct)
            XCTAssertEqual(readOnlyStoredProduct, remoteProduct)

            expectation.fulfill()
        }

        productStore.onAction(action)
        wait(for: [expectation], timeout: Constants.expectationTimeout)
    }

    func testsRetrieveProductsDontNilStoredProductCategoryParentId() {
        // Given an initial store category and simulated product response
        let expectation = self.expectation(description: #function)
        let initialCategory = sampleCategories(parentID: 17)[0]
        storageManager.insertSampleProductCategory(readOnlyProductCategory: initialCategory)

        let productStore = ProductStore(dispatcher: dispatcher, storageManager: storageManager, network: network)
        network.simulateResponse(requestUrlSuffix: "products", filename: "products-load-all")

        // When a `synchronizeProducts` action is dispatched
        let action = ProductAction.synchronizeProducts(siteID: sampleSiteID,
                                                       pageNumber: defaultPageNumber,
                                                       pageSize: defaultPageSize,
                                                       stockStatus: nil,
                                                       productStatus: nil,
                                                       productType: nil,
                                                       productCategory: nil,
                                                       sortOrder: .nameAscending) { error in
            expectation.fulfill()
        }
        productStore.onAction(action)
        wait(for: [expectation], timeout: Constants.expectationTimeout)

        // Then the initially stored category should preserve it's `parentID`
        let storedCategory = viewStorage.loadProductCategory(siteID: sampleSiteID, categoryID: initialCategory.categoryID)
        XCTAssertEqual(storedCategory?.parentID, initialCategory.parentID)
    }

    /// Verifies that ProductAction.synchronizeProducts for the first page deletes stored Products for the given site ID.
    ///
    func testSyncingProductsOnTheFirstPageResetsStoredProducts() {
        let productStore = ProductStore(dispatcher: dispatcher, storageManager: storageManager, network: network)

        // Upserts some Products into the storage with two site IDs.
        let siteID1: Int64 = 134
        let siteID2: Int64 = 591

        let productID: Int64 = 123
        productStore.upsertStoredProduct(readOnlyProduct: sampleProduct(siteID1, productID: productID), in: viewStorage)
        productStore.upsertStoredProduct(readOnlyProduct: sampleProduct(siteID2, productID: productID), in: viewStorage)

        let expectation = self.expectation(description: "Persist product list")

        network.simulateResponse(requestUrlSuffix: "products", filename: "products-load-all")
        XCTAssertEqual(viewStorage.countObjects(ofType: Storage.Product.self), 2)

        let action = ProductAction.synchronizeProducts(siteID: siteID1,
                                                       pageNumber: ProductStore.Default.firstPageNumber,
                                                       pageSize: defaultPageSize,
                                                       stockStatus: nil,
                                                       productStatus: nil,
                                                       productType: nil,
                                                       productCategory: nil,
                                                       sortOrder: .nameAscending) { result in
            XCTAssertTrue(result.isSuccess)

            // The previously upserted Product for siteID1 should be deleted.
            let storedProductForSite1 = self.viewStorage.loadProduct(siteID: siteID1, productID: productID)
            XCTAssertNil(storedProductForSite1)

            // The previously upserted Product for siteID2 should stay in storage.
            let storedProductForSite2 = self.viewStorage.loadProduct(siteID: siteID2, productID: productID)
            XCTAssertNotNil(storedProductForSite2)

            expectation.fulfill()
        }

        productStore.onAction(action)
        wait(for: [expectation], timeout: Constants.expectationTimeout)
    }

    /// Verifies that ProductAction.synchronizeProducts after the first page does not delete stored Products for the given
    /// site ID.
    ///
    func testSyncingProductsAfterTheFirstPage() {
        let productStore = ProductStore(dispatcher: dispatcher, storageManager: storageManager, network: network)

        // Upserts some Products into the storage.
        let siteID: Int64 = 134

        // This product ID should not exist in the network response.
        let productID: Int64 = 888
        productStore.upsertStoredProduct(readOnlyProduct: sampleProduct(siteID, productID: productID), in: viewStorage)

        let expectation = self.expectation(description: "Persist product list")

        network.simulateResponse(requestUrlSuffix: "products", filename: "products-load-all")
        XCTAssertEqual(viewStorage.countObjects(ofType: Storage.Product.self), 1)

        let action = ProductAction.synchronizeProducts(siteID: siteID,
                                                       pageNumber: 3,
                                                       pageSize: defaultPageSize,
                                                       stockStatus: nil,
                                                       productStatus: nil,
                                                       productType: nil,
                                                       productCategory: nil,
                                                       sortOrder: .nameAscending) { result in
            XCTAssertTrue(result.isSuccess)

            // The previously upserted Product's should stay in storage.
            let storedProductForSite1 = self.viewStorage.loadProduct(siteID: siteID, productID: productID)
            XCTAssertNotNil(storedProductForSite1)

            XCTAssertGreaterThan(self.viewStorage.countObjects(ofType: Storage.Product.self), 1)

            expectation.fulfill()
        }

        productStore.onAction(action)
        wait(for: [expectation], timeout: Constants.expectationTimeout)
    }

    /// Verifies that ProductAction.synchronizeProducts for the first page does not delete stored Products if the API call fails.
    ///
    func testSyncingProductsOnTheFirstPageDoesNotDeleteStoredProductsUponResponseError() {
        let productStore = ProductStore(dispatcher: dispatcher, storageManager: storageManager, network: network)

        // Upserts some Products into the storage.
        let siteID: Int64 = 134

        // This product ID should not exist in the network response.
        let productID: Int64 = 888
        productStore.upsertStoredProduct(readOnlyProduct: sampleProduct(siteID, productID: productID), in: viewStorage)

        let expectation = self.expectation(description: "Retrieve products error response")

        network.simulateResponse(requestUrlSuffix: "products", filename: "generic_error")
        XCTAssertEqual(viewStorage.countObjects(ofType: Storage.Product.self), 1)

        let action = ProductAction.synchronizeProducts(siteID: siteID,
                                                       pageNumber: ProductStore.Default.firstPageNumber,
                                                       pageSize: defaultPageSize,
                                                       stockStatus: nil,
                                                       productStatus: nil,
                                                       productType: nil,
                                                       productCategory: nil,
                                                       sortOrder: .nameAscending) { result in
            XCTAssertTrue(result.isFailure)

            // The previously upserted Product's should stay in storage.
            let storedProductForSite1 = self.viewStorage.loadProduct(siteID: siteID, productID: productID)
            XCTAssertNotNil(storedProductForSite1)

            XCTAssertEqual(self.viewStorage.countObjects(ofType: Storage.Product.self), 1)

            expectation.fulfill()
        }

        productStore.onAction(action)
        wait(for: [expectation], timeout: Constants.expectationTimeout)
    }

    func test_synchronizing_products_of_the_same_page_size_has_next_page() {
        // Arrange
        let store = ProductStore(dispatcher: dispatcher, storageManager: storageManager, network: network)
        network.simulateResponse(requestUrlSuffix: "products", filename: "products-load-all")

        // Action
        var result: Result<Bool, Error>?
        waitForExpectation { expectation in
            let action = ProductAction.synchronizeProducts(siteID: sampleSiteID,
                                                           pageNumber: 1,
                                                           pageSize: 10, // This matches the response size in `products-load-all.json`
                                                           stockStatus: nil,
                                                           productStatus: nil,
                                                           productType: nil,
                                                           productCategory: nil,
                                                           sortOrder: .nameAscending) { aResult in
                result = aResult
                expectation.fulfill()
            }
            store.onAction(action)
        }

        // Assert
        XCTAssertTrue(try XCTUnwrap(result).get())
    }

    func test_synchronizing_products_of_smaller_size_than_page_size_has_no_next_page() {
        // Arrange
        let store = ProductStore(dispatcher: dispatcher, storageManager: storageManager, network: network)
        network.simulateResponse(requestUrlSuffix: "products", filename: "products-load-all")

        // Action
        var result: Result<Bool, Error>?
        waitForExpectation { expectation in
            let action = ProductAction.synchronizeProducts(siteID: sampleSiteID,
                                                           pageNumber: 1,
                                                           pageSize: 20, // This must be larger than the response size in `products-load-all.json`
                                                           stockStatus: nil,
                                                           productStatus: nil,
                                                           productType: nil,
                                                           productCategory: nil,
                                                           sortOrder: .nameAscending) { aResult in
                result = aResult
                expectation.fulfill()
            }
            store.onAction(action)
        }

        // Assert
        XCTAssertFalse(try XCTUnwrap(result).get())
    }

    /// Verifies that ProductAction.synchronizeProducts returns an error whenever there is an error response from the backend.
    ///
    func testRetrieveProductsReturnsErrorUponReponseError() {
        let expectation = self.expectation(description: "Retrieve products error response")
        let productStore = ProductStore(dispatcher: dispatcher, storageManager: storageManager, network: network)

        network.simulateResponse(requestUrlSuffix: "products", filename: "generic_error")
        let action = ProductAction.synchronizeProducts(siteID: sampleSiteID,
                                                       pageNumber: defaultPageNumber,
                                                       pageSize: defaultPageSize,
                                                       stockStatus: nil,
                                                       productStatus: nil,
                                                       productType: nil,
                                                       productCategory: nil,
                                                       sortOrder: .nameAscending) { result in
            XCTAssertTrue(result.isFailure)
            expectation.fulfill()
        }

        productStore.onAction(action)
        wait(for: [expectation], timeout: Constants.expectationTimeout)
    }

    /// Verifies that ProductAction.synchronizeProducts returns an error whenever there is no backend response.
    ///
    func testRetrieveProductsReturnsErrorUponEmptyResponse() {
        let expectation = self.expectation(description: "Retrieve products empty response")
        let productStore = ProductStore(dispatcher: dispatcher, storageManager: storageManager, network: network)

        let action = ProductAction.synchronizeProducts(siteID: sampleSiteID,
                                                       pageNumber: defaultPageNumber,
                                                       pageSize: defaultPageSize,
                                                       stockStatus: nil,
                                                       productStatus: nil,
                                                       productType: nil,
                                                       productCategory: nil,
                                                       sortOrder: .nameAscending) { result in
            XCTAssertTrue(result.isFailure)
            expectation.fulfill()
        }

        productStore.onAction(action)
        wait(for: [expectation], timeout: Constants.expectationTimeout)
    }


    // MARK: - ProductAction.retrieveProduct

    /// Verifies that `ProductAction.retrieveProduct` returns the expected `Product`.
    ///
    func testRetrieveSingleProductReturnsExpectedFields() throws {
        // Arrange
        // The shipping class ID should match the `shipping_class_id` field in `product.json`.
        let expectedShippingClass = sampleProductShippingClass(remoteID: 134, siteID: sampleSiteID)
        storageManager.insertSampleProductShippingClass(readOnlyProductShippingClass: expectedShippingClass)

        let productStore = ProductStore(dispatcher: dispatcher, storageManager: storageManager, network: network)
        let remoteProduct = sampleProduct(productShippingClass: expectedShippingClass, downloadable: true)

        // Action
        network.simulateResponse(requestUrlSuffix: "products/\(sampleProductID)", filename: "product")
        let result: Result<Yosemite.Product, Error> = waitFor { promise in
            let action = ProductAction.retrieveProduct(siteID: self.sampleSiteID, productID: self.sampleProductID) { result in
                promise(result)
            }
            productStore.onAction(action)
        }

        // Assert
        let product = try XCTUnwrap(result.get())
        XCTAssertEqual(product, remoteProduct)
    }

    /// Verifies that `ProductAction.retrieveProduct` returns the expected `Product` of external product type.
    ///
    func testRetrieveSingleExternalProductReturnsExpectedFields() throws {
        // Arrange
        let remote = MockProductsRemote()
        let expectedProduct = Product.fake().copy(siteID: sampleSiteID, productID: sampleProductID, buttonText: "Deal", externalURL: "https://example.com")
        remote.whenLoadingProduct(siteID: sampleSiteID, productID: sampleProductID, thenReturn: .success(expectedProduct))
        let productStore = ProductStore(dispatcher: dispatcher, storageManager: storageManager, network: network, remote: remote)

        // Action
        let result: Result<Yosemite.Product, Error> = waitFor { promise in
            let action = ProductAction.retrieveProduct(siteID: self.sampleSiteID, productID: self.sampleProductID) { result in
                promise(result)
            }
            productStore.onAction(action)
        }

        // Assert
        let product = try XCTUnwrap(result.get())
        XCTAssertEqual(product, expectedProduct)
    }

    /// Verifies that `ProductAction.retrieveProduct` returns the expected `Product` for `variation` product types.
    ///
    func testRetrieveSingleVariationTypeProductReturnsExpectedFields() throws {
        // Arrange
        let productStore = ProductStore(dispatcher: dispatcher, storageManager: storageManager, network: network)
        let remoteProduct = sampleVariationTypeProduct()

        // Action
        network.simulateResponse(requestUrlSuffix: "products/295", filename: "variation-as-product")
        let result: Result<Yosemite.Product, Error> = waitFor { promise in
            let action = ProductAction.retrieveProduct(siteID: self.sampleSiteID, productID: self.sampleVariationTypeProductID) { result in
                promise(result)
            }
            productStore.onAction(action)
        }

        // Assert
        let product = try XCTUnwrap(result.get())
        XCTAssertEqual(product, remoteProduct)
    }

    /// Verifies that `ProductAction.retrieveProduct` effectively persists all of the remote product fields
    /// correctly across all of the related `Product` entities (tags, categories, attributes, etc).
    ///
    func testRetrieveSingleProductEffectivelyPersistsProductFieldsAndRelatedObjects() throws {
        // Arrange
        let productStore = ProductStore(dispatcher: dispatcher, storageManager: storageManager, network: network)

        // The shipping class ID should match the `shipping_class_id` field in `product.json`.
        let expectedShippingClass = sampleProductShippingClass(remoteID: 134, siteID: sampleSiteID)
        storageManager.insertSampleProductShippingClass(readOnlyProductShippingClass: expectedShippingClass)

        let remoteProduct = sampleProduct(productShippingClass: expectedShippingClass, downloadable: true)

        // Action
        network.simulateResponse(requestUrlSuffix: "products/282", filename: "product")
        XCTAssertEqual(viewStorage.countObjects(ofType: Storage.Product.self), 0)

        let result: Result<Yosemite.Product, Error> = waitFor { promise in
            let action = ProductAction.retrieveProduct(siteID: self.sampleSiteID, productID: self.sampleProductID) { result in
                promise(result)
            }
            productStore.onAction(action)
        }

        // Assert
        XCTAssertTrue(result.isSuccess)

        let storedProduct = viewStorage.loadProduct(siteID: sampleSiteID, productID: sampleProductID)
        let readOnlyStoredProduct = storedProduct?.toReadOnly()
        XCTAssertNotNil(storedProduct)
        XCTAssertNotNil(readOnlyStoredProduct)
        XCTAssertEqual(readOnlyStoredProduct, remoteProduct)
    }

    /// Verifies that `ProductAction.retrieveProduct` effectively persists all of the remote product fields
    /// correctly across all of the related `Product` entities (tags, categories, attributes, etc) for `variation` product types.
    ///
    func testRetrieveSingleVariationTypeProductEffectivelyPersistsProductFieldsAndRelatedObjects() throws {
        // Arrange
        let productStore = ProductStore(dispatcher: dispatcher, storageManager: storageManager, network: network)
        let remoteProduct = sampleVariationTypeProduct()

        // Action
        network.simulateResponse(requestUrlSuffix: "products/295", filename: "variation-as-product")
        XCTAssertEqual(viewStorage.countObjects(ofType: Storage.Product.self), 0)

        let result: Result<Yosemite.Product, Error> = waitFor { promise in
            let action = ProductAction.retrieveProduct(siteID: self.sampleSiteID, productID: self.sampleVariationTypeProductID) { result in
                promise(result)
            }
            productStore.onAction(action)
        }

        // Assert
        XCTAssertTrue(result.isSuccess)
        XCTAssertEqual(viewStorage.countObjects(ofType: Storage.Product.self), 1)
        XCTAssertEqual(viewStorage.countObjects(ofType: Storage.ProductTag.self), 0)
        XCTAssertEqual(viewStorage.countObjects(ofType: Storage.ProductCategory.self), 0)
        XCTAssertEqual(viewStorage.countObjects(ofType: Storage.ProductImage.self), 1)
        XCTAssertEqual(viewStorage.countObjects(ofType: Storage.ProductDimensions.self), 1)
        XCTAssertEqual(viewStorage.countObjects(ofType: Storage.ProductAttribute.self), 2)
        XCTAssertEqual(viewStorage.countObjects(ofType: Storage.ProductDefaultAttribute.self), 0)

        let storedProduct = viewStorage.loadProduct(siteID: sampleSiteID, productID: sampleVariationTypeProductID)
        let readOnlyStoredProduct = storedProduct?.toReadOnly()
        XCTAssertNotNil(storedProduct)
        XCTAssertNotNil(readOnlyStoredProduct)
        XCTAssertEqual(readOnlyStoredProduct, remoteProduct)
    }

    /// Verifies that `ProductAction.retrieveProduct` returns an error whenever there is an error response from the backend.
    ///
    func testRetrieveSingleProductReturnsErrorUponReponseError() throws {
        // Arrange
        let productStore = ProductStore(dispatcher: dispatcher, storageManager: storageManager, network: network)

        // Action
        network.simulateResponse(requestUrlSuffix: "products/282", filename: "generic_error")
        let result: Result<Yosemite.Product, Error> = waitFor { promise in
            let action = ProductAction.retrieveProduct(siteID: self.sampleSiteID, productID: self.sampleProductID) { result in
                promise(result)
            }
            productStore.onAction(action)
        }

        // Assert
        XCTAssertNotNil(result.failure)
    }

    /// Verifies that `ProductAction.retrieveProduct` returns an error whenever there is no backend response.
    ///
    func testRetrieveSingleProductReturnsErrorUponEmptyResponse() throws {
        // Arrange
        let productStore = ProductStore(dispatcher: dispatcher, storageManager: storageManager, network: network)

        // Action
        let result: Result<Yosemite.Product, Error> = waitFor { promise in
            let action = ProductAction.retrieveProduct(siteID: self.sampleSiteID, productID: self.sampleProductID) { result in
                promise(result)
            }
            productStore.onAction(action)
        }

        // Assert
        XCTAssertNotNil(result.failure)
    }

    /// Verifies that whenever a `ProductAction.retrieveProduct` action results in a response with statusCode = 404, the local entity
    /// is obliterated from existence.
    ///
    func testRetrieveSingleProductResultingInStatusCode404CausesTheStoredProductToGetDeleted() throws {
        // Arrange
        let productStore = ProductStore(dispatcher: dispatcher, storageManager: storageManager, network: network)

        XCTAssertEqual(viewStorage.countObjects(ofType: Storage.Product.self), 0)
        productStore.upsertStoredProduct(readOnlyProduct: sampleProduct(), in: viewStorage)
        XCTAssertEqual(viewStorage.countObjects(ofType: Storage.Product.self), 1)

        let dotComError = DotcomError.unknown(code: ProductLoadError.ErrorCode.invalidID.rawValue, message: nil)

        // Action
        network.simulateError(requestUrlSuffix: "products/282", error: dotComError)
        let result: Result<Yosemite.Product, Error> = waitFor { promise in
            let action = ProductAction.retrieveProduct(siteID: self.sampleSiteID, productID: self.sampleProductID) { result in
                promise(result)
            }
            productStore.onAction(action)
        }

        // Assert
        let error = try XCTUnwrap(result.failure as? ProductLoadError)
        XCTAssertEqual(error, ProductLoadError.notFound)
        XCTAssertEqual(viewStorage.countObjects(ofType: Storage.Product.self), 0)
    }

    // MARK: - ProductAction.resetStoredProducts

    /// Verifies that `ProductAction.resetStoredProducts` deletes the Products from Storage
    ///
    func testResetStoredProductsEffectivelyNukesTheProductsCache() {
        let productStore = ProductStore(dispatcher: dispatcher, storageManager: storageManager, network: network)

        let expectation = self.expectation(description: "Stored Products Reset")
        let action = ProductAction.resetStoredProducts() {
            productStore.upsertStoredProduct(readOnlyProduct: self.sampleProduct(downloadable: true), in: self.viewStorage)
            XCTAssertEqual(self.viewStorage.countObjects(ofType: Storage.Product.self), 1)
            XCTAssertEqual(self.viewStorage.countObjects(ofType: Storage.ProductTag.self), 9)
            XCTAssertEqual(self.viewStorage.countObjects(ofType: Storage.ProductCategory.self), 1)
            XCTAssertEqual(self.viewStorage.countObjects(ofType: Storage.ProductImage.self), 1)
            XCTAssertEqual(self.viewStorage.countObjects(ofType: Storage.ProductDimensions.self), 1)
            XCTAssertEqual(self.viewStorage.countObjects(ofType: Storage.ProductAttribute.self), 2)
            XCTAssertEqual(self.viewStorage.countObjects(ofType: Storage.ProductDefaultAttribute.self), 2)
            XCTAssertEqual(self.viewStorage.countObjects(ofType: Storage.ProductDownload.self), 3)

            expectation.fulfill()
        }

        productStore.onAction(action)
        wait(for: [expectation], timeout: Constants.expectationTimeout)
    }


    // MARK: - ProductStore.upsertStoredProduct

    /// Verifies that `ProductStore.upsertStoredProduct` does not produce duplicate entries.
    ///
    func testUpdateStoredProductEffectivelyUpdatesPreexistantProduct() {
        let productStore = ProductStore(dispatcher: dispatcher, storageManager: storageManager, network: network)

        XCTAssertEqual(self.viewStorage.countObjects(ofType: Storage.Product.self), 0)
        XCTAssertEqual(self.viewStorage.countObjects(ofType: Storage.ProductTag.self), 0)
        XCTAssertEqual(self.viewStorage.countObjects(ofType: Storage.ProductCategory.self), 0)
        XCTAssertEqual(self.viewStorage.countObjects(ofType: Storage.ProductImage.self), 0)
        XCTAssertEqual(self.viewStorage.countObjects(ofType: Storage.ProductDimensions.self), 0)
        XCTAssertEqual(self.viewStorage.countObjects(ofType: Storage.ProductAttribute.self), 0)
        XCTAssertEqual(self.viewStorage.countObjects(ofType: Storage.ProductDefaultAttribute.self), 0)
        XCTAssertEqual(self.viewStorage.countObjects(ofType: Storage.ProductDownload.self), 0)
        XCTAssertEqual(self.viewStorage.countObjects(ofType: Storage.ProductBundleItem.self), 0)
        XCTAssertEqual(self.viewStorage.countObjects(ofType: Storage.ProductCompositeComponent.self), 0)
        XCTAssertEqual(self.viewStorage.countObjects(ofType: Storage.ProductSubscription.self), 0)

        productStore.upsertStoredProduct(readOnlyProduct: sampleProduct(downloadable: true), in: viewStorage)
        XCTAssertEqual(viewStorage.countObjects(ofType: Storage.Product.self), 1)
        XCTAssertEqual(viewStorage.countObjects(ofType: Storage.ProductTag.self, matching: NSPredicate(format: "siteID == %lld", sampleSiteID)), 9)
        XCTAssertEqual(viewStorage.countObjects(ofType: Storage.ProductCategory.self), 1)
        XCTAssertEqual(viewStorage.countObjects(ofType: Storage.ProductImage.self), 1)
        XCTAssertEqual(viewStorage.countObjects(ofType: Storage.ProductDimensions.self), 1)
        XCTAssertEqual(viewStorage.countObjects(ofType: Storage.ProductAttribute.self), 2)
        XCTAssertEqual(viewStorage.countObjects(ofType: Storage.ProductDefaultAttribute.self), 2)
        XCTAssertEqual(viewStorage.countObjects(ofType: Storage.ProductDownload.self), 3)
        XCTAssertEqual(self.viewStorage.countObjects(ofType: Storage.ProductBundleItem.self), 0)
        XCTAssertEqual(self.viewStorage.countObjects(ofType: Storage.ProductCompositeComponent.self), 0)
        XCTAssertEqual(self.viewStorage.countObjects(ofType: Storage.ProductSubscription.self), 0)

        productStore.upsertStoredProduct(readOnlyProduct: sampleProductMutated(), in: viewStorage)
        let storageProduct1 = viewStorage.loadProduct(siteID: sampleSiteID, productID: sampleProductID)
        XCTAssertEqual(storageProduct1?.toReadOnly(), sampleProductMutated())
        XCTAssertEqual(viewStorage.countObjects(ofType: Storage.Product.self), 1)
        XCTAssertEqual(viewStorage.countObjects(ofType: Storage.ProductTag.self, matching: NSPredicate(format: "siteID == %lld", sampleSiteID)), 10)
        XCTAssertEqual(viewStorage.countObjects(ofType: Storage.ProductCategory.self), 2)
        XCTAssertEqual(viewStorage.countObjects(ofType: Storage.ProductImage.self), 2)
        XCTAssertEqual(viewStorage.countObjects(ofType: Storage.ProductDimensions.self), 1)
        XCTAssertEqual(viewStorage.countObjects(ofType: Storage.ProductAttribute.self), 1)
        XCTAssertEqual(viewStorage.countObjects(ofType: Storage.ProductDefaultAttribute.self), 1)
        XCTAssertEqual(viewStorage.countObjects(ofType: Storage.ProductDownload.self), 2)
        XCTAssertEqual(self.viewStorage.countObjects(ofType: Storage.ProductBundleItem.self), 2)
        XCTAssertEqual(self.viewStorage.countObjects(ofType: Storage.ProductCompositeComponent.self), 2)
        XCTAssertEqual(self.viewStorage.countObjects(ofType: Storage.ProductSubscription.self), 1)
    }

    /// Verifies that `ProductStore.upsertStoredProduct` updates the correct site's product.
    ///
    func testUpdateStoredProductEffectivelyUpdatesCorrectSitesProduct() {
        let productStore = ProductStore(dispatcher: dispatcher, storageManager: storageManager, network: network)

        XCTAssertEqual(self.viewStorage.countObjects(ofType: Storage.Product.self), 0)
        XCTAssertEqual(self.viewStorage.countObjects(ofType: Storage.ProductTag.self), 0)
        XCTAssertEqual(self.viewStorage.countObjects(ofType: Storage.ProductCategory.self), 0)
        XCTAssertEqual(self.viewStorage.countObjects(ofType: Storage.ProductImage.self), 0)
        XCTAssertEqual(self.viewStorage.countObjects(ofType: Storage.ProductDimensions.self), 0)
        XCTAssertEqual(self.viewStorage.countObjects(ofType: Storage.ProductAttribute.self), 0)
        XCTAssertEqual(self.viewStorage.countObjects(ofType: Storage.ProductDefaultAttribute.self), 0)

        productStore.upsertStoredProduct(readOnlyProduct: sampleProduct(), in: viewStorage)
        XCTAssertEqual(viewStorage.countObjects(ofType: Storage.Product.self), 1)
        XCTAssertEqual(viewStorage.countObjects(ofType: Storage.ProductTag.self, matching: NSPredicate(format: "siteID == %lld", sampleSiteID)), 9)
        XCTAssertEqual(viewStorage.countObjects(ofType: Storage.ProductCategory.self), 1)
        XCTAssertEqual(viewStorage.countObjects(ofType: Storage.ProductImage.self), 1)
        XCTAssertEqual(viewStorage.countObjects(ofType: Storage.ProductDimensions.self), 1)
        XCTAssertEqual(viewStorage.countObjects(ofType: Storage.ProductAttribute.self), 2)
        XCTAssertEqual(viewStorage.countObjects(ofType: Storage.ProductDefaultAttribute.self), 2)

        productStore.upsertStoredProduct(readOnlyProduct: sampleProduct(sampleSiteID2), in: viewStorage)
        XCTAssertEqual(viewStorage.countObjects(ofType: Storage.Product.self), 2)
        XCTAssertEqual(viewStorage.countObjects(ofType: Storage.ProductTag.self, matching: NSPredicate(format: "siteID == %lld", sampleSiteID2)), 9)
        XCTAssertEqual(viewStorage.countObjects(ofType: Storage.ProductCategory.self), 2)
        XCTAssertEqual(viewStorage.countObjects(ofType: Storage.ProductImage.self), 2)
        XCTAssertEqual(viewStorage.countObjects(ofType: Storage.ProductDimensions.self), 2)
        XCTAssertEqual(viewStorage.countObjects(ofType: Storage.ProductAttribute.self), 4)
        XCTAssertEqual(viewStorage.countObjects(ofType: Storage.ProductDefaultAttribute.self), 4)

        productStore.upsertStoredProduct(readOnlyProduct: sampleProductMutated(), in: viewStorage)
        let storageProduct1 = viewStorage.loadProduct(siteID: sampleSiteID, productID: sampleProductID)
        XCTAssertEqual(storageProduct1?.toReadOnly(), sampleProductMutated())
        XCTAssertEqual(viewStorage.countObjects(ofType: Storage.Product.self), 2)
        XCTAssertEqual(viewStorage.countObjects(ofType: Storage.ProductTag.self, matching: NSPredicate(format: "siteID == %lld", sampleSiteID)), 10)
        XCTAssertEqual(viewStorage.countObjects(ofType: Storage.ProductCategory.self), 3)
        XCTAssertEqual(viewStorage.countObjects(ofType: Storage.ProductImage.self), 3)
        XCTAssertEqual(viewStorage.countObjects(ofType: Storage.ProductDimensions.self), 2)
        XCTAssertEqual(viewStorage.countObjects(ofType: Storage.ProductAttribute.self), 3)
        XCTAssertEqual(viewStorage.countObjects(ofType: Storage.ProductDefaultAttribute.self), 3)

        let storageProduct2 = viewStorage.loadProduct(siteID: sampleSiteID2, productID: sampleProductID)
        XCTAssertEqual(storageProduct2?.toReadOnly(), sampleProduct(sampleSiteID2))
    }

    /// Verifies that `ProductStore.upsertStoredProduct` effectively inserts a new Product, with the specified payload.
    ///
    func testUpdateStoredProductEffectivelyPersistsNewProduct() {
        let productStore = ProductStore(dispatcher: dispatcher, storageManager: storageManager, network: network)
        let remoteProduct = sampleProduct(downloadable: true)

        XCTAssertEqual(self.viewStorage.countObjects(ofType: Storage.Product.self), 0)
        XCTAssertEqual(self.viewStorage.countObjects(ofType: Storage.ProductTag.self), 0)
        XCTAssertEqual(self.viewStorage.countObjects(ofType: Storage.ProductCategory.self), 0)
        XCTAssertEqual(self.viewStorage.countObjects(ofType: Storage.ProductImage.self), 0)
        XCTAssertEqual(self.viewStorage.countObjects(ofType: Storage.ProductDimensions.self), 0)
        XCTAssertEqual(self.viewStorage.countObjects(ofType: Storage.ProductAttribute.self), 0)
        XCTAssertEqual(self.viewStorage.countObjects(ofType: Storage.ProductDefaultAttribute.self), 0)
        XCTAssertEqual(self.viewStorage.countObjects(ofType: Storage.ProductDownload.self), 0)
        productStore.upsertStoredProduct(readOnlyProduct: remoteProduct, in: viewStorage)

        let storageProduct = viewStorage.loadProduct(siteID: sampleSiteID, productID: sampleProductID)
        XCTAssertEqual(storageProduct?.toReadOnly(), remoteProduct)
        XCTAssertEqual(viewStorage.countObjects(ofType: Storage.Product.self), 1)
        XCTAssertEqual(viewStorage.countObjects(ofType: Storage.ProductTag.self, matching: NSPredicate(format: "siteID == %lld", sampleSiteID)), 9)
        XCTAssertEqual(viewStorage.countObjects(ofType: Storage.ProductCategory.self), 1)
        XCTAssertEqual(viewStorage.countObjects(ofType: Storage.ProductImage.self), 1)
        XCTAssertEqual(viewStorage.countObjects(ofType: Storage.ProductDimensions.self), 1)
        XCTAssertEqual(viewStorage.countObjects(ofType: Storage.ProductAttribute.self), 2)
        XCTAssertEqual(viewStorage.countObjects(ofType: Storage.ProductDefaultAttribute.self), 2)
        XCTAssertEqual(viewStorage.countObjects(ofType: Storage.ProductDownload.self), 3)
    }

    /// Verifies that Innocuous Upsert OP(s) performed in Derived Contexts **DO NOT** trigger Refresh Events in the
    /// main thread.
    ///
    /// This translates effectively into: Ensure that performing update OP's that don't really change anything, do not
    /// end up causing UI refresh OP's in the main thread.
    ///
    func testInnocuousProductUpdateOperationsPerformedInBackgroundDoNotTriggerUpsertEventsInTheMainThread() {
        // Stack
        let viewContext = storageManager.persistentContainer.viewContext
        let productStore = ProductStore(dispatcher: dispatcher, storageManager: storageManager, network: network)
        let entityListener = EntityListener(viewContext: viewContext, readOnlyEntity: sampleProduct())

        // Track Events: Upsert == 2 / Delete == 0
        var numberOfUpsertEvents = 0
        entityListener.onUpsert = { upserted in
            numberOfUpsertEvents += 1
        }

        // We expect *never* to get a deletion event
        entityListener.onDelete = {
            XCTFail()
        }

        // Initial save: This should trigger two Upsert events:
        // first one for the first Product upsert, and the second one for the Product image upsert.
        let backgroundSaveExpectation = expectation(description: "Retrieve product empty response")
        let derivedContext = storageManager.writerDerivedStorage

        derivedContext.perform {
            productStore.upsertStoredProduct(readOnlyProduct: self.sampleProduct(), in: derivedContext)
        }

        storageManager.saveDerivedType(derivedStorage: derivedContext) {

            // Secondary Save: Expect ZERO new Upsert Events
            derivedContext.perform {
                productStore.upsertStoredProduct(readOnlyProduct: self.sampleProduct(), in: derivedContext)
            }

            self.storageManager.saveDerivedType(derivedStorage: derivedContext) {
                XCTAssertEqual(numberOfUpsertEvents, 2)
                backgroundSaveExpectation.fulfill()
            }
        }

        wait(for: [backgroundSaveExpectation], timeout: Constants.expectationTimeout)
    }

    /// Verifies that `ProductStore.upsertStoredProduct` does not store products with the `importing` product status.
    ///
    func test_upsertStoredProduct_does_not_store_import_placeholder_products() {
        // Given
        let productStore = ProductStore(dispatcher: dispatcher, storageManager: storageManager, network: network)
        let product = Product.fake().copy(statusKey: "importing")
        XCTAssertEqual(self.viewStorage.countObjects(ofType: Storage.Product.self), 0)

        // When
        productStore.upsertStoredProduct(readOnlyProduct: product, in: viewStorage)

        // Then
        XCTAssertEqual(self.viewStorage.countObjects(ofType: Storage.Product.self), 0)
    }

    // MARK: - ProductAction.searchProducts

    /// Verifies that `ProductAction.searchProducts` effectively persists the retrieved products.
    ///
    func test_searchProducts_effectively_persists_retrieved_search_products() throws {
        // Given
        let store = ProductStore(dispatcher: dispatcher, storageManager: storageManager, network: network)
        network.simulateResponse(requestUrlSuffix: "products", filename: "products-search-photo")
        XCTAssertEqual(viewStorage.countObjects(ofType: Storage.Product.self), 0)

        // A product that is expected to be in the search results.
        let expectedProductID: Int64 = 67
        let expectedProductName = "Photo"

        // When
        let keyword = "photo"
        let result: Result<Void, Error> = waitFor { promise in
            let action = ProductAction.searchProducts(siteID: self.sampleSiteID,
                                                      keyword: keyword,
                                                      pageNumber: self.defaultPageNumber,
                                                      pageSize: self.defaultPageSize,
                                                      onCompletion: { result in
                                                        promise(result)
                                                      })
            store.onAction(action)
        }

        // Then
        XCTAssertTrue(result.isSuccess)
        let expectedProduct = try XCTUnwrap(viewStorage.loadProduct(siteID: sampleSiteID, productID: expectedProductID)?.toReadOnly())
        XCTAssertEqual(expectedProduct.name, expectedProductName)
        XCTAssertEqual(viewStorage.countObjects(ofType: Storage.Product.self), 2)
    }

    /// Verifies that `ProductAction.searchProducts` effectively upserts the `ProductSearchResults` entity.
    ///
    func test_searchProducts_effectively_persists_search_results_entity() throws {
        // Given
        let store = ProductStore(dispatcher: dispatcher, storageManager: storageManager, network: network)
        network.simulateResponse(requestUrlSuffix: "products", filename: "products-load-all")
        XCTAssertEqual(viewStorage.countObjects(ofType: Storage.Product.self), 0)

        // When
        let keyword = "hiii"
        let result: Result<Void, Error> = waitFor { promise in
            let action = ProductAction.searchProducts(siteID: self.sampleSiteID,
                                                      keyword: keyword,
                                                      pageNumber: self.defaultPageNumber,
                                                      pageSize: self.defaultPageSize,
                                                      onCompletion: { result in
                                                        promise(result)
                                                      })
            store.onAction(action)
        }

        // Then
        XCTAssertTrue(result.isSuccess)
        let searchResults = try XCTUnwrap(viewStorage.loadProductSearchResults(keyword: keyword, filterKey: ProductSearchFilter.all.rawValue))
        XCTAssertEqual(searchResults.keyword, keyword)
        XCTAssertEqual(searchResults.products?.count, viewStorage.countObjects(ofType: Storage.Product.self))

        let anotherKeyword = "hello"
        let searchResultsWithAnotherKeyword = viewStorage.loadProductSearchResults(keyword: anotherKeyword, filterKey: ProductSearchFilter.all.rawValue)
        XCTAssertNil(searchResultsWithAnotherKeyword)
    }

    func test_searchProductsInCache_then_effectively_persists_search_results_entity() throws {
        // Given
        let keyword = "test"
        let product = sampleProduct(name: keyword)
        storageManager.insertSampleProduct(readOnlyProduct: product)
        let store = ProductStore(dispatcher: dispatcher, storageManager: storageManager, network: network)

        // When
        let thereAreCachedResults: Bool = waitFor { promise in
            let action = ProductAction.searchProductsInCache(siteID: self.sampleSiteID,
                                                             keyword: keyword,
                                                             pageSize: self.defaultPageSize,
                                                             onCompletion: { result in
                promise(result)
            })

            store.onAction(action)
        }

        // Then
        XCTAssertTrue(thereAreCachedResults)
        let searchResults = try XCTUnwrap(viewStorage.loadProductSearchResults(keyword: keyword, filterKey: ProductSearchFilter.all.rawValue))
        XCTAssertEqual(searchResults.keyword, keyword)
        XCTAssertEqual(searchResults.products?.count, viewStorage.countObjects(ofType: Storage.Product.self))

        let anotherKeyword = "hello"
        let searchResultsWithAnotherKeyword = viewStorage.loadProductSearchResults(keyword: anotherKeyword, filterKey: ProductSearchFilter.all.rawValue)
        XCTAssertNil(searchResultsWithAnotherKeyword)
    }

    /// Verifies that `ProductAction.searchProducts` does not result in duplicated entries in the ProductSearchResults entity.
    ///
    func test_searchProducts_does_not_produce_duplicated_references() {
        // Given
        let store = ProductStore(dispatcher: dispatcher, storageManager: storageManager, network: network)
        network.simulateResponse(requestUrlSuffix: "products", filename: "products-load-all")
        XCTAssertEqual(viewStorage.countObjects(ofType: Storage.Product.self), 0)

        // When
        let keyword = "hiii"
        let result: Result<Void, Error> = waitFor { promise in
            let nestedAction = ProductAction.searchProducts(siteID: self.sampleSiteID,
                                                            keyword: keyword,
                                                            pageNumber: self.defaultPageNumber,
                                                            pageSize: self.defaultPageSize,
                                                            onCompletion: { result in
                                                                promise(result)
                                                            })
            let firstAction = ProductAction.searchProducts(siteID: self.sampleSiteID,
                                                           keyword: keyword,
                                                           pageNumber: self.defaultPageNumber,
                                                           pageSize: self.defaultPageSize,
                                                           onCompletion: { result in
                                                            store.onAction(nestedAction)
                                                           })
            store.onAction(firstAction)
        }

        // Then
        XCTAssertTrue(result.isSuccess)

        let products = viewStorage.allObjects(ofType: Storage.Product.self, matching: nil, sortedBy: nil)
        XCTAssertEqual(products.count, 10)
        for product in products {
            XCTAssertEqual(product.searchResults?.count, 1)
            XCTAssertEqual(product.searchResults?.first?.keyword, keyword)
        }

        let searchResults = viewStorage.allObjects(ofType: Storage.ProductSearchResults.self, matching: nil, sortedBy: nil)
        XCTAssertEqual(searchResults.count, 1)
        XCTAssertEqual(searchResults.first?.products?.count, 10)
        XCTAssertEqual(searchResults.first?.keyword, keyword)
    }

    func test_searchProducts_triggers_remote_request_with_filters() {
        // Given
        let remote = MockProductsRemote()
        let productStore = ProductStore(dispatcher: dispatcher, storageManager: storageManager, network: network, remote: remote)
        let filteredStockStatus: ProductStockStatus = .outOfStock
        let filteredProductStatus: ProductStatus = .draft
        let filteredProductType: ProductType = .simple
        let filteredProductCategory: Networking.ProductCategory = .init(categoryID: 123, siteID: sampleSiteID, parentID: 1, name: "Test", slug: "test")

        // When
        let searchAction = ProductAction.searchProducts(siteID: sampleSiteID,
                                                        keyword: "hiii",
                                                        pageNumber: defaultPageNumber,
                                                        pageSize: defaultPageSize,
                                                        stockStatus: filteredStockStatus,
                                                        productStatus: filteredProductStatus,
                                                        productType: filteredProductType,
                                                        productCategory: filteredProductCategory,
                                                        excludedProductIDs: [],
                                                        onCompletion: { _ in })
        productStore.onAction(searchAction)

        // Then
        XCTAssertTrue(remote.searchProductTriggered)
        assertEqual(filteredStockStatus, remote.searchProductWithStockStatus)
        assertEqual(filteredProductType, remote.searchProductWithProductType)
        assertEqual(filteredProductStatus, remote.searchProductWithProductStatus)
        assertEqual(filteredProductCategory, remote.searchProductWithProductCategory)
    }

    // MARK: - ProductAction.updateProduct

    /// Verifies that `ProductAction.updateProduct` returns the expected `Product`.
    ///
    func testUpdatingProductReturnsExpectedFields() {
        let expectation = self.expectation(description: "Update product")
        let productStore = ProductStore(dispatcher: dispatcher, storageManager: storageManager, network: network)

        let expectedProductID: Int64 = 847
        let expectedProductName = "This is my new product name!"
        let expectedProductDescription = "Learn something!"
        let expectedProductShippingClassID: Int64 = 96987515
        let expectedProductShippingClassSlug = "two-days"
        let expectedProductShippingClass = sampleProductShippingClass(remoteID: expectedProductShippingClassID, siteID: sampleSiteID)
        let expectedProductSKU = "94115"
        let expectedProductManageStock = true
        let expectedProductSoldIndividually = false
        let expectedStockQuantity: Decimal = 99
        let expectedBackordersSetting = ProductBackordersSetting.allowed
        let expectedStockStatus = ProductStockStatus.inStock
        let expectedProductRegularPrice = "12.00"
        let expectedProductSalePrice = "10.00"
        let expectedProductSaleStart = DateFormatter.dateFromString(with: "2019-10-15T21:30:11")
        let expectedProductSaleEnd = DateFormatter.dateFromString(with: "2019-10-27T21:29:50")
        let expectedProductTaxStatus = "taxable"
        let expectedProductTaxClass = "reduced-rate"
        let expectedDownloadableFileCount = 0
        let expectedDownloadable = false
        let expectedBundleStockStatus = ProductStockStatus.insufficientStock
        let expectedBundleStockQuantity: Int64 = 0

        network.simulateResponse(requestUrlSuffix: "products/\(expectedProductID)", filename: "product-update")
        let product = sampleProduct(productID: expectedProductID)

        // Saves an existing shipping class into storage, so that it can be linked to the updated product.
        // The shipping class ID should match the `shipping_class_id` field in `product.json`.
        storageManager.insertSampleProductShippingClass(readOnlyProductShippingClass: expectedProductShippingClass)
        XCTAssertEqual(viewStorage.countObjects(ofType: StorageProductShippingClass.self), 1)

        // Saves an existing Product into storage.
        // Note: the fields to be tested should be different in the sample model and network response.
        storageManager.insertSampleProduct(readOnlyProduct: product)
        XCTAssertEqual(viewStorage.countObjects(ofType: StorageProduct.self), 1)

        let action = ProductAction.updateProduct(product: product) { result in
            guard case let .success(product) = result else {
                XCTFail("Unexpected result: \(result)")
                return
            }
            XCTAssertEqual(product.productID, expectedProductID)
            XCTAssertEqual(product.name, expectedProductName)
            XCTAssertEqual(product.fullDescription, expectedProductDescription)
            // Shipping settings.
            XCTAssertEqual(product.shippingClassID, expectedProductShippingClassID)
            XCTAssertEqual(product.shippingClass, expectedProductShippingClassSlug)
            XCTAssertEqual(product.productShippingClass, expectedProductShippingClass)
            // Inventory settings.
            XCTAssertEqual(product.sku, expectedProductSKU)
            XCTAssertEqual(product.manageStock, expectedProductManageStock)
            XCTAssertEqual(product.soldIndividually, expectedProductSoldIndividually)
            XCTAssertEqual(product.stockQuantity, expectedStockQuantity)
            XCTAssertEqual(product.backordersSetting, expectedBackordersSetting)
            XCTAssertEqual(product.productStockStatus, expectedStockStatus)
            // Price settings.
            XCTAssertEqual(product.regularPrice, expectedProductRegularPrice)
            XCTAssertEqual(product.salePrice, expectedProductSalePrice)
            XCTAssertEqual(product.dateOnSaleStart, expectedProductSaleStart)
            XCTAssertEqual(product.dateOnSaleEnd, expectedProductSaleEnd)
            XCTAssertEqual(product.taxStatusKey, expectedProductTaxStatus)
            XCTAssertEqual(product.taxClass, expectedProductTaxClass)
            XCTAssertEqual(product.downloadable, expectedDownloadable)
            XCTAssertEqual(product.downloads.count, expectedDownloadableFileCount)
            XCTAssertEqual(product.bundleStockStatus, expectedBundleStockStatus)
            XCTAssertEqual(product.bundleStockQuantity, expectedBundleStockQuantity)

            let storedProduct = self.viewStorage.loadProduct(siteID: self.sampleSiteID, productID: expectedProductID)
            let readOnlyStoredProduct = storedProduct?.toReadOnly()
            XCTAssertNotNil(storedProduct)
            XCTAssertNotNil(readOnlyStoredProduct)
            XCTAssertEqual(readOnlyStoredProduct, product)

            expectation.fulfill()
        }

        productStore.onAction(action)
        wait(for: [expectation], timeout: Constants.expectationTimeout)
    }

    /// Verifies that `ProductAction.updateProduct` effectively persists all of the remote product fields
    /// correctly across all of the related `Product` entities (tags, categories, attributes, etc) for `variation` product types.
    ///
    func testUpdatingProductEffectivelyPersistsRelatedObjects() {
        let expectation = self.expectation(description: "Update product")
        let productStore = ProductStore(dispatcher: dispatcher, storageManager: storageManager, network: network)

        let expectedProductID: Int64 = 847

        network.simulateResponse(requestUrlSuffix: "products/\(expectedProductID)", filename: "product-update")
        XCTAssertEqual(viewStorage.countObjects(ofType: Storage.Product.self), 0)

        // Inserts the expected shipping class model.
        let existingShippingClass = ProductShippingClass(count: 2020,
                                                         descriptionHTML: "Arriving in 2 days!",
                                                         name: "2 Days",
                                                         shippingClassID: 96987515,
                                                         siteID: sampleSiteID,
                                                         slug: "2-days")
        let existingStorageShippingClass = viewStorage.insertNewObject(ofType: StorageProductShippingClass.self)
        existingStorageShippingClass.update(with: existingShippingClass)

        let product = sampleProduct(productID: expectedProductID, downloadable: true)
        let action = ProductAction.updateProduct(product: product) { result in
            guard case .success = result else {
                XCTFail("Unexpected result: \(result)")
                return
            }
            XCTAssertEqual(self.viewStorage.countObjects(ofType: Storage.Product.self), 1)
            XCTAssertEqual(self.viewStorage.countObjects(ofType: Storage.ProductTag.self), 0)
            XCTAssertEqual(self.viewStorage.countObjects(ofType: Storage.ProductCategory.self), 0)
            XCTAssertEqual(self.viewStorage.countObjects(ofType: Storage.ProductImage.self), 2)
            XCTAssertEqual(self.viewStorage.countObjects(ofType: Storage.ProductDimensions.self), 1)
            XCTAssertEqual(self.viewStorage.countObjects(ofType: Storage.ProductAttribute.self), 5)
            XCTAssertEqual(self.viewStorage.countObjects(ofType: Storage.ProductDefaultAttribute.self), 0)
            XCTAssertEqual(self.viewStorage.countObjects(ofType: Storage.ProductShippingClass.self), 1)
            XCTAssertEqual(self.viewStorage.countObjects(ofType: Storage.ProductDownload.self), 0)

            let storedProduct = self.viewStorage.loadProduct(siteID: self.sampleSiteID, productID: expectedProductID)
            let readOnlyStoredProduct = storedProduct?.toReadOnly()
            XCTAssertNotNil(storedProduct)
            XCTAssertNotNil(readOnlyStoredProduct)

            // Asserts updated relationships.
            XCTAssertEqual(readOnlyStoredProduct?.productShippingClass, existingShippingClass)

            expectation.fulfill()
        }

        productStore.onAction(action)
        wait(for: [expectation], timeout: Constants.expectationTimeout)
    }

    /// Verifies that `ProductAction.updateProduct` returns an error whenever there is an error response from the backend.
    ///
    func testUpdatingProductReturnsErrorUponReponseError() {
        // Given
        let productStore = ProductStore(dispatcher: dispatcher, storageManager: storageManager, network: network)
        network.simulateResponse(requestUrlSuffix: "products/\(sampleProductID)", filename: "generic_error")

        // When
        let product = sampleProduct()
        waitForExpectation { expectation in
            let action = ProductAction.updateProduct(product: product) { result in
                // Then
                guard case .failure = result else {
                    XCTFail("Unexpected result: \(result)")
                    return
                }
                expectation.fulfill()
            }
            productStore.onAction(action)
        }
    }

    /// Verifies that `ProductAction.updateProduct` returns an error whenever there is no backend response.
    ///
    func testUpdatingProductReturnsErrorUponEmptyResponse() {
        // Given
        let productStore = ProductStore(dispatcher: dispatcher, storageManager: storageManager, network: network)

        // When
        let product = sampleProduct()
        waitForExpectation { expectation in
            let action = ProductAction.updateProduct(product: product) { result in
                // Then
                guard case .failure = result else {
                    XCTFail("Unexpected result: \(result)")
                    return
                }
                expectation.fulfill()
            }
            productStore.onAction(action)
        }
    }

    /// Verifies that whenever a `ProductAction.updateProduct` action results in a response with statusCode = 404, the local entity is not deleted.
    ///
    func testUpdatingProductResultingInStatusCode404DoesNotCauseTheStoredProductToGetDeleted() {
        // Given
        let productStore = ProductStore(dispatcher: dispatcher, storageManager: storageManager, network: network)

        XCTAssertEqual(viewStorage.countObjects(ofType: Storage.Product.self), 0)
        productStore.upsertStoredProduct(readOnlyProduct: sampleProduct(), in: viewStorage)
        XCTAssertEqual(viewStorage.countObjects(ofType: Storage.Product.self), 1)

        network.simulateError(requestUrlSuffix: "products/\(sampleProductID)", error: NetworkError.notFound)

        // When
        let product = sampleProduct()
        waitForExpectation { expectation in
            let action = ProductAction.updateProduct(product: product) { result in
                // Then
                guard case .failure = result else {
                    XCTFail("Unexpected result: \(result)")
                    return
                }
                // The existing Product should not be deleted on 404 response.
                XCTAssertEqual(self.viewStorage.countObjects(ofType: Storage.Product.self), 1)

                expectation.fulfill()
            }
            productStore.onAction(action)
        }
    }

    /// Verifies that whenever a `ProductAction.updateProduct` action results in product update maintaint the Product Tags order.
    ///
    func testUpdatingProductResultingMantainingTheSameOrderForTags() {
        let productStore = ProductStore(dispatcher: dispatcher, storageManager: storageManager, network: network)

        let product = sampleProduct(sampleSiteID, productID: sampleProductID)
        productStore.upsertStoredProduct(readOnlyProduct: product, in: viewStorage)
        let productStored = viewStorage.loadProduct(siteID: self.sampleSiteID, productID: self.sampleProductID)

        XCTAssertEqual(product.tags.map { $0.tagID }, productStored?.tagsArray.map { $0.tagID })

        let productMutated = sampleProduct(sampleSiteID,
                                           productID: sampleProductID,
                                           tags: [ProductTag(siteID: sampleSiteID, tagID: 100, name: "My new tag", slug: "my-new-tag")])
        productStore.upsertStoredProduct(readOnlyProduct: productMutated, in: viewStorage)
        let productMutatedStored = viewStorage.loadProduct(siteID: self.sampleSiteID, productID: self.sampleProductID)

        XCTAssertEqual(productMutated.tags.map { $0.tagID }, productMutatedStored?.tagsArray.map { $0.tagID })
    }

    // MARK: - ProductAction.updateProductImages

    /// Verifies that `ProductAction.updateProductImages` effectively persists the returned product.
    ///
    func test_updateProductImages_with_success_persists_returned_product() throws {
        // Given
        let remote = MockProductsRemote()
        let expectedProduct = Product.fake().copy(siteID: sampleSiteID, productID: sampleProductID)
        let store = ProductStore(dispatcher: dispatcher, storageManager: storageManager, network: network, remote: remote)
        remote.whenUpdatingProductImages(siteID: sampleSiteID, productID: sampleProductID, thenReturn: .success(expectedProduct))
        XCTAssertEqual(viewStorage.countObjects(ofType: Storage.Product.self), 0)

        // When
        let result: Result<Yosemite.Product, ProductUpdateError> = waitFor { promise in
            let action = ProductAction.updateProductImages(siteID: self.sampleSiteID,
                                                           productID: self.sampleProductID,
                                                           images: []) { result in
                promise(result)
            }
            store.onAction(action)
        }

        // Then
        XCTAssertTrue(result.isSuccess)
        let returnedProduct = try XCTUnwrap(result.get())
        assertEqual(expectedProduct, returnedProduct)
        let productFromStorage = try XCTUnwrap(viewStorage.loadProduct(siteID: sampleSiteID, productID: sampleProductID)?.toReadOnly())
        assertEqual(expectedProduct, productFromStorage)
        XCTAssertEqual(viewStorage.countObjects(ofType: Storage.Product.self), 1)
    }

    func test_updateProductImages_with_failure_returns_error() {
        // Given
        let remote = MockProductsRemote()
        let networkError = ProductUpdateError.passwordCannotBeUpdated
        let store = ProductStore(dispatcher: dispatcher, storageManager: storageManager, network: network, remote: remote)
        remote.whenUpdatingProductImages(siteID: sampleSiteID, productID: sampleProductID, thenReturn: .failure(networkError))
        XCTAssertEqual(viewStorage.countObjects(ofType: Storage.Product.self), 0)

        // When
        let result: Result<Yosemite.Product, ProductUpdateError> = waitFor { promise in
            let action = ProductAction.updateProductImages(siteID: self.sampleSiteID,
                                                           productID: self.sampleProductID,
                                                           images: []) { result in
                promise(result)
            }
            store.onAction(action)
        }

        // Then
        XCTAssertTrue(result.isFailure)
        XCTAssertEqual(result.failure, .init(error: networkError))
        XCTAssertEqual(viewStorage.countObjects(ofType: Storage.Product.self), 0)
    }

    // MARK: ProductAction.updateProducts

    /// Verifies that `ProductAction.updateProducts` returns the expected `Products`.
    ///
    func test_updateProducts_is_correctly_updating_products() throws {
        // Given
        let store = ProductStore(dispatcher: dispatcher, storageManager: storageManager, network: network)
        network.simulateResponse(requestUrlSuffix: "products/batch", filename: "products-batch-update")
        let product = sampleProduct(addOns: [])
        storageManager.insertSampleProduct(readOnlyProduct: product)

        // When
        let result = waitFor { promise in
            let action = ProductAction.updateProducts(siteID: self.sampleSiteID, products: [product]) { result in
                promise(result)
            }
            store.onAction(action)
        }

        // Then
        let updatedProducts = try result.get()
        assertEqual(updatedProducts, [product])
    }

    // MARK: - ProductAction.retrieveProducts

    /// Verifies that ProductAction.retrieveProducts effectively persists any retrieved products.
    ///
    func testRetrievingProductsEffectivelyPersistsRetrievedProducts() {
        // Arrange
        let remote = MockProductsRemote()
        let expectedProduct = Product.fake().copy(siteID: sampleSiteID, productID: sampleProductID, buttonText: "Deal", externalURL: "https://example.com")
        remote.whenLoadingProducts(siteID: sampleSiteID, productIDs: [sampleProductID], thenReturn: .success([expectedProduct]))
        let productStore = ProductStore(dispatcher: dispatcher, storageManager: storageManager, network: network, remote: remote)

        let expectation = self.expectation(description: "Retrieve product list")
        XCTAssertEqual(viewStorage.countObjects(ofType: Storage.Product.self), 0)

        // Action
        var retrievedProducts: [Networking.Product]?
        let action = ProductAction.retrieveProducts(siteID: sampleSiteID, productIDs: [sampleProductID]) { result in
            switch result {
            case .failure(let error):
                XCTFail(error.localizedDescription)
            case .success((let products, let hasNextPage)):
                retrievedProducts = products
                XCTAssertFalse(hasNextPage)
            }
            expectation.fulfill()
        }
        productStore.onAction(action)
        wait(for: [expectation], timeout: Constants.expectationTimeout)

        // Assert
        XCTAssertEqual(retrievedProducts, [expectedProduct])
        XCTAssertEqual(viewStorage.countObjects(ofType: Storage.Product.self), 1)
    }

    func test_retrieving_products_of_the_same_page_size_has_next_page() {
        // Arrange
        let remote = MockProductsRemote()
        let expectedProducts: [Yosemite.Product] = .init(repeating: Product.fake(), count: 25)
        remote.whenLoadingProducts(siteID: sampleSiteID, productIDs: [sampleProductID], thenReturn: .success(expectedProducts))
        let productStore = ProductStore(dispatcher: dispatcher, storageManager: storageManager, network: network, remote: remote)

        // Action
        var result: Result<(products: [Yosemite.Product], hasNextPage: Bool), Error>?
        waitForExpectation { expectation in
            let action = ProductAction.retrieveProducts(siteID: sampleSiteID, productIDs: [sampleProductID], pageNumber: 1, pageSize: 25) { aResult in
                result = aResult
                expectation.fulfill()
            }
            productStore.onAction(action)
        }

        // Assert
        guard case let .success((products: products, hasNextPage: hasNextPage)) = result else {
            XCTFail("Unexpected result: \(String(describing: result))")
            return
        }
        XCTAssertEqual(products, expectedProducts)
        XCTAssertTrue(hasNextPage)
    }

    func test_retrieving_products_of_smaller_size_than_page_size_has_no_next_page() {
        // Arrange
        let remote = MockProductsRemote()
        let expectedProducts: [Yosemite.Product] = .init(repeating: Product.fake(), count: 24)
        remote.whenLoadingProducts(siteID: sampleSiteID, productIDs: [sampleProductID], thenReturn: .success(expectedProducts))
        let productStore = ProductStore(dispatcher: dispatcher, storageManager: storageManager, network: network, remote: remote)

        // Action
        var result: Result<(products: [Yosemite.Product], hasNextPage: Bool), Error>?
        waitForExpectation { expectation in
            let action = ProductAction.retrieveProducts(siteID: sampleSiteID, productIDs: [sampleProductID], pageNumber: 1, pageSize: 25) { aResult in
                result = aResult
                expectation.fulfill()
            }
            productStore.onAction(action)
        }

        // Assert
        guard case let .success((products: products, hasNextPage: hasNextPage)) = result else {
            XCTFail("Unexpected result: \(String(describing: result))")
            return
        }
        XCTAssertEqual(products, expectedProducts)
        XCTAssertFalse(hasNextPage)
    }

    /// Verifies that ProductAction.retrieveProducts with a page number and size makes a network request that includes these params.
    ///
    func testRetrievingProductsMakesANetworkRequestWithTheExpectedPageNumberAndSize() {
        // Arrange
        let productStore = ProductStore(dispatcher: dispatcher, storageManager: storageManager, network: network)

        // Action
        let pageNumber = 6
        let pageSize = 36
        let action = ProductAction.retrieveProducts(siteID: sampleSiteID, productIDs: [sampleProductID], pageNumber: pageNumber, pageSize: pageSize) { _ in }
        productStore.onAction(action)

        // Assert
        guard let queryParameters = network.queryParameters else {
            XCTFail("Cannot parse query from the API request")
            return
        }

        let expectedPageNumberParam = "page=\(pageNumber)"
        XCTAssertTrue(queryParameters.contains(expectedPageNumberParam), "Expected to have param: \(expectedPageNumberParam)")

        let expectedPageSizeParam = "per_page=\(pageSize)"
        XCTAssertTrue(queryParameters.contains(expectedPageSizeParam), "Expected to have param: \(expectedPageSizeParam)")
    }

    /// Verifies that ProductAction.retrieveProducts always returns an empty result for an empty array of product IDs.
    ///
    func testRetrievingProductsWithEmptyIDsReturnsAnEmptyResult() {
        // Arrange
        let remote = MockProductsRemote()
        let expectedProduct = Product.fake().copy(siteID: sampleSiteID, productID: sampleProductID, buttonText: "Deal", externalURL: "https://example.com")
        // The mock remote returns a non-empty result for an empty array of product IDs.
        remote.whenLoadingProducts(siteID: sampleSiteID, productIDs: [], thenReturn: .success([expectedProduct]))
        let productStore = ProductStore(dispatcher: dispatcher, storageManager: storageManager, network: network, remote: remote)

        let expectation = self.expectation(description: "Retrieve product list")
        XCTAssertEqual(viewStorage.countObjects(ofType: Storage.Product.self), 0)

        // Action
        var retrievedProducts: [Networking.Product]?
        let action = ProductAction.retrieveProducts(siteID: sampleSiteID, productIDs: []) { result in
            switch result {
            case .failure(let error):
                XCTFail(error.localizedDescription)
            case .success((let products, let hasNextPage)):
                retrievedProducts = products
                XCTAssertFalse(hasNextPage)
            }
            expectation.fulfill()
        }
        productStore.onAction(action)
        wait(for: [expectation], timeout: Constants.expectationTimeout)

        // Assert
        XCTAssertEqual(retrievedProducts, [])
        XCTAssertEqual(viewStorage.countObjects(ofType: Storage.Product.self), 0)
    }

    /// Verifies that `ProductAction.retrieveProducts` effectively persists the fields added by the Min/Max Quantities extension.
    ///
    func test_retrieve_products_effectively_persists_mix_max_quantity_fields() throws {
        let remote = MockProductsRemote()
        let expectedProduct = Product.fake().copy(siteID: sampleSiteID,
                                                  productID: sampleProductID,
                                                  minAllowedQuantity: "4",
                                                  maxAllowedQuantity: "200",
                                                  groupOfQuantity: "2",
                                                  combineVariationQuantities: false)
        remote.whenLoadingProducts(siteID: sampleSiteID, productIDs: [sampleProductID], thenReturn: .success([expectedProduct]))
        let productStore = ProductStore(dispatcher: dispatcher, storageManager: storageManager, network: network, remote: remote)

        // Action
        let storedProduct: Yosemite.Product? = waitFor { promise in
            let action = ProductAction.retrieveProducts(siteID: self.sampleSiteID, productIDs: [self.sampleProductID]) { _ in
                let storedProduct = self.viewStorage.loadProduct(siteID: self.sampleSiteID, productID: self.sampleProductID)
                let readOnlyStoredProduct = storedProduct?.toReadOnly()
                promise(readOnlyStoredProduct)
            }
            productStore.onAction(action)
        }

        XCTAssertNotNil(storedProduct)
        XCTAssertEqual(storedProduct, expectedProduct)
    }

    func test_calling_replaceProductLocally_replaces_product_locally() throws {
        // Given
        let product = sampleProduct()
        storageManager.insertSampleProduct(readOnlyProduct: product)

        let remote = MockProductsRemote()
        let productStore = ProductStore(dispatcher: dispatcher, storageManager: storageManager, network: network, remote: remote)

        // When
        let newProduct = product.copy(variations: [1, 2, 3])
        let finished: Bool = waitFor { promise in
            let action = ProductAction.replaceProductLocally(product: newProduct, onCompletion: {
                promise(true)
            })
            productStore.onAction(action)
        }

        // Then
        let replacedProduct = storageManager.viewStorage.loadProduct(siteID: sampleSiteID, productID: sampleProductID)?.toReadOnly()
        XCTAssertEqual(newProduct, replacedProduct)
        XCTAssertTrue(finished)
    }

    // MARK: - ProductAction.checkProductsOnboardingEligibility

    /// Verifies that ProductAction.checkProductsOnboardingEligibility returns false result when remote returns an array with a product ID.
    ///
    func test_checkProductsOnboardingEligibility_returns_expected_result_when_remote_returns_product() throws {
        // Given
        let productStore = ProductStore(dispatcher: dispatcher, storageManager: storageManager, network: network)
        network.simulateResponse(requestUrlSuffix: "products", filename: "products-ids-only")

        // When
        let result: Result<Bool, Error> = waitFor { promise in
            let action = ProductAction.checkProductsOnboardingEligibility(siteID: self.sampleSiteID) { result in
                promise(result)
            }
            productStore.onAction(action)
        }

        // Then
        XCTAssertTrue(result.isSuccess)
        let isEligible = try XCTUnwrap(result.get())
        XCTAssertFalse(isEligible)
    }

    /// Verifies that ProductAction.checkProductsOnboardingEligibility returns false result when a product already exists in local storage.
    ///
    func test_checkProductsOnboardingEligibility_with_IDs_returns_expected_result_when_local_storage_has_product() throws {
        // Given
        storageManager.insertSampleProduct(readOnlyProduct: Product.fake().copy(siteID: sampleSiteID))
        let productStore = ProductStore(dispatcher: dispatcher, storageManager: storageManager, network: network)

        // When
        let result: Result<Bool, Error> = waitFor { promise in
            let action = ProductAction.checkProductsOnboardingEligibility(siteID: self.sampleSiteID) { result in
                promise(result)
            }
            productStore.onAction(action)
        }

        // Then
        XCTAssertTrue(result.isSuccess)
        let isEligible = try XCTUnwrap(result.get())
        XCTAssertFalse(isEligible)
    }

    /// Verifies that ProductAction.checkProductsOnboardingEligibility returns true result for an empty array.
    ///
    func test_checkProductsOnboardingEligibility_returns_expected_result_when_remote_returns_empty_array() throws {
        // Given
        let productStore = ProductStore(dispatcher: dispatcher, storageManager: storageManager, network: network)
        network.simulateResponse(requestUrlSuffix: "products", filename: "products-ids-only-empty")

        // When
        let result: Result<Bool, Error> = waitFor { promise in
            let action = ProductAction.checkProductsOnboardingEligibility(siteID: self.sampleSiteID) { result in
                promise(result)
            }
            productStore.onAction(action)
        }

        // Then
        XCTAssertTrue(result.isSuccess)
        let isEligible = try XCTUnwrap(result.get())
        XCTAssertTrue(isEligible)
    }

    func test_create_template_product_invokes_correct_network_calls() {
        // Given
        let productStore = ProductStore(dispatcher: dispatcher, storageManager: storageManager, network: network)
        network.simulateResponse(requestUrlSuffix: "onboarding/tasks/create_product_from_template", filename: "product-id-only")
        network.simulateResponse(requestUrlSuffix: "products/3946", filename: "product")

        // When
        let result: Result<Networking.Product, Error> = waitFor { promise in
            let action = ProductAction.createTemplateProduct(siteID: self.sampleSiteID, template: .physical) { result in
                promise(result)
            }
            productStore.onAction(action)
        }

        // Then
        XCTAssertTrue(result.isSuccess)
        XCTAssertNotNil(try? result.get())
    }

    // MARK: - ProductAction.generateProductDescription

    func test_generateProductDescription_returns_text_on_success() throws {
        // Given
        let generativeContentRemote = MockGenerativeContentRemote()
        generativeContentRemote.whenGeneratingText(thenReturn: .success("Trendy product"))
        let productStore = ProductStore(dispatcher: dispatcher,
                                        storageManager: storageManager,
                                        network: network,
                                        remote: MockProductsRemote(),
                                        generativeContentRemote: generativeContentRemote)

        // When
        let result = waitFor { promise in
            productStore.onAction(ProductAction.generateProductDescription(siteID: self.sampleSiteID,
                                                                           name: "A product",
                                                                           features: "Trendy") { result in
                promise(result)
            })
        }

        // Then
        XCTAssertTrue(result.isSuccess)
        let generatedText = try XCTUnwrap(result.get())
        XCTAssertEqual(generatedText, "Trendy product")
    }

    func test_generateProductDescription_returns_error_on_failure() throws {
        // Given
        let generativeContentRemote = MockGenerativeContentRemote()
        generativeContentRemote.whenGeneratingText(thenReturn: .failure(NetworkError.timeout))
        let productStore = ProductStore(dispatcher: dispatcher,
                                        storageManager: storageManager,
                                        network: network,
                                        remote: MockProductsRemote(),
                                        generativeContentRemote: generativeContentRemote)

        // When
        let result = waitFor { promise in
            productStore.onAction(ProductAction.generateProductDescription(siteID: self.sampleSiteID,
                                                                           name: "A product",
                                                                           features: "Trendy") { result in
                promise(result)
            })
        }

        // Then
        XCTAssertTrue(result.isFailure)
        XCTAssertEqual(result.failure as? NetworkError, .timeout)
    }

    func test_generateProductDescription_includes_parameters_in_remote_base_parameter() throws {
        // Given
        let generativeContentRemote = MockGenerativeContentRemote()
        generativeContentRemote.whenGeneratingText(thenReturn: .success(""))
        let productStore = ProductStore(dispatcher: dispatcher,
                                        storageManager: storageManager,
                                        network: network,
                                        remote: MockProductsRemote(),
                                        generativeContentRemote: generativeContentRemote)

        // When
        waitFor { promise in
            productStore.onAction(ProductAction.generateProductDescription(siteID: self.sampleSiteID,
                                                                           name: "A product name",
                                                                           features: "Trendy, cool, fun") { _ in
                promise(())
            })
        }

        // Then
        let base = try XCTUnwrap(generativeContentRemote.generateTextBase)
        XCTAssertTrue(base.contains("```A product name```"))
        XCTAssertTrue(base.contains("```Trendy, cool, fun```"))
    }

    func test_generateProductDescription_uses_correct_feature() throws {
        // Given
        let generativeContentRemote = MockGenerativeContentRemote()
        generativeContentRemote.whenGeneratingText(thenReturn: .success(""))
        let productStore = ProductStore(dispatcher: dispatcher,
                                        storageManager: storageManager,
                                        network: network,
                                        remote: MockProductsRemote(),
                                        generativeContentRemote: generativeContentRemote)

        // When
        waitFor { promise in
            productStore.onAction(ProductAction.generateProductDescription(siteID: self.sampleSiteID,
                                                                           name: "A product name",
                                                                           features: "Trendy, cool, fun") { _ in
                promise(())
            })
        }

        // Then
        let feature = try XCTUnwrap(generativeContentRemote.generateTextFeature)
        XCTAssertEqual(feature, GenerativeContentRemoteFeature.productDescription)
    }

    // MARK: - ProductAction.generateProductSharingMessage

    func test_generateProductSharingMessage_returns_text_on_success() throws {
        // Given
        let expectedText = "Check out this cool product"
        let generativeContentRemote = MockGenerativeContentRemote()
        generativeContentRemote.whenGeneratingText(thenReturn: .success(expectedText))
        let productStore = ProductStore(dispatcher: dispatcher,
                                        storageManager: storageManager,
                                        network: network,
                                        remote: MockProductsRemote(),
                                        generativeContentRemote: generativeContentRemote)

        // When
        let result = waitFor { promise in
            productStore.onAction(ProductAction.generateProductSharingMessage(
                siteID: self.sampleSiteID,
                url: "https://example.com",
                name: "Sample product",
                description: "Sample description"
            ) { result in
                promise(result)
            })
        }

        // Then
        XCTAssertTrue(result.isSuccess)
        let generatedText = try XCTUnwrap(result.get())
        XCTAssertEqual(generatedText, expectedText)
    }

    func test_generateProductSharingMessage_returns_text_after_trimming_quotation_marks() throws {
        // Given
        let generativeContentRemote = MockGenerativeContentRemote()
        generativeContentRemote.whenGeneratingText(thenReturn: .success("\"This is \"AI\" generated message.\""))
        let productStore = ProductStore(dispatcher: dispatcher,
                                        storageManager: storageManager,
                                        network: network,
                                        remote: MockProductsRemote(),
                                        generativeContentRemote: generativeContentRemote)

        // When
        let result = waitFor { promise in
            productStore.onAction(ProductAction.generateProductSharingMessage(
                siteID: self.sampleSiteID,
                url: "https://example.com",
                name: "Sample product",
                description: "Sample description"
            ) { result in
                promise(result)
            })
        }

        // Then
        XCTAssertTrue(result.isSuccess)
        let generatedText = try XCTUnwrap(result.get())
        XCTAssertEqual(generatedText, "This is \"AI\" generated message.")
    }

    func test_generateProductSharingMessage_returns_error_on_failure() throws {
        // Given
        let generativeContentRemote = MockGenerativeContentRemote()
        generativeContentRemote.whenGeneratingText(thenReturn: .failure(NetworkError.timeout))
        let productStore = ProductStore(dispatcher: dispatcher,
                                        storageManager: storageManager,
                                        network: network,
                                        remote: MockProductsRemote(),
                                        generativeContentRemote: generativeContentRemote)

        // When
        let result = waitFor { promise in
            productStore.onAction(ProductAction.generateProductSharingMessage(
                siteID: self.sampleSiteID,
                url: "https://example.com",
                name: "Sample product",
                description: "Sample description"
            ) { result in
                promise(result)
            })
        }

        // Then
        XCTAssertTrue(result.isFailure)
        XCTAssertEqual(result.failure as? NetworkError, .timeout)
    }

    func test_generateProductSharingMessage_includes_parameters_in_remote_base_parameter() throws {
        // Given
        let expectedURL = "https://example.com"
        let expectedName = "Sample product"
        let expectedDescription = "Sample description"
        let generativeContentRemote = MockGenerativeContentRemote()
        generativeContentRemote.whenGeneratingText(thenReturn: .success(""))
        let productStore = ProductStore(dispatcher: dispatcher,
                                        storageManager: storageManager,
                                        network: network,
                                        remote: MockProductsRemote(),
                                        generativeContentRemote: generativeContentRemote)

        // When
        waitFor { promise in
            productStore.onAction(ProductAction.generateProductSharingMessage(
                siteID: self.sampleSiteID,
                url: expectedURL,
                name: expectedName,
                description: expectedDescription
            ) { result in
                promise(())
            })
        }

        // Then
        let base = try XCTUnwrap(generativeContentRemote.generateTextBase)
        XCTAssertTrue(base.contains(expectedURL))
        XCTAssertTrue(base.contains(expectedName))
        XCTAssertTrue(base.contains(expectedDescription))
    }

<<<<<<< HEAD
    func test_generateProductSharingMessage_uses_correct_feature() throws {
        // Given
        let generativeContentRemote = MockGenerativeContentRemote()
        generativeContentRemote.whenGeneratingText(thenReturn: .success(""))
        let productStore = ProductStore(dispatcher: dispatcher,
                                        storageManager: storageManager,
                                        network: network,
                                        remote: MockProductsRemote(),
                                        generativeContentRemote: generativeContentRemote)

        // When
        waitFor { promise in
            productStore.onAction(ProductAction.generateProductSharingMessage(
                siteID: self.sampleSiteID,
                url: "https://example.com",
                name: "Sample product",
                description: "Sample description"
            ) { result in
                promise(())
            })
        }

        // Then
        let feature = try XCTUnwrap(generativeContentRemote.generateTextFeature)
        XCTAssertEqual(feature, GenerativeContentRemoteFeature.productSharing)
    }

    // MARK: - ProductAction.retrieveFirstProductMatchFromSKU
=======
    // MARK: - ProductAction.retrieveFirstItemMatchFromSKU
>>>>>>> c5b563dc

    func test_retrieveFirstItemMatchFromSKU_when_successful_exact_SKU_match_product_then_returns_matched_product() throws {
        // Given
        let store = ProductStore(dispatcher: dispatcher, storageManager: storageManager, network: network)
        network.simulateResponse(requestUrlSuffix: "products", filename: "products-sku-search")

        // The product that is expected to be in the search results
        let expectedProductID: Int64 = 2783
        let expectedProductName = "Chocolate bars"
        let expectedProductSKU = "chocobars"

        // When
        let productSKU = "chocobars"
        let result = waitFor { promise in
            let action = ProductAction.retrieveFirstItemMatchFromSKU(siteID: self.sampleSiteID,
                                                                        sku: productSKU,
                                                                        onCompletion: { product in
                promise(product)
            })
            store.onAction(action)
        }

        let skuSearchResult = try XCTUnwrap(result.get())

        guard case let .product(productMatch) = skuSearchResult else {
            return XCTFail("It didn't provide a product as expected")
        }

        XCTAssertEqual(productMatch.productID, expectedProductID)
        XCTAssertEqual(productMatch.name, expectedProductName)
        XCTAssertEqual(productMatch.sku, expectedProductSKU)
    }

    func test_retrieveFirstItemMatchFromSKU_when_successful_exact_SKU_match_product_variation_then_returns_matched_product_variation() throws {
        // Given
        let store = ProductStore(dispatcher: dispatcher, storageManager: storageManager, network: network)
        network.simulateResponse(requestUrlSuffix: "products", filename: "products-sku-search-variation")

        // The product that is expected to be in the search results
        let expectedProductID: Int64 = 2783
        let expectedParentID: Int64 = 846
        let expectedProductName = "Chocolate bars"
        let expectedProductSKU = "chocobars"

        // When
        let productSKU = "chocobars"
        let result = waitFor { promise in
            let action = ProductAction.retrieveFirstItemMatchFromSKU(siteID: self.sampleSiteID,
                                                                        sku: productSKU,
                                                                        onCompletion: { product in
                promise(product)
            })
            store.onAction(action)
        }

        let skuSearchResult = try XCTUnwrap(result.get())

        guard case let .variation(variationMatch) = skuSearchResult else {
            return XCTFail("It didn't provide a product as expected")
        }

        XCTAssertEqual(variationMatch.productVariationID, expectedProductID)
        XCTAssertEqual(variationMatch.productID, expectedParentID)
        XCTAssertEqual(variationMatch.sku, expectedProductSKU)
    }

    func test_retrieveFirstItemMatchFromSKU_when_partial_SKU_match_then_returns_not_found_error() throws {
        // Given
        let store = ProductStore(dispatcher: dispatcher, storageManager: storageManager, network: network)
        network.simulateResponse(requestUrlSuffix: "products", filename: "products-sku-search")

        // When
        let productSKU = "choco"
        let result = waitFor { promise in
            let action = ProductAction.retrieveFirstItemMatchFromSKU(siteID: self.sampleSiteID,
                                                                        sku: productSKU,
                                                                        onCompletion: { product in
                promise(product)
            })
            store.onAction(action)
        }

        let error = try XCTUnwrap(result.failure as? ProductLoadError)
        XCTAssertEqual(result.isFailure, true)
        XCTAssertEqual(error, ProductLoadError.notFound)
    }

    func test_retrieveFirstItemMatchFromSKU_when_unsuccessful_SKU_match_then_returns_not_found_error() throws {
        // Given
        let store = ProductStore(dispatcher: dispatcher, storageManager: storageManager, network: network)
        network.simulateResponse(requestUrlSuffix: "products", filename: "products-sku-search")

        // When
        let productSKU = "non-existing-product-sku"
        let result = waitFor { promise in
            let action = ProductAction.retrieveFirstItemMatchFromSKU(siteID: self.sampleSiteID,
                                                                        sku: productSKU,
                                                                        onCompletion: { product in
                promise(product)
            })
            store.onAction(action)
        }

        // Then
        let error = try XCTUnwrap(result.failure as? ProductLoadError)
        XCTAssertEqual(result.isFailure, true)
        XCTAssertEqual(error, ProductLoadError.notFound)
    }

    func test_retrieveFirstItemMatchFromSKU_when_unsuccessful_SKU_match_then_does_not_upsert_product_to_storage() throws {
        // Given
        let store = ProductStore(dispatcher: dispatcher, storageManager: storageManager, network: network)
        network.simulateResponse(requestUrlSuffix: "products", filename: "products-sku-search")

        // When
        let nonExistingProductSKU = "non-existing-product-sku"
        let onFailure = waitFor { promise in
            let action = ProductAction.retrieveFirstItemMatchFromSKU(siteID: self.sampleSiteID,
                                                                        sku: nonExistingProductSKU,
                                                                        onCompletion: { product in
                promise(false)
            })
            store.onAction(action)
        }

        // Then
        XCTAssertFalse(onFailure)
        XCTAssertEqual(viewStorage.countObjects(ofType: StorageProduct.self), 0)
    }

    func test_retrieveFirstItemMatchFromSKU_when_successful_SKU_match_product_then_upserts_product_to_storage() {
         // Given
         let store = ProductStore(dispatcher: dispatcher, storageManager: storageManager, network: network)
         let expectedProductSKU = "chocobars"
         network.simulateResponse(requestUrlSuffix: "products", filename: "products-sku-search")

         // Confidence check:
         XCTAssertEqual(viewStorage.countObjects(ofType: StorageProduct.self), 0)

         // When
         let onSuccess: Bool = waitFor { promise in
             let action = ProductAction.retrieveFirstItemMatchFromSKU(siteID: self.sampleSiteID, sku: expectedProductSKU, onCompletion: { product in
                 promise(true)
             })
             store.onAction(action)
         }

         let storedProduct = viewStorage.allObjects(ofType: StorageProduct.self, matching: nil, sortedBy: nil).map { $0 }.first

         // Then
         XCTAssertTrue(onSuccess)
         XCTAssertEqual(viewStorage.countObjects(ofType: StorageProduct.self), 1)
         XCTAssertEqual(storedProduct?.sku, expectedProductSKU)
     }

    func test_retrieveFirstItemMatchFromSKU_when_successful_SKU_match_variation_then_upserts_product_to_storage() {
         // Given
         let store = ProductStore(dispatcher: dispatcher, storageManager: storageManager, network: network)
         let expectedProductSKU = "chocobars"
         network.simulateResponse(requestUrlSuffix: "products", filename: "products-sku-search-variation")

         // Confidence check:
         XCTAssertEqual(viewStorage.countObjects(ofType: StorageProductVariation.self), 0)

         // When
         let onSuccess: Bool = waitFor { promise in
             let action = ProductAction.retrieveFirstItemMatchFromSKU(siteID: self.sampleSiteID, sku: expectedProductSKU, onCompletion: { product in
                 promise(true)
             })
             store.onAction(action)
         }

         let storedProduct = viewStorage.allObjects(ofType: StorageProductVariation.self, matching: nil, sortedBy: nil).map { $0 }.first

         // Then
         XCTAssertTrue(onSuccess)
         XCTAssertEqual(viewStorage.countObjects(ofType: StorageProductVariation.self), 1)
         XCTAssertEqual(storedProduct?.sku, expectedProductSKU)
     }
}

// MARK: - Private Helpers
//
private extension ProductStoreTests {

    func sampleProduct(_ siteID: Int64? = nil,
                       name: String? = nil,
                       productID: Int64? = nil,
                       productShippingClass: Networking.ProductShippingClass? = nil,
                       tags: [Networking.ProductTag]? = nil,
                       downloadable: Bool = false,
                       addOns: [Networking.ProductAddOn]? = nil) -> Networking.Product {
        let testSiteID = siteID ?? sampleSiteID
        let testProductID = productID ?? sampleProductID
        return Product(siteID: testSiteID,
                       productID: testProductID,
                       name: name ?? "Book the Green Room",
                       slug: "book-the-green-room",
                       permalink: "https://example.com/product/book-the-green-room/",
                       date: DateFormatter.dateFromString(with: "2019-02-19T17:33:31"),
                       dateCreated: DateFormatter.dateFromString(with: "2019-02-19T17:33:31"),
                       dateModified: DateFormatter.dateFromString(with: "2019-02-19T17:48:01"),
                       dateOnSaleStart: DateFormatter.dateFromString(with: "2019-10-15T21:30:00"),
                       dateOnSaleEnd: DateFormatter.dateFromString(with: "2019-10-27T21:29:59"),
                       productTypeKey: "booking",
                       statusKey: "publish",
                       featured: false,
                       catalogVisibilityKey: "visible",
                       fullDescription: "<p>This is the party room!</p>\n",
                       shortDescription: """
                           [contact-form]\n<p>The green room&#8217;s max capacity is 30 people. Reserving the date / time of your event is free. \
                           We can also accommodate large groups, with seating for 85 board game players at a time. If you have a large group, let us \
                           know and we&#8217;ll send you our large group rate.</p>\n<p>GROUP RATES</p>\n<p>Reserve your event for up to 30 guests \
                           for $100.</p>\n
                           """,
                       sku: "",
                       price: "0",
                       regularPrice: "",
                       salePrice: "",
                       onSale: false,
                       purchasable: true,
                       totalSales: 0,
                       virtual: true,
                       downloadable: downloadable,
                       downloads: downloadable ? sampleDownloads() : [],
                       downloadLimit: downloadable ? 1 : -1,
                       downloadExpiry: downloadable ? 1 : -1,
                       buttonText: "",
                       externalURL: "http://somewhere.com",
                       taxStatusKey: "taxable",
                       taxClass: "",
                       manageStock: false,
                       stockQuantity: nil,
                       stockStatusKey: "instock",
                       backordersKey: "no",
                       backordersAllowed: false,
                       backordered: false,
                       soldIndividually: true,
                       weight: "213",
                       dimensions: sampleDimensions(),
                       shippingRequired: false,
                       shippingTaxable: false,
                       shippingClass: productShippingClass?.slug ?? "",
                       shippingClassID: productShippingClass?.shippingClassID ?? 0,
                       productShippingClass: productShippingClass,
                       reviewsAllowed: true,
                       averageRating: "4.30",
                       ratingCount: 23,
                       relatedIDs: [31, 22, 369, 414, 56],
                       upsellIDs: [99, 1234566],
                       crossSellIDs: [1234, 234234, 3],
                       parentID: 0,
                       purchaseNote: "Thank you!",
                       categories: sampleCategories(),
                       tags: tags ?? sampleTags(siteID: testSiteID),
                       images: sampleImages(),
                       attributes: sampleAttributes(),
                       defaultAttributes: sampleDefaultAttributes(),
                       variations: [192, 194, 193],
                       groupedProducts: [],
                       menuOrder: 0,
                       addOns: addOns ?? sampleAddOns(),
                       bundleStockStatus: .inStock,
                       bundleStockQuantity: nil,
                       bundledItems: [],
                       compositeComponents: [],
                       subscription: nil,
                       minAllowedQuantity: nil,
                       maxAllowedQuantity: nil,
                       groupOfQuantity: nil,
                       combineVariationQuantities: nil)
    }

    func sampleDimensions() -> Networking.ProductDimensions {
        return ProductDimensions(length: "12", width: "33", height: "54")
    }

    func sampleCategories(parentID: Int64 = 0) -> [Networking.ProductCategory] {
        let category1 = ProductCategory(categoryID: 36, siteID: sampleSiteID, parentID: parentID, name: "Events", slug: "events")
        return [category1]
    }

    func sampleTags(siteID: Int64) -> [Networking.ProductTag] {
        let tag1 = ProductTag(siteID: siteID, tagID: 37, name: "room", slug: "room")
        let tag2 = ProductTag(siteID: siteID, tagID: 38, name: "party room", slug: "party-room")
        let tag3 = ProductTag(siteID: siteID, tagID: 39, name: "30", slug: "30")
        let tag4 = ProductTag(siteID: siteID, tagID: 40, name: "20+", slug: "20")
        let tag5 = ProductTag(siteID: siteID, tagID: 41, name: "meeting room", slug: "meeting-room")
        let tag6 = ProductTag(siteID: siteID, tagID: 42, name: "meetings", slug: "meetings")
        let tag7 = ProductTag(siteID: siteID, tagID: 43, name: "parties", slug: "parties")
        let tag8 = ProductTag(siteID: siteID, tagID: 44, name: "graduation", slug: "graduation")
        let tag9 = ProductTag(siteID: siteID, tagID: 45, name: "birthday party", slug: "birthday-party")

        return [tag1, tag2, tag3, tag4, tag5, tag6, tag7, tag8, tag9]
    }

    func sampleImages() -> [Networking.ProductImage] {
        let image1 = ProductImage(imageID: 19,
                                  dateCreated: DateFormatter.dateFromString(with: "2018-01-26T21:49:45"),
                                  dateModified: DateFormatter.dateFromString(with: "2018-01-26T21:50:11"),
                                  src: "https://somewebsite.com/thuy-nonjtpk.mystagingwebsite.com/wp-content/uploads/2018/01/vneck-tee.jpg.png",
                                  name: "Vneck Tshirt",
                                  alt: "")
        return [image1]
    }

    func sampleAttributes() -> [Networking.ProductAttribute] {
        let attribute1 = ProductAttribute(siteID: sampleSiteID,
                                          attributeID: 0,
                                          name: "Color",
                                          position: 1,
                                          visible: true,
                                          variation: true,
                                          options: ["Purple", "Yellow", "Hot Pink", "Lime Green", "Teal"])

        let attribute2 = ProductAttribute(siteID: sampleSiteID,
                                          attributeID: 0,
                                          name: "Size",
                                          position: 0,
                                          visible: true,
                                          variation: true,
                                          options: ["Small", "Medium", "Large"])

        return [attribute1, attribute2]
    }

    func sampleDefaultAttributes() -> [Networking.ProductDefaultAttribute] {
        let defaultAttribute1 = ProductDefaultAttribute(attributeID: 0, name: "Color", option: "Purple")
        let defaultAttribute2 = ProductDefaultAttribute(attributeID: 0, name: "Size", option: "Medium")

        return [defaultAttribute1, defaultAttribute2]
    }

    func sampleDownloads() -> [Networking.ProductDownload] {
        let download1 = ProductDownload(downloadID: "1f9c11f99ceba63d4403c03bd5391b11",
                                        name: "Song #1",
                                        fileURL: "https://example.com/woo-single-1.ogg")
        let download2 = ProductDownload(downloadID: "ec87d8b5-1361-4562-b4b8-18980b5a2cae",
                                        name: "Artwork",
                                        fileURL: "https://example.com/cd_4_angle.jpg")
        let download3 = ProductDownload(downloadID: "240cd543-5457-498e-95e2-6b51fdaf15cc",
                                        name: "Artwork 2",
                                        fileURL: "https://example.com/cd_4_flat.jpg")
        return [download1, download2, download3]
    }

    func sampleDownloadsMutated() -> [Networking.ProductDownload] {
        let download1 = ProductDownload(downloadID: "1f9c11f99ceba63d4403c03bd5391b11",
                                        name: "Song #1",
                                        fileURL: "https://example.com/woo-single-1.ogg")
        let download2 = ProductDownload(downloadID: "ec87d8b5-1361-4562-b4b8-18980b5a2cae",
                                        name: "Artwork",
                                        fileURL: "https://example.com/cd_4_angle.jpg")
        return [download1, download2]
    }

    func sampleProductMutated(_ siteID: Int64? = nil) -> Networking.Product {
        let testSiteID = siteID ?? sampleSiteID

        return Product(siteID: testSiteID,
                       productID: sampleProductID,
                       name: "Book the Green Room",
                       slug: "book-the-green-room",
                       permalink: "https://example.com/product/book-the-green-room/",
                       date: DateFormatter.dateFromString(with: "2019-02-19T17:33:31"),
                       dateCreated: DateFormatter.dateFromString(with: "2019-02-19T17:33:31"),
                       dateModified: DateFormatter.dateFromString(with: "2019-02-19T17:48:01"),
                       dateOnSaleStart: DateFormatter.dateFromString(with: "2019-10-15T21:30:00"),
                       dateOnSaleEnd: DateFormatter.dateFromString(with: "2019-10-27T21:29:59"),
                       productTypeKey: "booking",
                       statusKey: "publish",
                       featured: false,
                       catalogVisibilityKey: "visible",
                       fullDescription: "<p>This is the party room!</p>\n",
                       shortDescription: """
                           [contact-form]\n<p>The green room&#8217;s max capacity is 30 people. Reserving the date / time of your event is free. \
                           We can also accommodate large groups, with seating for 85 board game players at a time. If you have a large group, let us \
                           know and we&#8217;ll send you our large group rate.</p>\n<p>GROUP RATES</p>\n<p>Reserve your event for up to 30 guests \
                           for $100.</p>\n
                           """,
                       sku: "345",
                       price: "123",
                       regularPrice: "",
                       salePrice: "",
                       onSale: true,
                       purchasable: false,
                       totalSales: 66,
                       virtual: false,
                       downloadable: true,
                       downloads: sampleDownloadsMutated(),
                       downloadLimit: 1,
                       downloadExpiry: 1,
                       buttonText: "",
                       externalURL: "http://somewhere.com.net",
                       taxStatusKey: "taxable",
                       taxClass: "",
                       manageStock: true,
                       stockQuantity: nil,
                       stockStatusKey: "nostock",
                       backordersKey: "yes",
                       backordersAllowed: true,
                       backordered: true,
                       soldIndividually: false,
                       weight: "777",
                       dimensions: sampleDimensionsMutated(),
                       shippingRequired: true,
                       shippingTaxable: false,
                       shippingClass: "",
                       shippingClassID: 0,
                       productShippingClass: nil,
                       reviewsAllowed: false,
                       averageRating: "1.30",
                       ratingCount: 76,
                       relatedIDs: [31, 22, 369],
                       upsellIDs: [99, 123, 234, 444],
                       crossSellIDs: [1234, 234234, 999, 989],
                       parentID: 444,
                       purchaseNote: "Whatever!",
                       categories: sampleCategoriesMutated(),
                       tags: sampleTagsMutated(siteID: testSiteID),
                       images: sampleImagesMutated(),
                       attributes: sampleAttributesMutated(),
                       defaultAttributes: sampleDefaultAttributesMutated(),
                       variations: [],
                       groupedProducts: [111, 222, 333],
                       menuOrder: 0,
                       addOns: [],
                       bundleStockStatus: .insufficientStock,
                       bundleStockQuantity: 0,
                       bundledItems: [.fake(), .fake()],
                       compositeComponents: [.fake(), .fake()],
                       subscription: .fake(),
                       minAllowedQuantity: nil,
                       maxAllowedQuantity: nil,
                       groupOfQuantity: nil,
                       combineVariationQuantities: nil)
    }

    func sampleDimensionsMutated() -> Networking.ProductDimensions {
        return ProductDimensions(length: "12", width: "33", height: "54")
    }

    func sampleCategoriesMutated() -> [Networking.ProductCategory] {
        let category1 = ProductCategory(categoryID: 36, siteID: sampleSiteID, parentID: 0, name: "Events", slug: "events")
        let category2 = ProductCategory(categoryID: 362, siteID: sampleSiteID, parentID: 0, name: "Other Stuff", slug: "other")
        return [category1, category2]
    }

    func sampleTagsMutated(siteID: Int64) -> [Networking.ProductTag] {
        let tag1 = ProductTag(siteID: siteID, tagID: 37, name: "something", slug: "something")
        let tag2 = ProductTag(siteID: siteID, tagID: 38, name: "party room", slug: "party-room")
        let tag3 = ProductTag(siteID: siteID, tagID: 39, name: "3000", slug: "3000")
        let tag4 = ProductTag(siteID: siteID, tagID: 45, name: "birthday party", slug: "birthday-party")
        let tag5 = ProductTag(siteID: siteID, tagID: 95, name: "yep", slug: "yep")

        return [tag1, tag2, tag3, tag4, tag5]
    }

    func sampleImagesMutated() -> [Networking.ProductImage] {
        let image1 = ProductImage(imageID: 19,
                                  dateCreated: DateFormatter.dateFromString(with: "2018-01-26T21:49:45"),
                                  dateModified: DateFormatter.dateFromString(with: "2018-01-26T21:50:11"),
                                  src: "https://somewebsite.com/thuy-nonjtpk.mystagingwebsite.com/wp-content/uploads/2018/01/vneck-tee.jpg.png",
                                  name: "Vneck Tshirt",
                                  alt: "")
        let image2 = ProductImage(imageID: 999,
                                  dateCreated: DateFormatter.dateFromString(with: "2019-01-26T21:44:45"),
                                  dateModified: DateFormatter.dateFromString(with: "2019-01-26T21:54:11"),
                                  src: "https://somewebsite.com/thuy-nonjtpk.mystagingwebsite.com/wp-content/uploads/2018/01/test.png",
                                  name: "ZZZTest Image",
                                  alt: "")
        return [image1, image2]
    }

    func sampleAttributesMutated() -> [Networking.ProductAttribute] {
        let attribute1 = ProductAttribute(siteID: sampleSiteID,
                                          attributeID: 0,
                                          name: "Color",
                                          position: 0,
                                          visible: false,
                                          variation: false,
                                          options: ["Purple", "Yellow"])

        return [attribute1]
    }

    func sampleDefaultAttributesMutated() -> [Networking.ProductDefaultAttribute] {
        let defaultAttribute1 = ProductDefaultAttribute(attributeID: 0, name: "Color", option: "Purple")

        return [defaultAttribute1]
    }

    func sampleProductShippingClass(remoteID: Int64, siteID: Int64) -> Yosemite.ProductShippingClass {
        return ProductShippingClass(count: 3,
                                    descriptionHTML: "Limited offer!",
                                    name: "Free Shipping",
                                    shippingClassID: remoteID,
                                    siteID: siteID,
                                    slug: "")
    }

    func sampleVariationTypeProduct(_ siteID: Int64? = nil) -> Networking.Product {
        let testSiteID = siteID ?? sampleSiteID
        return Product(siteID: testSiteID,
                       productID: sampleVariationTypeProductID,
                       name: "Paper Airplane - Black, Long",
                       slug: "paper-airplane-3",
                       permalink: "https://paperairplane.store/product/paper-airplane/?attribute_color=Black&attribute_length=Long",
                       date: DateFormatter.dateFromString(with: "2019-04-04T22:06:45"),
                       dateCreated: DateFormatter.dateFromString(with: "2019-04-04T22:06:45"),
                       dateModified: DateFormatter.dateFromString(with: "2019-04-09T20:24:03"),
                       dateOnSaleStart: nil,
                       dateOnSaleEnd: nil,
                       productTypeKey: "variation",
                       statusKey: "publish",
                       featured: false,
                       catalogVisibilityKey: "visible",
                       fullDescription: "<p>Long paper airplane. Color is black. </p>\n",
                       shortDescription: "",
                       sku: "345345-2",
                       price: "22.72",
                       regularPrice: "22.72",
                       salePrice: "",
                       onSale: false,
                       purchasable: true,
                       totalSales: 0,
                       virtual: false,
                       downloadable: false,
                       downloads: [],
                       downloadLimit: -1,
                       downloadExpiry: -1,
                       buttonText: "",
                       externalURL: "",
                       taxStatusKey: "taxable",
                       taxClass: "",
                       manageStock: true,
                       stockQuantity: nil,
                       stockStatusKey: "instock",
                       backordersKey: "no",
                       backordersAllowed: false,
                       backordered: false,
                       soldIndividually: true,
                       weight: "888",
                       dimensions: sampleVariationTypeDimensions(),
                       shippingRequired: true,
                       shippingTaxable: true,
                       shippingClass: "",
                       shippingClassID: 0,
                       productShippingClass: nil,
                       reviewsAllowed: true,
                       averageRating: "0.00",
                       ratingCount: 0,
                       relatedIDs: [],
                       upsellIDs: [],
                       crossSellIDs: [],
                       parentID: 205,
                       purchaseNote: "",
                       categories: [],
                       tags: [],
                       images: sampleVariationTypeImages(),
                       attributes: sampleVariationTypeAttributes(),
                       defaultAttributes: [],
                       variations: [],
                       groupedProducts: [],
                       menuOrder: 2,
                       addOns: [],
                       bundleStockStatus: nil,
                       bundleStockQuantity: nil,
                       bundledItems: [],
                       compositeComponents: [],
                       subscription: nil,
                       minAllowedQuantity: nil,
                       maxAllowedQuantity: nil,
                       groupOfQuantity: nil,
                       combineVariationQuantities: nil)
    }

    func sampleVariationTypeDimensions() -> Networking.ProductDimensions {
        return ProductDimensions(length: "11", width: "22", height: "33")
    }

    func sampleVariationTypeImages() -> [Networking.ProductImage] {
        let image1 = ProductImage(imageID: 301,
                                  dateCreated: DateFormatter.dateFromString(with: "2019-04-09T20:23:58"),
                                  dateModified: DateFormatter.dateFromString(with: "2019-04-09T20:23:58"),
                                  src: "https://i0.wp.com/paperairplane.store/wp-content/uploads/2019/04/paper_plane_black.png?fit=600%2C473&ssl=1",
                                  name: "paper_plane_black",
                                  alt: "")
        return [image1]
    }

    func sampleVariationTypeAttributes() -> [Networking.ProductAttribute] {
        let attribute1 = ProductAttribute(siteID: sampleSiteID,
                                          attributeID: 0,
                                          name: "Color",
                                          position: 0,
                                          visible: true,
                                          variation: true,
                                          options: ["Black"])

        let attribute2 = ProductAttribute(siteID: sampleSiteID,
                                          attributeID: 0,
                                          name: "Length",
                                          position: 0,
                                          visible: true,
                                          variation: true,
                                          options: ["Long"])

        return [attribute1, attribute2]
    }

    func sampleAddOns() -> [Networking.ProductAddOn] {
        let topping = Networking.ProductAddOn.fake().copy(type: .checkbox,
                                                          display: .radioButton,
                                                          name: "Topping",
                                                          titleFormat: .label,
                                                          descriptionEnabled: 1,
                                                          description: "Pizza topping",
                                                          restrictionsType: .any_text,
                                                          priceType: .flatFee,
                                                          options: [
                                                            Networking.ProductAddOnOption.fake().copy(label: "Peperoni", price: "3", priceType: .flatFee),
                                                            Networking.ProductAddOnOption.fake().copy(label: "Extra cheese", price: "4", priceType: .flatFee),
                                                            Networking.ProductAddOnOption.fake().copy(label: "Salami", price: "3", priceType: .flatFee),
                                                            Networking.ProductAddOnOption.fake().copy(label: "Ham", price: "3", priceType: .flatFee)
                                                          ])
        let soda = Networking.ProductAddOn.fake().copy(type: .inputMultiplier,
                                                       display: .dropdown,
                                                       name: "Soda",
                                                       titleFormat: .label,
                                                       position: 1,
                                                       restrictions: 1,
                                                       restrictionsType: .any_text,
                                                       adjustPrice: 1,
                                                       priceType: .quantityBased,
                                                       price: "2",
                                                       max: 3,
                                                       options: [
                                                        Networking.ProductAddOnOption.fake().copy(label: "", price: "", priceType: .flatFee)
                                                       ])
        let delivery = Networking.ProductAddOn.fake().copy(type: .multipleChoice,
                                                           display: .radioButton,
                                                           name: "Delivery",
                                                           titleFormat: .label,
                                                           required: 1,
                                                           position: 2,
                                                           restrictionsType: .any_text,
                                                           options: [
                                                            Networking.ProductAddOnOption.fake().copy(label: "Yes", price: "5", priceType: .flatFee),
                                                            Networking.ProductAddOnOption.fake().copy(label: "No", price: "", priceType: .flatFee)
                                                           ])
        return [topping, soda, delivery]
    }
}

private extension ProductStore {
    convenience init(dispatcher: Dispatcher,
         storageManager: StorageManagerType,
         network: Network,
         remote: ProductsRemoteProtocol) {
        self.init(dispatcher: dispatcher,
                  storageManager: storageManager,
                  network: network,
                  remote: remote,
                  generativeContentRemote: MockGenerativeContentRemote())
    }
}<|MERGE_RESOLUTION|>--- conflicted
+++ resolved
@@ -1953,7 +1953,6 @@
         XCTAssertTrue(base.contains(expectedDescription))
     }
 
-<<<<<<< HEAD
     func test_generateProductSharingMessage_uses_correct_feature() throws {
         // Given
         let generativeContentRemote = MockGenerativeContentRemote()
@@ -1981,10 +1980,7 @@
         XCTAssertEqual(feature, GenerativeContentRemoteFeature.productSharing)
     }
 
-    // MARK: - ProductAction.retrieveFirstProductMatchFromSKU
-=======
     // MARK: - ProductAction.retrieveFirstItemMatchFromSKU
->>>>>>> c5b563dc
 
     func test_retrieveFirstItemMatchFromSKU_when_successful_exact_SKU_match_product_then_returns_matched_product() throws {
         // Given
