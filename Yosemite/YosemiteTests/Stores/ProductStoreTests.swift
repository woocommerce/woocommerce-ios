import XCTest
@testable import Yosemite
@testable import Networking
@testable import Storage


/// ProductStore Unit Tests
///
final class ProductStoreTests: XCTestCase {

    /// Mockup Dispatcher!
    ///
    private var dispatcher: Dispatcher!

    /// Mockup Storage: InMemory
    ///
    private var storageManager: MockupStorageManager!

    /// Mockup Network: Allows us to inject predefined responses!
    ///
    private var network: MockupNetwork!

    /// Convenience Property: Returns the StorageType associated with the main thread.
    ///
    private var viewStorage: StorageType {
        return storageManager.viewStorage
    }

    /// Testing SiteID
    ///
    private let sampleSiteID: Int64 = 123

    /// Testing SiteID #2
    ///
    private let sampleSiteID2: Int64 = 999

    /// Testing ProductID
    ///
    private let sampleProductID: Int64 = 282

    /// Testing Variation Type ProductID
    ///
    private let sampleVariationTypeProductID: Int64 = 295

    /// Testing Page Number
    ///
    private let defaultPageNumber = 1

    /// Testing Page Size
    ///
    private let defaultPageSize = 75


    // MARK: - Overridden Methods

    override func setUp() {
        super.setUp()
        dispatcher = Dispatcher()
        storageManager = MockupStorageManager()
        network = MockupNetwork()
    }

    // MARK: - ProductAction.addProduct

    func test_addProduct_returns_the_expected_product_with_related_objects() throws {
        // Arrange
        let remote = MockProductsRemote()
        let mockImage = ProductImage(imageID: 1, dateCreated: Date(), dateModified: Date(), src: "", name: "", alt: "")
        let mockTag = ProductTag(siteID: 123, tagID: 1, name: "", slug: "")
        let mockDefaultAttribute = ProductDefaultAttribute(attributeID: 0, name: "Color", option: "Purple")
        let mockAttribute = ProductAttribute(attributeID: 0, name: "Brand", position: 1, visible: true, variation: true, options: ["Unknown", "House"])
        let mockCategory = ProductCategory(categoryID: 36, siteID: 2, parentID: 1, name: "Events", slug: "events")
        let expectedProduct = MockProduct().product().copy(siteID: sampleSiteID,
                                                           productID: sampleProductID,
                                                           downloads: sampleDownloads(),
                                                           dimensions: ProductDimensions(length: "12", width: "26", height: "16"),
                                                           shippingClass: "2-day",
                                                           shippingClassID: 1,
                                                           categories: [mockCategory],
                                                           tags: [mockTag],
                                                           images: [mockImage],
                                                           attributes: [mockAttribute],
                                                           defaultAttributes: [mockDefaultAttribute])
        remote.whenAddingProduct(siteID: sampleSiteID, thenReturn: .success(expectedProduct))
        let productStore = ProductStore(dispatcher: dispatcher, storageManager: storageManager, network: network, remote: remote)

        // Action
        let product = MockProduct().product(siteID: sampleSiteID, productID: 0)

        var result: Result<Yosemite.Product, ProductUpdateError>?
        waitForExpectation { expectation in
            let action = ProductAction.addProduct(product: product) { aResult in
                result = aResult
                expectation.fulfill()
            }
            productStore.onAction(action)
        }

        // Assert
        let addedProduct = try XCTUnwrap(result?.get())
        XCTAssertEqual(addedProduct, expectedProduct)
        XCTAssertEqual(viewStorage.countObjects(ofType: StorageProduct.self), 1)
        XCTAssertEqual(self.viewStorage.countObjects(ofType: Storage.ProductTag.self), 1)
        XCTAssertEqual(self.viewStorage.countObjects(ofType: Storage.ProductCategory.self), 1)
        XCTAssertEqual(self.viewStorage.countObjects(ofType: Storage.ProductImage.self), 1)
        XCTAssertEqual(self.viewStorage.countObjects(ofType: Storage.ProductDimensions.self), 1)
        XCTAssertEqual(self.viewStorage.countObjects(ofType: Storage.ProductAttribute.self), 1)
        XCTAssertEqual(self.viewStorage.countObjects(ofType: Storage.ProductDefaultAttribute.self), 1)
        XCTAssertEqual(self.viewStorage.countObjects(ofType: Storage.ProductShippingClass.self), 0)
        XCTAssertEqual(self.viewStorage.countObjects(ofType: Storage.ProductDownload.self), 3)
    }

    func test_addProduct_returns_error_upon_network_error() {
        // Arrange
        let remote = MockProductsRemote()
        remote.whenAddingProduct(siteID: sampleSiteID, thenReturn: .failure(DotcomError.requestFailed))
        let productStore = ProductStore(dispatcher: dispatcher, storageManager: storageManager, network: network, remote: remote)

        // Action
        let product = MockProduct().product(siteID: sampleSiteID, productID: 0)

        var result: Result<Yosemite.Product, ProductUpdateError>?
        waitForExpectation { expectation in
            let action = ProductAction.addProduct(product: product) { aResult in
                result = aResult
                expectation.fulfill()
            }
            productStore.onAction(action)
        }

        // Assert
        XCTAssertEqual(result?.isFailure, true)
    }

    // MARK: - ProductAction.deleteProduct

    func test_deleteProduct_deletes_the_stored_product() throws {
        // Arrange
        let remote = MockProductsRemote()
        let mockImage = ProductImage(imageID: 1, dateCreated: Date(), dateModified: Date(), src: "", name: "", alt: "")
        let mockTag = ProductTag(siteID: 123, tagID: 1, name: "", slug: "")
        let mockDefaultAttribute = ProductDefaultAttribute(attributeID: 0, name: "Color", option: "Purple")
        let mockAttribute = ProductAttribute(attributeID: 0, name: "Brand", position: 1, visible: true, variation: true, options: ["Unknown", "House"])
        let mockCategory = ProductCategory(categoryID: 36, siteID: 2, parentID: 1, name: "Events", slug: "events")
        let expectedProduct = MockProduct().product().copy(siteID: sampleSiteID,
                                                           productID: sampleProductID,
                                                           dimensions: ProductDimensions(length: "12", width: "26", height: "16"),
                                                           shippingClass: "2-day",
                                                           shippingClassID: 1,
                                                           categories: [mockCategory],
                                                           tags: [mockTag],
                                                           images: [mockImage],
                                                           attributes: [mockAttribute],
                                                           defaultAttributes: [mockDefaultAttribute])
        remote.whenDeletingProduct(siteID: sampleSiteID, thenReturn: .success(expectedProduct))
        let productStore = ProductStore(dispatcher: dispatcher, storageManager: storageManager, network: network, remote: remote)

        // Action
        productStore.upsertStoredProduct(readOnlyProduct: expectedProduct, in: viewStorage)
        XCTAssertEqual(viewStorage.countObjects(ofType: StorageProduct.self), 1)
        XCTAssertEqual(viewStorage.countObjects(ofType: Storage.ProductTag.self), 1)
        XCTAssertEqual(viewStorage.countObjects(ofType: Storage.ProductCategory.self), 1)
        XCTAssertEqual(viewStorage.countObjects(ofType: Storage.ProductImage.self), 1)
        XCTAssertEqual(viewStorage.countObjects(ofType: Storage.ProductDimensions.self), 1)
        XCTAssertEqual(viewStorage.countObjects(ofType: Storage.ProductAttribute.self), 1)
        XCTAssertEqual(viewStorage.countObjects(ofType: Storage.ProductDefaultAttribute.self), 1)
        XCTAssertEqual(viewStorage.countObjects(ofType: Storage.ProductShippingClass.self), 0)

        var result: Result<Yosemite.Product, ProductUpdateError>?
        waitForExpectation { expectation in
            let action = ProductAction.deleteProduct(siteID: sampleSiteID, productID: sampleProductID) { (aResult) in
                result = aResult
                expectation.fulfill()
            }
            productStore.onAction(action)
        }

        // Assert
        let deletedProduct = try XCTUnwrap(result?.get())
        XCTAssertEqual(deletedProduct, expectedProduct)
        XCTAssertEqual(viewStorage.countObjects(ofType: StorageProduct.self), 0)
        XCTAssertEqual(self.viewStorage.countObjects(ofType: Storage.ProductTag.self), 1)
        XCTAssertEqual(self.viewStorage.countObjects(ofType: Storage.ProductCategory.self), 1)
        XCTAssertEqual(self.viewStorage.countObjects(ofType: Storage.ProductImage.self), 0)
        XCTAssertEqual(self.viewStorage.countObjects(ofType: Storage.ProductDimensions.self), 0)
        XCTAssertEqual(self.viewStorage.countObjects(ofType: Storage.ProductAttribute.self), 0)
        XCTAssertEqual(self.viewStorage.countObjects(ofType: Storage.ProductDefaultAttribute.self), 0)
        XCTAssertEqual(self.viewStorage.countObjects(ofType: Storage.ProductShippingClass.self), 0)
    }

    func test_deleteProduct_returns_error_upon_network_error() {
        // Arrange
        let remote = MockProductsRemote()
        remote.whenDeletingProduct(siteID: sampleSiteID, thenReturn: .failure(DotcomError.requestFailed))
        let productStore = ProductStore(dispatcher: dispatcher, storageManager: storageManager, network: network, remote: remote)

        // Action
        var result: Result<Yosemite.Product, ProductUpdateError>?
        waitForExpectation { expectation in
            let action = ProductAction.deleteProduct(siteID: sampleSiteID, productID: sampleProductID) { (aResult) in
                result = aResult
                expectation.fulfill()
            }
            productStore.onAction(action)
        }

        // Assert
        XCTAssertEqual(result?.isFailure, true)
    }

    // MARK: - ProductAction.synchronizeProducts

    /// Verifies that ProductAction.synchronizeProducts effectively persists any retrieved products.
    ///
    func testRetrieveProductsEffectivelyPersistsRetrievedProducts() {
        let expectation = self.expectation(description: "Retrieve product list")
        let productStore = ProductStore(dispatcher: dispatcher, storageManager: storageManager, network: network)

        network.simulateResponse(requestUrlSuffix: "products", filename: "products-load-all")
        XCTAssertEqual(viewStorage.countObjects(ofType: Storage.Product.self), 0)

        let action = ProductAction.synchronizeProducts(siteID: sampleSiteID,
                                                       pageNumber: defaultPageNumber,
                                                       pageSize: defaultPageSize,
                                                       stockStatus: nil,
                                                       productStatus: nil,
                                                       productType: nil,
                                                       sortOrder: .nameAscending) { result in
                                                        XCTAssertEqual(self.viewStorage.countObjects(ofType: Storage.Product.self), 10)
                                                        XCTAssertTrue(result.isSuccess)
                                                        expectation.fulfill()
        }

        productStore.onAction(action)
        wait(for: [expectation], timeout: Constants.expectationTimeout)
    }

    /// Verifies that `ProductAction.synchronizeProducts` effectively persists all of the product fields
    /// correctly across all of the related `Product` entities (tags, categories, attributes, etc).
    ///
    func testRetrieveProductsEffectivelyPersistsProductFieldsAndRelatedObjects() {
        let expectation = self.expectation(description: "Persist product list")
        let productStore = ProductStore(dispatcher: dispatcher, storageManager: storageManager, network: network)
        let remoteProduct = sampleProduct()

        network.simulateResponse(requestUrlSuffix: "products", filename: "products-load-all")
        XCTAssertEqual(viewStorage.countObjects(ofType: Storage.Product.self), 0)

        let action = ProductAction.synchronizeProducts(siteID: sampleSiteID,
                                                       pageNumber: defaultPageNumber,
                                                       pageSize: defaultPageSize,
                                                       stockStatus: nil,
                                                       productStatus: nil,
                                                       productType: nil,
                                                       sortOrder: .nameAscending) { result in
            XCTAssertTrue(result.isSuccess)

            let storedProduct = self.viewStorage.loadProduct(siteID: self.sampleSiteID, productID: self.sampleProductID)
            let readOnlyStoredProduct = storedProduct?.toReadOnly()
            XCTAssertNotNil(storedProduct)
            XCTAssertNotNil(readOnlyStoredProduct)
            XCTAssertEqual(readOnlyStoredProduct, remoteProduct)

            expectation.fulfill()
        }

        productStore.onAction(action)
        wait(for: [expectation], timeout: Constants.expectationTimeout)
    }

    func testsRetrieveProductsDontNilStoredProductCategoryParentId() {
        // Given an initial store category and simulated product response
        let expectation = self.expectation(description: #function)
        let initialCategory = sampleCategories(parentID: 17)[0]
        storageManager.insertSampleProductCategory(readOnlyProductCategory: initialCategory)

        let productStore = ProductStore(dispatcher: dispatcher, storageManager: storageManager, network: network)
        network.simulateResponse(requestUrlSuffix: "products", filename: "products-load-all")

        // When a `synchronizeProducts` action is dispatched
        let action = ProductAction.synchronizeProducts(siteID: sampleSiteID,
                                                       pageNumber: defaultPageNumber,
                                                       pageSize: defaultPageSize,
                                                       stockStatus: nil,
                                                       productStatus: nil,
                                                       productType: nil,
                                                       sortOrder: .nameAscending) { error in
            expectation.fulfill()
        }
        productStore.onAction(action)
        wait(for: [expectation], timeout: Constants.expectationTimeout)

        // Then the initially stored category should preserve it's `parentID`
        let storedCategory = viewStorage.loadProductCategory(siteID: sampleSiteID, categoryID: initialCategory.categoryID)
        XCTAssertEqual(storedCategory?.parentID, initialCategory.parentID)
    }

    /// Verifies that ProductAction.synchronizeProducts for the first page deletes stored Products for the given site ID.
    ///
    func testSyncingProductsOnTheFirstPageResetsStoredProducts() {
        let productStore = ProductStore(dispatcher: dispatcher, storageManager: storageManager, network: network)

        // Upserts some Products into the storage with two site IDs.
        let siteID1: Int64 = 134
        let siteID2: Int64 = 591

        let productID: Int64 = 123
        productStore.upsertStoredProduct(readOnlyProduct: sampleProduct(siteID1, productID: productID), in: viewStorage)
        productStore.upsertStoredProduct(readOnlyProduct: sampleProduct(siteID2, productID: productID), in: viewStorage)

        let expectation = self.expectation(description: "Persist product list")

        network.simulateResponse(requestUrlSuffix: "products", filename: "products-load-all")
        XCTAssertEqual(viewStorage.countObjects(ofType: Storage.Product.self), 2)

        let action = ProductAction.synchronizeProducts(siteID: siteID1,
                                                       pageNumber: ProductStore.Default.firstPageNumber,
                                                       pageSize: defaultPageSize,
                                                       stockStatus: nil,
                                                       productStatus: nil,
                                                       productType: nil,
                                                       sortOrder: .nameAscending) { result in
            XCTAssertTrue(result.isSuccess)

            // The previously upserted Product for siteID1 should be deleted.
            let storedProductForSite1 = self.viewStorage.loadProduct(siteID: siteID1, productID: productID)
            XCTAssertNil(storedProductForSite1)

            // The previously upserted Product for siteID2 should stay in storage.
            let storedProductForSite2 = self.viewStorage.loadProduct(siteID: siteID2, productID: productID)
            XCTAssertNotNil(storedProductForSite2)

            expectation.fulfill()
        }

        productStore.onAction(action)
        wait(for: [expectation], timeout: Constants.expectationTimeout)
    }

    /// Verifies that ProductAction.synchronizeProducts after the first page does not delete stored Products for the given
    /// site ID.
    ///
    func testSyncingProductsAfterTheFirstPage() {
        let productStore = ProductStore(dispatcher: dispatcher, storageManager: storageManager, network: network)

        // Upserts some Products into the storage.
        let siteID: Int64 = 134

        // This product ID should not exist in the network response.
        let productID: Int64 = 888
        productStore.upsertStoredProduct(readOnlyProduct: sampleProduct(siteID, productID: productID), in: viewStorage)

        let expectation = self.expectation(description: "Persist product list")

        network.simulateResponse(requestUrlSuffix: "products", filename: "products-load-all")
        XCTAssertEqual(viewStorage.countObjects(ofType: Storage.Product.self), 1)

        let action = ProductAction.synchronizeProducts(siteID: siteID,
                                                       pageNumber: 3,
                                                       pageSize: defaultPageSize,
                                                       stockStatus: nil,
                                                       productStatus: nil,
                                                       productType: nil,
                                                       sortOrder: .nameAscending) { result in
            XCTAssertTrue(result.isSuccess)

            // The previously upserted Product's should stay in storage.
            let storedProductForSite1 = self.viewStorage.loadProduct(siteID: siteID, productID: productID)
            XCTAssertNotNil(storedProductForSite1)

            XCTAssertGreaterThan(self.viewStorage.countObjects(ofType: Storage.Product.self), 1)

            expectation.fulfill()
        }

        productStore.onAction(action)
        wait(for: [expectation], timeout: Constants.expectationTimeout)
    }

    /// Verifies that ProductAction.synchronizeProducts for the first page does not delete stored Products if the API call fails.
    ///
    func testSyncingProductsOnTheFirstPageDoesNotDeleteStoredProductsUponResponseError() {
        let productStore = ProductStore(dispatcher: dispatcher, storageManager: storageManager, network: network)

        // Upserts some Products into the storage.
        let siteID: Int64 = 134

        // This product ID should not exist in the network response.
        let productID: Int64 = 888
        productStore.upsertStoredProduct(readOnlyProduct: sampleProduct(siteID, productID: productID), in: viewStorage)

        let expectation = self.expectation(description: "Retrieve products error response")

        network.simulateResponse(requestUrlSuffix: "products", filename: "generic_error")
        XCTAssertEqual(viewStorage.countObjects(ofType: Storage.Product.self), 1)

        let action = ProductAction.synchronizeProducts(siteID: siteID,
                                                       pageNumber: ProductStore.Default.firstPageNumber,
                                                       pageSize: defaultPageSize,
                                                       stockStatus: nil,
                                                       productStatus: nil,
                                                       productType: nil,
                                                       sortOrder: .nameAscending) { result in
            XCTAssertTrue(result.isFailure)

            // The previously upserted Product's should stay in storage.
            let storedProductForSite1 = self.viewStorage.loadProduct(siteID: siteID, productID: productID)
            XCTAssertNotNil(storedProductForSite1)

            XCTAssertEqual(self.viewStorage.countObjects(ofType: Storage.Product.self), 1)

            expectation.fulfill()
        }

        productStore.onAction(action)
        wait(for: [expectation], timeout: Constants.expectationTimeout)
    }

    func test_synchronizing_products_of_the_same_page_size_has_next_page() {
        // Arrange
        let store = ProductStore(dispatcher: dispatcher, storageManager: storageManager, network: network)
        network.simulateResponse(requestUrlSuffix: "products", filename: "products-load-all")

        // Action
        var result: Result<Bool, Error>?
        waitForExpectation { expectation in
            let action = ProductAction.synchronizeProducts(siteID: sampleSiteID,
                                                           pageNumber: 1,
                                                           pageSize: 10, // This matches the response size in `products-load-all.json`
                                                           stockStatus: nil,
                                                           productStatus: nil,
                                                           productType: nil,
                                                           sortOrder: .nameAscending) { aResult in
                result = aResult
                expectation.fulfill()
            }
            store.onAction(action)
        }

        // Assert
        XCTAssertTrue(try XCTUnwrap(result).get())
    }

    func test_synchronizing_products_of_smaller_size_than_page_size_has_no_next_page() {
        // Arrange
        let store = ProductStore(dispatcher: dispatcher, storageManager: storageManager, network: network)
        network.simulateResponse(requestUrlSuffix: "products", filename: "products-load-all")

        // Action
        var result: Result<Bool, Error>?
        waitForExpectation { expectation in
            let action = ProductAction.synchronizeProducts(siteID: sampleSiteID,
                                                           pageNumber: 1,
                                                           pageSize: 20, // This must be larger than the response size in `products-load-all.json`
                                                           stockStatus: nil,
                                                           productStatus: nil,
                                                           productType: nil,
                                                           sortOrder: .nameAscending) { aResult in
                result = aResult
                expectation.fulfill()
            }
            store.onAction(action)
        }

        // Assert
        XCTAssertFalse(try XCTUnwrap(result).get())
    }

    /// Verifies that ProductAction.synchronizeProducts returns an error whenever there is an error response from the backend.
    ///
    func testRetrieveProductsReturnsErrorUponReponseError() {
        let expectation = self.expectation(description: "Retrieve products error response")
        let productStore = ProductStore(dispatcher: dispatcher, storageManager: storageManager, network: network)

        network.simulateResponse(requestUrlSuffix: "products", filename: "generic_error")
        let action = ProductAction.synchronizeProducts(siteID: sampleSiteID,
                                                       pageNumber: defaultPageNumber,
                                                       pageSize: defaultPageSize,
                                                       stockStatus: nil,
                                                       productStatus: nil,
                                                       productType: nil,
                                                       sortOrder: .nameAscending) { result in
            XCTAssertTrue(result.isFailure)
            expectation.fulfill()
        }

        productStore.onAction(action)
        wait(for: [expectation], timeout: Constants.expectationTimeout)
    }

    /// Verifies that ProductAction.synchronizeProducts returns an error whenever there is no backend response.
    ///
    func testRetrieveProductsReturnsErrorUponEmptyResponse() {
        let expectation = self.expectation(description: "Retrieve products empty response")
        let productStore = ProductStore(dispatcher: dispatcher, storageManager: storageManager, network: network)

        let action = ProductAction.synchronizeProducts(siteID: sampleSiteID,
                                                       pageNumber: defaultPageNumber,
                                                       pageSize: defaultPageSize,
                                                       stockStatus: nil,
                                                       productStatus: nil,
                                                       productType: nil,
                                                       sortOrder: .nameAscending) { result in
            XCTAssertTrue(result.isFailure)
            expectation.fulfill()
        }

        productStore.onAction(action)
        wait(for: [expectation], timeout: Constants.expectationTimeout)
    }


    // MARK: - ProductAction.retrieveProduct

    /// Verifies that `ProductAction.retrieveProduct` returns the expected `Product`.
    ///
    func testRetrieveSingleProductReturnsExpectedFields() throws {
        // Arrange
        // The shipping class ID should match the `shipping_class_id` field in `product.json`.
        let expectedShippingClass = sampleProductShippingClass(remoteID: 134, siteID: sampleSiteID)
        storageManager.insertSampleProductShippingClass(readOnlyProductShippingClass: expectedShippingClass)

        let productStore = ProductStore(dispatcher: dispatcher, storageManager: storageManager, network: network)
        let remoteProduct = sampleProduct(productShippingClass: expectedShippingClass, downloadable: true)

        // Action
        network.simulateResponse(requestUrlSuffix: "products/\(sampleProductID)", filename: "product")
        let result: Result<Yosemite.Product, Error> = try waitFor { promise in
            let action = ProductAction.retrieveProduct(siteID: self.sampleSiteID, productID: self.sampleProductID) { result in
                promise(result)
            }
            productStore.onAction(action)
        }

        // Assert
        let product = try XCTUnwrap(result.get())
        XCTAssertEqual(product, remoteProduct)
    }

    /// Verifies that `ProductAction.retrieveProduct` returns the expected `Product` of external product type.
    ///
    func testRetrieveSingleExternalProductReturnsExpectedFields() throws {
        // Arrange
        let remote = MockProductsRemote()
        let expectedProduct = MockProduct().product(siteID: sampleSiteID, productID: sampleProductID, buttonText: "Deal", externalURL: "https://example.com")
        remote.whenLoadingProduct(siteID: sampleSiteID, productID: sampleProductID, thenReturn: .success(expectedProduct))
        let productStore = ProductStore(dispatcher: dispatcher, storageManager: storageManager, network: network, remote: remote)

        // Action
        let result: Result<Yosemite.Product, Error> = try waitFor { promise in
            let action = ProductAction.retrieveProduct(siteID: self.sampleSiteID, productID: self.sampleProductID) { result in
                promise(result)
            }
            productStore.onAction(action)
        }

        // Assert
        let product = try XCTUnwrap(result.get())
        XCTAssertEqual(product, expectedProduct)
    }

    /// Verifies that `ProductAction.retrieveProduct` returns the expected `Product` for `variation` product types.
    ///
    func testRetrieveSingleVariationTypeProductReturnsExpectedFields() throws {
        // Arrange
        let productStore = ProductStore(dispatcher: dispatcher, storageManager: storageManager, network: network)
        let remoteProduct = sampleVariationTypeProduct()

        // Action
        network.simulateResponse(requestUrlSuffix: "products/295", filename: "variation-as-product")
        let result: Result<Yosemite.Product, Error> = try waitFor { promise in
            let action = ProductAction.retrieveProduct(siteID: self.sampleSiteID, productID: self.sampleVariationTypeProductID) { result in
                promise(result)
            }
            productStore.onAction(action)
        }

        // Assert
        let product = try XCTUnwrap(result.get())
        XCTAssertEqual(product, remoteProduct)
    }

    /// Verifies that `ProductAction.retrieveProduct` effectively persists all of the remote product fields
    /// correctly across all of the related `Product` entities (tags, categories, attributes, etc).
    ///
    func testRetrieveSingleProductEffectivelyPersistsProductFieldsAndRelatedObjects() throws {
        // Arrange
        let productStore = ProductStore(dispatcher: dispatcher, storageManager: storageManager, network: network)

        // The shipping class ID should match the `shipping_class_id` field in `product.json`.
        let expectedShippingClass = sampleProductShippingClass(remoteID: 134, siteID: sampleSiteID)
        storageManager.insertSampleProductShippingClass(readOnlyProductShippingClass: expectedShippingClass)

        let remoteProduct = sampleProduct(productShippingClass: expectedShippingClass, downloadable: true)

        // Action
        network.simulateResponse(requestUrlSuffix: "products/282", filename: "product")
        XCTAssertEqual(viewStorage.countObjects(ofType: Storage.Product.self), 0)

        let result: Result<Yosemite.Product, Error> = try waitFor { promise in
            let action = ProductAction.retrieveProduct(siteID: self.sampleSiteID, productID: self.sampleProductID) { result in
                promise(result)
            }
            productStore.onAction(action)
        }

        // Assert
        XCTAssertTrue(result.isSuccess)

        let storedProduct = viewStorage.loadProduct(siteID: sampleSiteID, productID: sampleProductID)
        let readOnlyStoredProduct = storedProduct?.toReadOnly()
        XCTAssertNotNil(storedProduct)
        XCTAssertNotNil(readOnlyStoredProduct)
        XCTAssertEqual(readOnlyStoredProduct, remoteProduct)
    }

    /// Verifies that `ProductAction.retrieveProduct` effectively persists all of the remote product fields
    /// correctly across all of the related `Product` entities (tags, categories, attributes, etc) for `variation` product types.
    ///
    func testRetrieveSingleVariationTypeProductEffectivelyPersistsProductFieldsAndRelatedObjects() throws {
        // Arrange
        let productStore = ProductStore(dispatcher: dispatcher, storageManager: storageManager, network: network)
        let remoteProduct = sampleVariationTypeProduct()

        // Action
        network.simulateResponse(requestUrlSuffix: "products/295", filename: "variation-as-product")
        XCTAssertEqual(viewStorage.countObjects(ofType: Storage.Product.self), 0)

        let result: Result<Yosemite.Product, Error> = try waitFor { promise in
            let action = ProductAction.retrieveProduct(siteID: self.sampleSiteID, productID: self.sampleVariationTypeProductID) { result in
                promise(result)
            }
            productStore.onAction(action)
        }

        // Assert
        XCTAssertTrue(result.isSuccess)
        XCTAssertEqual(viewStorage.countObjects(ofType: Storage.Product.self), 1)
        XCTAssertEqual(viewStorage.countObjects(ofType: Storage.ProductTag.self), 0)
        XCTAssertEqual(viewStorage.countObjects(ofType: Storage.ProductCategory.self), 0)
        XCTAssertEqual(viewStorage.countObjects(ofType: Storage.ProductImage.self), 1)
        XCTAssertEqual(viewStorage.countObjects(ofType: Storage.ProductDimensions.self), 1)
        XCTAssertEqual(viewStorage.countObjects(ofType: Storage.ProductAttribute.self), 2)
        XCTAssertEqual(viewStorage.countObjects(ofType: Storage.ProductDefaultAttribute.self), 0)

        let storedProduct = viewStorage.loadProduct(siteID: sampleSiteID, productID: sampleVariationTypeProductID)
        let readOnlyStoredProduct = storedProduct?.toReadOnly()
        XCTAssertNotNil(storedProduct)
        XCTAssertNotNil(readOnlyStoredProduct)
        XCTAssertEqual(readOnlyStoredProduct, remoteProduct)
    }

    /// Verifies that `ProductAction.retrieveProduct` returns an error whenever there is an error response from the backend.
    ///
    func testRetrieveSingleProductReturnsErrorUponReponseError() throws {
        // Arrange
        let productStore = ProductStore(dispatcher: dispatcher, storageManager: storageManager, network: network)

        // Action
        network.simulateResponse(requestUrlSuffix: "products/282", filename: "generic_error")
        let result: Result<Yosemite.Product, Error> = try waitFor { promise in
            let action = ProductAction.retrieveProduct(siteID: self.sampleSiteID, productID: self.sampleProductID) { result in
                promise(result)
            }
            productStore.onAction(action)
        }

        // Assert
        XCTAssertNotNil(result.failure)
    }

    /// Verifies that `ProductAction.retrieveProduct` returns an error whenever there is no backend response.
    ///
    func testRetrieveSingleProductReturnsErrorUponEmptyResponse() throws {
        // Arrange
        let productStore = ProductStore(dispatcher: dispatcher, storageManager: storageManager, network: network)

        // Action
        let result: Result<Yosemite.Product, Error> = try waitFor { promise in
            let action = ProductAction.retrieveProduct(siteID: self.sampleSiteID, productID: self.sampleProductID) { result in
                promise(result)
            }
            productStore.onAction(action)
        }

        // Assert
        XCTAssertNotNil(result.failure)
    }

    /// Verifies that whenever a `ProductAction.retrieveProduct` action results in a response with statusCode = 404, the local entity
    /// is obliterated from existence.
    ///
    func testRetrieveSingleProductResultingInStatusCode404CausesTheStoredProductToGetDeleted() throws {
        // Arrange
        let productStore = ProductStore(dispatcher: dispatcher, storageManager: storageManager, network: network)

        XCTAssertEqual(viewStorage.countObjects(ofType: Storage.Product.self), 0)
        productStore.upsertStoredProduct(readOnlyProduct: sampleProduct(), in: viewStorage)
        XCTAssertEqual(viewStorage.countObjects(ofType: Storage.Product.self), 1)

        // Action
        network.simulateError(requestUrlSuffix: "products/282", error: NetworkError.notFound)
        let result: Result<Yosemite.Product, Error> = try waitFor { promise in
            let action = ProductAction.retrieveProduct(siteID: self.sampleSiteID, productID: self.sampleProductID) { result in
                promise(result)
            }
            productStore.onAction(action)
        }

        // Assert
        XCTAssertNotNil(result.failure)
        XCTAssertEqual(viewStorage.countObjects(ofType: Storage.Product.self), 0)
    }


    // MARK: - ProductAction.resetStoredProducts

    /// Verifies that `ProductAction.resetStoredProducts` deletes the Products from Storage
    ///
    func testResetStoredProductsEffectivelyNukesTheProductsCache() {
        let productStore = ProductStore(dispatcher: dispatcher, storageManager: storageManager, network: network)

        let expectation = self.expectation(description: "Stored Products Reset")
        let action = ProductAction.resetStoredProducts() {
            productStore.upsertStoredProduct(readOnlyProduct: self.sampleProduct(downloadable: true), in: self.viewStorage)
            XCTAssertEqual(self.viewStorage.countObjects(ofType: Storage.Product.self), 1)
            XCTAssertEqual(self.viewStorage.countObjects(ofType: Storage.ProductTag.self), 9)
            XCTAssertEqual(self.viewStorage.countObjects(ofType: Storage.ProductCategory.self), 1)
            XCTAssertEqual(self.viewStorage.countObjects(ofType: Storage.ProductImage.self), 1)
            XCTAssertEqual(self.viewStorage.countObjects(ofType: Storage.ProductDimensions.self), 1)
            XCTAssertEqual(self.viewStorage.countObjects(ofType: Storage.ProductAttribute.self), 2)
            XCTAssertEqual(self.viewStorage.countObjects(ofType: Storage.ProductDefaultAttribute.self), 2)
            XCTAssertEqual(self.viewStorage.countObjects(ofType: Storage.ProductDownload.self), 3)

            expectation.fulfill()
        }

        productStore.onAction(action)
        wait(for: [expectation], timeout: Constants.expectationTimeout)
    }


    // MARK: - ProductStore.upsertStoredProduct

    /// Verifies that `ProductStore.upsertStoredProduct` does not produce duplicate entries.
    ///
    func testUpdateStoredProductEffectivelyUpdatesPreexistantProduct() {
        let productStore = ProductStore(dispatcher: dispatcher, storageManager: storageManager, network: network)

        XCTAssertEqual(self.viewStorage.countObjects(ofType: Storage.Product.self), 0)
        XCTAssertEqual(self.viewStorage.countObjects(ofType: Storage.ProductTag.self), 0)
        XCTAssertEqual(self.viewStorage.countObjects(ofType: Storage.ProductCategory.self), 0)
        XCTAssertEqual(self.viewStorage.countObjects(ofType: Storage.ProductImage.self), 0)
        XCTAssertEqual(self.viewStorage.countObjects(ofType: Storage.ProductDimensions.self), 0)
        XCTAssertEqual(self.viewStorage.countObjects(ofType: Storage.ProductAttribute.self), 0)
        XCTAssertEqual(self.viewStorage.countObjects(ofType: Storage.ProductDefaultAttribute.self), 0)
        XCTAssertEqual(self.viewStorage.countObjects(ofType: Storage.ProductDownload.self), 0)

        productStore.upsertStoredProduct(readOnlyProduct: sampleProduct(downloadable: true), in: viewStorage)
        XCTAssertEqual(viewStorage.countObjects(ofType: Storage.Product.self), 1)
        XCTAssertEqual(viewStorage.countObjects(ofType: Storage.ProductTag.self, matching: NSPredicate(format: "siteID == %lld", sampleSiteID)), 9)
        XCTAssertEqual(viewStorage.countObjects(ofType: Storage.ProductCategory.self), 1)
        XCTAssertEqual(viewStorage.countObjects(ofType: Storage.ProductImage.self), 1)
        XCTAssertEqual(viewStorage.countObjects(ofType: Storage.ProductDimensions.self), 1)
        XCTAssertEqual(viewStorage.countObjects(ofType: Storage.ProductAttribute.self), 2)
        XCTAssertEqual(viewStorage.countObjects(ofType: Storage.ProductDefaultAttribute.self), 2)
        XCTAssertEqual(viewStorage.countObjects(ofType: Storage.ProductDownload.self), 3)

        productStore.upsertStoredProduct(readOnlyProduct: sampleProductMutated(), in: viewStorage)
        let storageProduct1 = viewStorage.loadProduct(siteID: sampleSiteID, productID: sampleProductID)
        XCTAssertEqual(storageProduct1?.toReadOnly(), sampleProductMutated())
        XCTAssertEqual(viewStorage.countObjects(ofType: Storage.Product.self), 1)
        XCTAssertEqual(viewStorage.countObjects(ofType: Storage.ProductTag.self, matching: NSPredicate(format: "siteID == %lld", sampleSiteID)), 10)
        XCTAssertEqual(viewStorage.countObjects(ofType: Storage.ProductCategory.self), 2)
        XCTAssertEqual(viewStorage.countObjects(ofType: Storage.ProductImage.self), 2)
        XCTAssertEqual(viewStorage.countObjects(ofType: Storage.ProductDimensions.self), 1)
        XCTAssertEqual(viewStorage.countObjects(ofType: Storage.ProductAttribute.self), 1)
        XCTAssertEqual(viewStorage.countObjects(ofType: Storage.ProductDefaultAttribute.self), 1)
        XCTAssertEqual(viewStorage.countObjects(ofType: Storage.ProductDownload.self), 2)
    }

    /// Verifies that `ProductStore.upsertStoredProduct` updates the correct site's product.
    ///
    func testUpdateStoredProductEffectivelyUpdatesCorrectSitesProduct() {
        let productStore = ProductStore(dispatcher: dispatcher, storageManager: storageManager, network: network)

        XCTAssertEqual(self.viewStorage.countObjects(ofType: Storage.Product.self), 0)
        XCTAssertEqual(self.viewStorage.countObjects(ofType: Storage.ProductTag.self), 0)
        XCTAssertEqual(self.viewStorage.countObjects(ofType: Storage.ProductCategory.self), 0)
        XCTAssertEqual(self.viewStorage.countObjects(ofType: Storage.ProductImage.self), 0)
        XCTAssertEqual(self.viewStorage.countObjects(ofType: Storage.ProductDimensions.self), 0)
        XCTAssertEqual(self.viewStorage.countObjects(ofType: Storage.ProductAttribute.self), 0)
        XCTAssertEqual(self.viewStorage.countObjects(ofType: Storage.ProductDefaultAttribute.self), 0)

        productStore.upsertStoredProduct(readOnlyProduct: sampleProduct(), in: viewStorage)
        XCTAssertEqual(viewStorage.countObjects(ofType: Storage.Product.self), 1)
        XCTAssertEqual(viewStorage.countObjects(ofType: Storage.ProductTag.self, matching: NSPredicate(format: "siteID == %lld", sampleSiteID)), 9)
        XCTAssertEqual(viewStorage.countObjects(ofType: Storage.ProductCategory.self), 1)
        XCTAssertEqual(viewStorage.countObjects(ofType: Storage.ProductImage.self), 1)
        XCTAssertEqual(viewStorage.countObjects(ofType: Storage.ProductDimensions.self), 1)
        XCTAssertEqual(viewStorage.countObjects(ofType: Storage.ProductAttribute.self), 2)
        XCTAssertEqual(viewStorage.countObjects(ofType: Storage.ProductDefaultAttribute.self), 2)

        productStore.upsertStoredProduct(readOnlyProduct: sampleProduct(sampleSiteID2), in: viewStorage)
        XCTAssertEqual(viewStorage.countObjects(ofType: Storage.Product.self), 2)
        XCTAssertEqual(viewStorage.countObjects(ofType: Storage.ProductTag.self, matching: NSPredicate(format: "siteID == %lld", sampleSiteID2)), 9)
        XCTAssertEqual(viewStorage.countObjects(ofType: Storage.ProductCategory.self), 2)
        XCTAssertEqual(viewStorage.countObjects(ofType: Storage.ProductImage.self), 2)
        XCTAssertEqual(viewStorage.countObjects(ofType: Storage.ProductDimensions.self), 2)
        XCTAssertEqual(viewStorage.countObjects(ofType: Storage.ProductAttribute.self), 4)
        XCTAssertEqual(viewStorage.countObjects(ofType: Storage.ProductDefaultAttribute.self), 4)

        productStore.upsertStoredProduct(readOnlyProduct: sampleProductMutated(), in: viewStorage)
        let storageProduct1 = viewStorage.loadProduct(siteID: sampleSiteID, productID: sampleProductID)
        XCTAssertEqual(storageProduct1?.toReadOnly(), sampleProductMutated())
        XCTAssertEqual(viewStorage.countObjects(ofType: Storage.Product.self), 2)
        XCTAssertEqual(viewStorage.countObjects(ofType: Storage.ProductTag.self, matching: NSPredicate(format: "siteID == %lld", sampleSiteID)), 10)
        XCTAssertEqual(viewStorage.countObjects(ofType: Storage.ProductCategory.self), 3)
        XCTAssertEqual(viewStorage.countObjects(ofType: Storage.ProductImage.self), 3)
        XCTAssertEqual(viewStorage.countObjects(ofType: Storage.ProductDimensions.self), 2)
        XCTAssertEqual(viewStorage.countObjects(ofType: Storage.ProductAttribute.self), 3)
        XCTAssertEqual(viewStorage.countObjects(ofType: Storage.ProductDefaultAttribute.self), 3)

        let storageProduct2 = viewStorage.loadProduct(siteID: sampleSiteID2, productID: sampleProductID)
        XCTAssertEqual(storageProduct2?.toReadOnly(), sampleProduct(sampleSiteID2))
    }

    /// Verifies that `ProductStore.upsertStoredProduct` effectively inserts a new Product, with the specified payload.
    ///
    func testUpdateStoredProductEffectivelyPersistsNewProduct() {
        let productStore = ProductStore(dispatcher: dispatcher, storageManager: storageManager, network: network)
        let remoteProduct = sampleProduct(downloadable: true)

        XCTAssertEqual(self.viewStorage.countObjects(ofType: Storage.Product.self), 0)
        XCTAssertEqual(self.viewStorage.countObjects(ofType: Storage.ProductTag.self), 0)
        XCTAssertEqual(self.viewStorage.countObjects(ofType: Storage.ProductCategory.self), 0)
        XCTAssertEqual(self.viewStorage.countObjects(ofType: Storage.ProductImage.self), 0)
        XCTAssertEqual(self.viewStorage.countObjects(ofType: Storage.ProductDimensions.self), 0)
        XCTAssertEqual(self.viewStorage.countObjects(ofType: Storage.ProductAttribute.self), 0)
        XCTAssertEqual(self.viewStorage.countObjects(ofType: Storage.ProductDefaultAttribute.self), 0)
        XCTAssertEqual(self.viewStorage.countObjects(ofType: Storage.ProductDownload.self), 0)
        productStore.upsertStoredProduct(readOnlyProduct: remoteProduct, in: viewStorage)

        let storageProduct = viewStorage.loadProduct(siteID: sampleSiteID, productID: sampleProductID)
        XCTAssertEqual(storageProduct?.toReadOnly(), remoteProduct)
        XCTAssertEqual(viewStorage.countObjects(ofType: Storage.Product.self), 1)
        XCTAssertEqual(viewStorage.countObjects(ofType: Storage.ProductTag.self, matching: NSPredicate(format: "siteID == %lld", sampleSiteID)), 9)
        XCTAssertEqual(viewStorage.countObjects(ofType: Storage.ProductCategory.self), 1)
        XCTAssertEqual(viewStorage.countObjects(ofType: Storage.ProductImage.self), 1)
        XCTAssertEqual(viewStorage.countObjects(ofType: Storage.ProductDimensions.self), 1)
        XCTAssertEqual(viewStorage.countObjects(ofType: Storage.ProductAttribute.self), 2)
        XCTAssertEqual(viewStorage.countObjects(ofType: Storage.ProductDefaultAttribute.self), 2)
        XCTAssertEqual(viewStorage.countObjects(ofType: Storage.ProductDownload.self), 3)
    }

    /// Verifies that Innocuous Upsert OP(s) performed in Derived Contexts **DO NOT** trigger Refresh Events in the
    /// main thread.
    ///
    /// This translates effectively into: Ensure that performing update OP's that don't really change anything, do not
    /// end up causing UI refresh OP's in the main thread.
    ///
    func testInnocuousProductUpdateOperationsPerformedInBackgroundDoNotTriggerUpsertEventsInTheMainThread() {
        // Stack
        let viewContext = storageManager.persistentContainer.viewContext
        let productStore = ProductStore(dispatcher: dispatcher, storageManager: storageManager, network: network)
        let entityListener = EntityListener(viewContext: viewContext, readOnlyEntity: sampleProduct())

        // Track Events: Upsert == 2 / Delete == 0
        var numberOfUpsertEvents = 0
        entityListener.onUpsert = { upserted in
            numberOfUpsertEvents += 1
        }

        // We expect *never* to get a deletion event
        entityListener.onDelete = {
            XCTFail()
        }

        // Initial save: This should trigger two Upsert events:
        // first one for the first Product upsert, and the second one for the Product image upsert.
        let backgroundSaveExpectation = expectation(description: "Retrieve product empty response")
        let derivedContext = storageManager.newDerivedStorage()

        derivedContext.perform {
            productStore.upsertStoredProduct(readOnlyProduct: self.sampleProduct(), in: derivedContext)
        }

        storageManager.saveDerivedType(derivedStorage: derivedContext) {

            // Secondary Save: Expect ZERO new Upsert Events
            derivedContext.perform {
                productStore.upsertStoredProduct(readOnlyProduct: self.sampleProduct(), in: derivedContext)
            }

            self.storageManager.saveDerivedType(derivedStorage: derivedContext) {
                XCTAssertEqual(numberOfUpsertEvents, 2)
                backgroundSaveExpectation.fulfill()
            }
        }

        wait(for: [backgroundSaveExpectation], timeout: Constants.expectationTimeout)
    }

    // MARK: - ProductAction.searchProducts

    /// Verifies that `ProductAction.searchProducts` effectively persists the retrieved products.
    ///
    func testSearchProductsEffectivelyPersistsRetrievedSearchProducts() {
        let expectation = self.expectation(description: "Search Products")
        let store = ProductStore(dispatcher: dispatcher, storageManager: storageManager, network: network)

        network.simulateResponse(requestUrlSuffix: "products", filename: "products-search-photo")
        XCTAssertEqual(viewStorage.countObjects(ofType: Storage.Product.self), 0)

        // A product that is expected to be in the search results.
        let expectedProductID: Int64 = 67
        let expectedProductName = "Photo"

        let keyword = "photo"
        let action = ProductAction.searchProducts(siteID: sampleSiteID,
                                                  keyword: keyword,
                                                  pageNumber: defaultPageNumber,
                                                  pageSize: defaultPageSize,
                                                  onCompletion: { [weak self] error in
                                                    guard let self = self else {
                                                        XCTFail()
                                                        return
                                                    }

                                                    let expectedProduct = self.viewStorage
                                                        .loadProduct(siteID: self.sampleSiteID,
                                                                     productID: expectedProductID)?.toReadOnly()
                                                    XCTAssertEqual(expectedProduct?.name, expectedProductName)

                                                    XCTAssertEqual(self.viewStorage.countObjects(ofType: Storage.Product.self), 2)

                                                    XCTAssertNil(error)

                                                    expectation.fulfill()
        })

        store.onAction(action)
        wait(for: [expectation], timeout: Constants.expectationTimeout)
    }

    /// Verifies that `ProductAction.searchProducts` effectively upserts the `ProductSearchResults` entity.
    ///
    func testSearchProductsEffectivelyPersistsSearchResultsEntity() {
        let expectation = self.expectation(description: "Search Products")
        let store = ProductStore(dispatcher: dispatcher, storageManager: storageManager, network: network)

        network.simulateResponse(requestUrlSuffix: "products", filename: "products-load-all")
        XCTAssertEqual(viewStorage.countObjects(ofType: Storage.Product.self), 0)

        let keyword = "hiii"
        let anotherKeyword = "hello"
        let action = ProductAction.searchProducts(siteID: sampleSiteID,
                                                  keyword: keyword,
                                                  pageNumber: defaultPageNumber,
                                                  pageSize: defaultPageSize,
                                                  onCompletion: { [weak self] error in
                                                    guard let self = self else {
                                                        XCTFail()
                                                        return
                                                    }

                                                    XCTAssertNil(error)

                                                    let searchResults = self.viewStorage.loadProductSearchResults(keyword: keyword)
                                                    XCTAssertEqual(searchResults?.keyword, keyword)
                                                    XCTAssertEqual(searchResults?.products?.count, self.viewStorage.countObjects(ofType: Storage.Product.self))

                                                    let searchResultsWithAnotherKeyword = self.viewStorage.loadProductSearchResults(keyword: anotherKeyword)
                                                    XCTAssertNil(searchResultsWithAnotherKeyword)

                                                    expectation.fulfill()
        })

        store.onAction(action)
        wait(for: [expectation], timeout: Constants.expectationTimeout)
    }

    /// Verifies that `ProductAction.searchProducts` does not result in duplicated entries in the ProductSearchResults entity.
    ///
    func testSearchProductsDoesNotProduceDuplicatedReferences() {
        let expectation = self.expectation(description: "Search Products")
        let store = ProductStore(dispatcher: dispatcher, storageManager: storageManager, network: network)

        network.simulateResponse(requestUrlSuffix: "products", filename: "products-load-all")
        XCTAssertEqual(viewStorage.countObjects(ofType: Storage.Product.self), 0)

        let keyword = "hiii"
        let nestedAction = ProductAction
            .searchProducts(siteID: sampleSiteID,
                            keyword: keyword,
                            pageNumber: defaultPageNumber,
                            pageSize: defaultPageSize,
                            onCompletion: { [weak self] error in
                                guard let self = self else {
                                    XCTFail()
                                    return
                                }
                                let products = self.viewStorage.allObjects(ofType: Storage.Product.self, matching: nil, sortedBy: nil)
                                XCTAssertEqual(products.count, 10)
                                for product in products {
                                    XCTAssertEqual(product.searchResults?.count, 1)
                                    XCTAssertEqual(product.searchResults?.first?.keyword, keyword)
                                }

                                let searchResults = self.viewStorage.allObjects(ofType: Storage.ProductSearchResults.self, matching: nil, sortedBy: nil)
                                XCTAssertEqual(searchResults.count, 1)
                                XCTAssertEqual(searchResults.first?.products?.count, 10)
                                XCTAssertEqual(searchResults.first?.keyword, keyword)

                                XCTAssertNil(error)

                                expectation.fulfill()
            })

        let firstAction = ProductAction.searchProducts(siteID: sampleSiteID,
                                                       keyword: keyword,
                                                       pageNumber: defaultPageNumber,
                                                       pageSize: defaultPageSize,
                                                       onCompletion: { error in
                                                        store.onAction(nestedAction)
        })

        store.onAction(firstAction)
        wait(for: [expectation], timeout: Constants.expectationTimeout)
    }

    // MARK: - ProductAction.updateProduct

    /// Verifies that `ProductAction.updateProduct` returns the expected `Product`.
    ///
    func testUpdatingProductReturnsExpectedFields() {
        let expectation = self.expectation(description: "Update product")
        let productStore = ProductStore(dispatcher: dispatcher, storageManager: storageManager, network: network)

        let expectedProductID: Int64 = 847
        let expectedProductName = "This is my new product name!"
        let expectedProductDescription = "Learn something!"
        let expectedProductShippingClassID: Int64 = 96987515
        let expectedProductShippingClassSlug = "two-days"
        let expectedProductShippingClass = sampleProductShippingClass(remoteID: expectedProductShippingClassID, siteID: sampleSiteID)
        let expectedProductSKU = "94115"
        let expectedProductManageStock = true
        let expectedProductSoldIndividually = false
        let expectedStockQuantity: Int64 = 99
        let expectedBackordersSetting = ProductBackordersSetting.allowed
        let expectedStockStatus = ProductStockStatus.inStock
        let expectedProductRegularPrice = "12.00"
        let expectedProductSalePrice = "10.00"
        let expectedProductSaleStart = date(with: "2019-10-15T21:30:11")
        let expectedProductSaleEnd = date(with: "2019-10-27T21:29:50")
        let expectedProductTaxStatus = "taxable"
        let expectedProductTaxClass = "reduced-rate"
        let expectedDownloadableFileCount = 0
        let expectedDownloadable = false

        network.simulateResponse(requestUrlSuffix: "products/\(expectedProductID)", filename: "product-update")
        let product = sampleProduct(productID: expectedProductID)

        // Saves an existing shipping class into storage, so that it can be linked to the updated product.
        // The shipping class ID should match the `shipping_class_id` field in `product.json`.
        storageManager.insertSampleProductShippingClass(readOnlyProductShippingClass: expectedProductShippingClass)
        XCTAssertEqual(viewStorage.countObjects(ofType: StorageProductShippingClass.self), 1)

        // Saves an existing Product into storage.
        // Note: the fields to be tested should be different in the sample model and network response.
        storageManager.insertSampleProduct(readOnlyProduct: product)
        XCTAssertEqual(viewStorage.countObjects(ofType: StorageProduct.self), 1)

        let action = ProductAction.updateProduct(product: product) { result in
<<<<<<< HEAD
            guard case .success(let product) = result else {
                XCTFail()
=======
            guard case let .success(product) = result else {
                XCTFail("Unexpected result: \(result)")
>>>>>>> 62757c4e
                return
            }
            XCTAssertEqual(product.productID, expectedProductID)
            XCTAssertEqual(product.name, expectedProductName)
            XCTAssertEqual(product.fullDescription, expectedProductDescription)
            // Shipping settings.
            XCTAssertEqual(product.shippingClassID, expectedProductShippingClassID)
            XCTAssertEqual(product.shippingClass, expectedProductShippingClassSlug)
            XCTAssertEqual(product.productShippingClass, expectedProductShippingClass)
            // Inventory settings.
            XCTAssertEqual(product.sku, expectedProductSKU)
            XCTAssertEqual(product.manageStock, expectedProductManageStock)
            XCTAssertEqual(product.soldIndividually, expectedProductSoldIndividually)
            XCTAssertEqual(product.stockQuantity, expectedStockQuantity)
            XCTAssertEqual(product.backordersSetting, expectedBackordersSetting)
            XCTAssertEqual(product.productStockStatus, expectedStockStatus)
            // Price settings.
            XCTAssertEqual(product.regularPrice, expectedProductRegularPrice)
            XCTAssertEqual(product.salePrice, expectedProductSalePrice)
            XCTAssertEqual(product.dateOnSaleStart, expectedProductSaleStart)
            XCTAssertEqual(product.dateOnSaleEnd, expectedProductSaleEnd)
            XCTAssertEqual(product.taxStatusKey, expectedProductTaxStatus)
            XCTAssertEqual(product.taxClass, expectedProductTaxClass)
<<<<<<< HEAD
=======
            XCTAssertEqual(product.downloadable, expectedDownloadable)
            XCTAssertEqual(product.downloads.count, expectedDownloadableFileCount)
>>>>>>> 62757c4e

            let storedProduct = self.viewStorage.loadProduct(siteID: self.sampleSiteID, productID: expectedProductID)
            let readOnlyStoredProduct = storedProduct?.toReadOnly()
            XCTAssertNotNil(storedProduct)
            XCTAssertNotNil(readOnlyStoredProduct)
            XCTAssertEqual(readOnlyStoredProduct, product)

            expectation.fulfill()
        }

        productStore.onAction(action)
        wait(for: [expectation], timeout: Constants.expectationTimeout)
    }

    /// Verifies that `ProductAction.updateProduct` effectively persists all of the remote product fields
    /// correctly across all of the related `Product` entities (tags, categories, attributes, etc) for `variation` product types.
    ///
    func testUpdatingProductEffectivelyPersistsRelatedObjects() {
        let expectation = self.expectation(description: "Update product")
        let productStore = ProductStore(dispatcher: dispatcher, storageManager: storageManager, network: network)

        let expectedProductID: Int64 = 847

        network.simulateResponse(requestUrlSuffix: "products/\(expectedProductID)", filename: "product-update")
        XCTAssertEqual(viewStorage.countObjects(ofType: Storage.Product.self), 0)

        // Inserts the expected shipping class model.
        let existingShippingClass = ProductShippingClass(count: 2020,
                                                         descriptionHTML: "Arriving in 2 days!",
                                                         name: "2 Days",
                                                         shippingClassID: 96987515,
                                                         siteID: sampleSiteID,
                                                         slug: "2-days")
        let existingStorageShippingClass = viewStorage.insertNewObject(ofType: StorageProductShippingClass.self)
        existingStorageShippingClass.update(with: existingShippingClass)

<<<<<<< HEAD
        let product = sampleProduct(productID: expectedProductID)
        let action = ProductAction.updateProduct(product: product) { result in
            guard case .success = result else {
                XCTFail()
=======
        let product = sampleProduct(productID: expectedProductID, downloadable: true)
        let action = ProductAction.updateProduct(product: product) { result in
            guard case .success = result else {
                XCTFail("Unexpected result: \(result)")
>>>>>>> 62757c4e
                return
            }
            XCTAssertEqual(self.viewStorage.countObjects(ofType: Storage.Product.self), 1)
            XCTAssertEqual(self.viewStorage.countObjects(ofType: Storage.ProductTag.self), 0)
            XCTAssertEqual(self.viewStorage.countObjects(ofType: Storage.ProductCategory.self), 0)
            XCTAssertEqual(self.viewStorage.countObjects(ofType: Storage.ProductImage.self), 2)
            XCTAssertEqual(self.viewStorage.countObjects(ofType: Storage.ProductDimensions.self), 1)
            XCTAssertEqual(self.viewStorage.countObjects(ofType: Storage.ProductAttribute.self), 5)
            XCTAssertEqual(self.viewStorage.countObjects(ofType: Storage.ProductDefaultAttribute.self), 0)
            XCTAssertEqual(self.viewStorage.countObjects(ofType: Storage.ProductShippingClass.self), 1)
            XCTAssertEqual(self.viewStorage.countObjects(ofType: Storage.ProductDownload.self), 0)

            let storedProduct = self.viewStorage.loadProduct(siteID: self.sampleSiteID, productID: expectedProductID)
            let readOnlyStoredProduct = storedProduct?.toReadOnly()
            XCTAssertNotNil(storedProduct)
            XCTAssertNotNil(readOnlyStoredProduct)

            // Asserts updated relationships.
            XCTAssertEqual(readOnlyStoredProduct?.productShippingClass, existingShippingClass)

            expectation.fulfill()
        }

        productStore.onAction(action)
        wait(for: [expectation], timeout: Constants.expectationTimeout)
    }

    /// Verifies that `ProductAction.updateProduct` returns an error whenever there is an error response from the backend.
    ///
    func testUpdatingProductReturnsErrorUponReponseError() {
        // Given
        let productStore = ProductStore(dispatcher: dispatcher, storageManager: storageManager, network: network)
        network.simulateResponse(requestUrlSuffix: "products/\(sampleProductID)", filename: "generic_error")

        // When
        let product = sampleProduct()
<<<<<<< HEAD
        let action = ProductAction.updateProduct(product: product) { result in
            guard case .failure = result else {
                XCTFail()
                return
            }
            expectation.fulfill()
=======
        waitForExpectation { expectation in
            let action = ProductAction.updateProduct(product: product) { result in
                // Then
                guard case .failure = result else {
                    XCTFail("Unexpected result: \(result)")
                    return
                }
                expectation.fulfill()
            }
            productStore.onAction(action)
>>>>>>> 62757c4e
        }
    }

    /// Verifies that `ProductAction.updateProduct` returns an error whenever there is no backend response.
    ///
    func testUpdatingProductReturnsErrorUponEmptyResponse() {
        // Given
        let productStore = ProductStore(dispatcher: dispatcher, storageManager: storageManager, network: network)

        // When
        let product = sampleProduct()
<<<<<<< HEAD
        let action = ProductAction.updateProduct(product: product) { result in
            guard case .failure = result else {
                XCTFail()
                return
            }
            expectation.fulfill()
=======
        waitForExpectation { expectation in
            let action = ProductAction.updateProduct(product: product) { result in
                // Then
                guard case .failure = result else {
                    XCTFail("Unexpected result: \(result)")
                    return
                }
                expectation.fulfill()
            }
            productStore.onAction(action)
>>>>>>> 62757c4e
        }
    }

    /// Verifies that whenever a `ProductAction.updateProduct` action results in a response with statusCode = 404, the local entity is not deleted.
    ///
    func testUpdatingProductResultingInStatusCode404DoesNotCauseTheStoredProductToGetDeleted() {
        // Given
        let productStore = ProductStore(dispatcher: dispatcher, storageManager: storageManager, network: network)

        XCTAssertEqual(viewStorage.countObjects(ofType: Storage.Product.self), 0)
        productStore.upsertStoredProduct(readOnlyProduct: sampleProduct(), in: viewStorage)
        XCTAssertEqual(viewStorage.countObjects(ofType: Storage.Product.self), 1)

        network.simulateError(requestUrlSuffix: "products/\(sampleProductID)", error: NetworkError.notFound)

        // When
        let product = sampleProduct()
<<<<<<< HEAD
        let action = ProductAction.updateProduct(product: product) { result in
            guard case .failure = result else {
                XCTFail()
                return
            }
            // The existing Product should not be deleted on 404 response.
            XCTAssertEqual(self.viewStorage.countObjects(ofType: Storage.Product.self), 1)
=======
        waitForExpectation { expectation in
            let action = ProductAction.updateProduct(product: product) { result in
                // Then
                guard case .failure = result else {
                    XCTFail("Unexpected result: \(result)")
                    return
                }
                // The existing Product should not be deleted on 404 response.
                XCTAssertEqual(self.viewStorage.countObjects(ofType: Storage.Product.self), 1)

                expectation.fulfill()
            }
            productStore.onAction(action)
        }
    }

    /// Verifies that whenever a `ProductAction.updateProduct` action results in product update maintaint the Product Tags order.
    ///
    func testUpdatingProductResultingMantainingTheSameOrderForTags() {
        let productStore = ProductStore(dispatcher: dispatcher, storageManager: storageManager, network: network)

        let product = sampleProduct(sampleSiteID, productID: sampleProductID)
        productStore.upsertStoredProduct(readOnlyProduct: product, in: viewStorage)
        let productStored = viewStorage.loadProduct(siteID: self.sampleSiteID, productID: self.sampleProductID)

        XCTAssertEqual(product.tags.map { $0.tagID }, productStored?.tagsArray.map { $0.tagID })

        let productMutated = sampleProduct(sampleSiteID,
                                           productID: sampleProductID,
                                           tags: [ProductTag(siteID: sampleSiteID, tagID: 100, name: "My new tag", slug: "my-new-tag")])
        productStore.upsertStoredProduct(readOnlyProduct: productMutated, in: viewStorage)
        let productMutatedStored = viewStorage.loadProduct(siteID: self.sampleSiteID, productID: self.sampleProductID)

        XCTAssertEqual(productMutated.tags.map { $0.tagID }, productMutatedStored?.tagsArray.map { $0.tagID })
    }

    // MARK: - ProductAction.retrieveProducts

    /// Verifies that ProductAction.retrieveProducts effectively persists any retrieved products.
    ///
    func testRetrievingProductsEffectivelyPersistsRetrievedProducts() {
        // Arrange
        let remote = MockProductsRemote()
        let expectedProduct = MockProduct().product(siteID: sampleSiteID, productID: sampleProductID, buttonText: "Deal", externalURL: "https://example.com")
        remote.whenLoadingProducts(siteID: sampleSiteID, productIDs: [sampleProductID], thenReturn: .success([expectedProduct]))
        let productStore = ProductStore(dispatcher: dispatcher, storageManager: storageManager, network: network, remote: remote)
>>>>>>> 62757c4e

        let expectation = self.expectation(description: "Retrieve product list")
        XCTAssertEqual(viewStorage.countObjects(ofType: Storage.Product.self), 0)

        // Action
        var retrievedProducts: [Networking.Product]?
        let action = ProductAction.retrieveProducts(siteID: sampleSiteID, productIDs: [sampleProductID]) { result in
            switch result {
            case .failure(let error):
                XCTFail(error.localizedDescription)
            case .success((let products, let hasNextPage)):
                retrievedProducts = products
                XCTAssertFalse(hasNextPage)
            }
            expectation.fulfill()
        }
        productStore.onAction(action)
        wait(for: [expectation], timeout: Constants.expectationTimeout)

        // Assert
        XCTAssertEqual(retrievedProducts, [expectedProduct])
        XCTAssertEqual(viewStorage.countObjects(ofType: Storage.Product.self), 1)
    }

    func test_retrieving_products_of_the_same_page_size_has_next_page() {
        // Arrange
        let remote = MockProductsRemote()
        let expectedProducts: [Yosemite.Product] = .init(repeating: MockProduct().product(), count: 25)
        remote.whenLoadingProducts(siteID: sampleSiteID, productIDs: [sampleProductID], thenReturn: .success(expectedProducts))
        let productStore = ProductStore(dispatcher: dispatcher, storageManager: storageManager, network: network, remote: remote)

        // Action
        var result: Result<(products: [Yosemite.Product], hasNextPage: Bool), Error>?
        waitForExpectation { expectation in
            let action = ProductAction.retrieveProducts(siteID: sampleSiteID, productIDs: [sampleProductID], pageNumber: 1, pageSize: 25) { aResult in
                result = aResult
                expectation.fulfill()
            }
            productStore.onAction(action)
        }

        // Assert
        guard case let .success((products: products, hasNextPage: hasNextPage)) = result else {
            XCTFail("Unexpected result: \(String(describing: result))")
            return
        }
        XCTAssertEqual(products, expectedProducts)
        XCTAssertTrue(hasNextPage)
    }

    func test_retrieving_products_of_smaller_size_than_page_size_has_no_next_page() {
        // Arrange
        let remote = MockProductsRemote()
        let expectedProducts: [Yosemite.Product] = .init(repeating: MockProduct().product(), count: 24)
        remote.whenLoadingProducts(siteID: sampleSiteID, productIDs: [sampleProductID], thenReturn: .success(expectedProducts))
        let productStore = ProductStore(dispatcher: dispatcher, storageManager: storageManager, network: network, remote: remote)

        // Action
        var result: Result<(products: [Yosemite.Product], hasNextPage: Bool), Error>?
        waitForExpectation { expectation in
            let action = ProductAction.retrieveProducts(siteID: sampleSiteID, productIDs: [sampleProductID], pageNumber: 1, pageSize: 25) { aResult in
                result = aResult
                expectation.fulfill()
            }
            productStore.onAction(action)
        }

        // Assert
        guard case let .success((products: products, hasNextPage: hasNextPage)) = result else {
            XCTFail("Unexpected result: \(String(describing: result))")
            return
        }
        XCTAssertEqual(products, expectedProducts)
        XCTAssertFalse(hasNextPage)
    }

    /// Verifies that ProductAction.retrieveProducts with a page number and size makes a network request that includes these params.
    ///
    func testRetrievingProductsMakesANetworkRequestWithTheExpectedPageNumberAndSize() {
        // Arrange
        let productStore = ProductStore(dispatcher: dispatcher, storageManager: storageManager, network: network)

        // Action
        let pageNumber = 6
        let pageSize = 36
        let action = ProductAction.retrieveProducts(siteID: sampleSiteID, productIDs: [sampleProductID], pageNumber: pageNumber, pageSize: pageSize) { _ in }
        productStore.onAction(action)

        // Assert
        guard let pathComponents = network.pathComponents else {
            XCTFail("Cannot parse path from the API request")
            return
        }

        let expectedPageNumberParam = "page=\(pageNumber)"
        XCTAssertTrue(pathComponents.contains(expectedPageNumberParam), "Expected to have param: \(expectedPageNumberParam)")

        let expectedPageSizeParam = "per_page=\(pageSize)"
        XCTAssertTrue(pathComponents.contains(expectedPageSizeParam), "Expected to have param: \(expectedPageSizeParam)")
    }

    /// Verifies that ProductAction.retrieveProducts always returns an empty result for an empty array of product IDs.
    ///
    func testRetrievingProductsWithEmptyIDsReturnsAnEmptyResult() {
        // Arrange
        let remote = MockProductsRemote()
        let expectedProduct = MockProduct().product(siteID: sampleSiteID, productID: sampleProductID, buttonText: "Deal", externalURL: "https://example.com")
        // The mock remote returns a non-empty result for an empty array of product IDs.
        remote.whenLoadingProducts(siteID: sampleSiteID, productIDs: [], thenReturn: .success([expectedProduct]))
        let productStore = ProductStore(dispatcher: dispatcher, storageManager: storageManager, network: network, remote: remote)

        let expectation = self.expectation(description: "Retrieve product list")
        XCTAssertEqual(viewStorage.countObjects(ofType: Storage.Product.self), 0)

        // Action
        var retrievedProducts: [Networking.Product]?
        let action = ProductAction.retrieveProducts(siteID: sampleSiteID, productIDs: []) { result in
            switch result {
            case .failure(let error):
                XCTFail(error.localizedDescription)
            case .success((let products, let hasNextPage)):
                retrievedProducts = products
                XCTAssertFalse(hasNextPage)
            }
            expectation.fulfill()
        }
        productStore.onAction(action)
        wait(for: [expectation], timeout: Constants.expectationTimeout)

        // Assert
        XCTAssertEqual(retrievedProducts, [])
        XCTAssertEqual(viewStorage.countObjects(ofType: Storage.Product.self), 0)
    }
}

// MARK: - Private Helpers
//
private extension ProductStoreTests {

    func sampleProduct(_ siteID: Int64? = nil,
                       productID: Int64? = nil,
                       productShippingClass: Networking.ProductShippingClass? = nil,
                       tags: [Networking.ProductTag]? = nil,
                       downloadable: Bool = false) -> Networking.Product {
        let testSiteID = siteID ?? sampleSiteID
        let testProductID = productID ?? sampleProductID
        return Product(siteID: testSiteID,
                       productID: testProductID,
                       name: "Book the Green Room",
                       slug: "book-the-green-room",
                       permalink: "https://example.com/product/book-the-green-room/",
                       date: date(with: "2019-02-19T17:33:31"),
                       dateCreated: date(with: "2019-02-19T17:33:31"),
                       dateModified: date(with: "2019-02-19T17:48:01"),
                       dateOnSaleStart: date(with: "2019-10-15T21:30:00"),
                       dateOnSaleEnd: date(with: "2019-10-27T21:29:59"),
                       productTypeKey: "booking",
                       statusKey: "publish",
                       featured: false,
                       catalogVisibilityKey: "visible",
                       fullDescription: "<p>This is the party room!</p>\n",
                       shortDescription: """
                           [contact-form]\n<p>The green room&#8217;s max capacity is 30 people. Reserving the date / time of your event is free. \
                           We can also accommodate large groups, with seating for 85 board game players at a time. If you have a large group, let us \
                           know and we&#8217;ll send you our large group rate.</p>\n<p>GROUP RATES</p>\n<p>Reserve your event for up to 30 guests \
                           for $100.</p>\n
                           """,
                       sku: "",
                       price: "0",
                       regularPrice: "",
                       salePrice: "",
                       onSale: false,
                       purchasable: true,
                       totalSales: 0,
                       virtual: true,
                       downloadable: downloadable,
                       downloads: downloadable ? sampleDownloads() : [],
                       downloadLimit: downloadable ? 1 : -1,
                       downloadExpiry: downloadable ? 1 : -1,
                       buttonText: "",
                       externalURL: "http://somewhere.com",
                       taxStatusKey: "taxable",
                       taxClass: "",
                       manageStock: false,
                       stockQuantity: nil,
                       stockStatusKey: "instock",
                       backordersKey: "no",
                       backordersAllowed: false,
                       backordered: false,
                       soldIndividually: true,
                       weight: "213",
                       dimensions: sampleDimensions(),
                       shippingRequired: false,
                       shippingTaxable: false,
                       shippingClass: productShippingClass?.slug ?? "",
                       shippingClassID: productShippingClass?.shippingClassID ?? 0,
                       productShippingClass: productShippingClass,
                       reviewsAllowed: true,
                       averageRating: "4.30",
                       ratingCount: 23,
                       relatedIDs: [31, 22, 369, 414, 56],
                       upsellIDs: [99, 1234566],
                       crossSellIDs: [1234, 234234, 3],
                       parentID: 0,
                       purchaseNote: "Thank you!",
                       categories: sampleCategories(),
                       tags: tags ?? sampleTags(siteID: testSiteID),
                       images: sampleImages(),
                       attributes: sampleAttributes(),
                       defaultAttributes: sampleDefaultAttributes(),
                       variations: [192, 194, 193],
                       groupedProducts: [],
                       menuOrder: 0)
    }

    func sampleDimensions() -> Networking.ProductDimensions {
        return ProductDimensions(length: "12", width: "33", height: "54")
    }

    func sampleCategories(parentID: Int64 = 0) -> [Networking.ProductCategory] {
        let category1 = ProductCategory(categoryID: 36, siteID: sampleSiteID, parentID: parentID, name: "Events", slug: "events")
        return [category1]
    }

    func sampleTags(siteID: Int64) -> [Networking.ProductTag] {
        let tag1 = ProductTag(siteID: siteID, tagID: 37, name: "room", slug: "room")
        let tag2 = ProductTag(siteID: siteID, tagID: 38, name: "party room", slug: "party-room")
        let tag3 = ProductTag(siteID: siteID, tagID: 39, name: "30", slug: "30")
        let tag4 = ProductTag(siteID: siteID, tagID: 40, name: "20+", slug: "20")
        let tag5 = ProductTag(siteID: siteID, tagID: 41, name: "meeting room", slug: "meeting-room")
        let tag6 = ProductTag(siteID: siteID, tagID: 42, name: "meetings", slug: "meetings")
        let tag7 = ProductTag(siteID: siteID, tagID: 43, name: "parties", slug: "parties")
        let tag8 = ProductTag(siteID: siteID, tagID: 44, name: "graduation", slug: "graduation")
        let tag9 = ProductTag(siteID: siteID, tagID: 45, name: "birthday party", slug: "birthday-party")

        return [tag1, tag2, tag3, tag4, tag5, tag6, tag7, tag8, tag9]
    }

    func sampleImages() -> [Networking.ProductImage] {
        let image1 = ProductImage(imageID: 19,
                                  dateCreated: date(with: "2018-01-26T21:49:45"),
                                  dateModified: date(with: "2018-01-26T21:50:11"),
                                  src: "https://somewebsite.com/thuy-nonjtpk.mystagingwebsite.com/wp-content/uploads/2018/01/vneck-tee.jpg.png",
                                  name: "Vneck Tshirt",
                                  alt: "")
        return [image1]
    }

    func sampleAttributes() -> [Networking.ProductAttribute] {
        let attribute1 = ProductAttribute(attributeID: 0,
                                          name: "Color",
                                          position: 1,
                                          visible: true,
                                          variation: true,
                                          options: ["Purple", "Yellow", "Hot Pink", "Lime Green", "Teal"])

        let attribute2 = ProductAttribute(attributeID: 0,
                                          name: "Size",
                                          position: 0,
                                          visible: true,
                                          variation: true,
                                          options: ["Small", "Medium", "Large"])

        return [attribute1, attribute2]
    }

    func sampleDefaultAttributes() -> [Networking.ProductDefaultAttribute] {
        let defaultAttribute1 = ProductDefaultAttribute(attributeID: 0, name: "Color", option: "Purple")
        let defaultAttribute2 = ProductDefaultAttribute(attributeID: 0, name: "Size", option: "Medium")

        return [defaultAttribute1, defaultAttribute2]
    }

    func sampleDownloads() -> [Networking.ProductDownload] {
        let download1 = ProductDownload(downloadID: "1f9c11f99ceba63d4403c03bd5391b11",
                                        name: "Song #1",
                                        fileURL: "https://example.com/woo-single-1.ogg")
        let download2 = ProductDownload(downloadID: "ec87d8b5-1361-4562-b4b8-18980b5a2cae",
                                        name: "Artwork",
                                        fileURL: "https://example.com/cd_4_angle.jpg")
        let download3 = ProductDownload(downloadID: "240cd543-5457-498e-95e2-6b51fdaf15cc",
                                        name: "Artwork 2",
                                        fileURL: "https://example.com/cd_4_flat.jpg")
        return [download1, download2, download3]
    }

    func sampleDownloadsMutated() -> [Networking.ProductDownload] {
        let download1 = ProductDownload(downloadID: "1f9c11f99ceba63d4403c03bd5391b11",
                                        name: "Song #1",
                                        fileURL: "https://example.com/woo-single-1.ogg")
        let download2 = ProductDownload(downloadID: "ec87d8b5-1361-4562-b4b8-18980b5a2cae",
                                        name: "Artwork",
                                        fileURL: "https://example.com/cd_4_angle.jpg")
        return [download1, download2]
    }

    func sampleProductMutated(_ siteID: Int64? = nil) -> Networking.Product {
        let testSiteID = siteID ?? sampleSiteID

        return Product(siteID: testSiteID,
                       productID: sampleProductID,
                       name: "Book the Green Room",
                       slug: "book-the-green-room",
                       permalink: "https://example.com/product/book-the-green-room/",
                       date: date(with: "2019-02-19T17:33:31"),
                       dateCreated: date(with: "2019-02-19T17:33:31"),
                       dateModified: date(with: "2019-02-19T17:48:01"),
                       dateOnSaleStart: date(with: "2019-10-15T21:30:00"),
                       dateOnSaleEnd: date(with: "2019-10-27T21:29:59"),
                       productTypeKey: "booking",
                       statusKey: "publish",
                       featured: false,
                       catalogVisibilityKey: "visible",
                       fullDescription: "<p>This is the party room!</p>\n",
                       shortDescription: """
                           [contact-form]\n<p>The green room&#8217;s max capacity is 30 people. Reserving the date / time of your event is free. \
                           We can also accommodate large groups, with seating for 85 board game players at a time. If you have a large group, let us \
                           know and we&#8217;ll send you our large group rate.</p>\n<p>GROUP RATES</p>\n<p>Reserve your event for up to 30 guests \
                           for $100.</p>\n
                           """,
                       sku: "345",
                       price: "123",
                       regularPrice: "",
                       salePrice: "",
                       onSale: true,
                       purchasable: false,
                       totalSales: 66,
                       virtual: false,
                       downloadable: true,
                       downloads: sampleDownloadsMutated(),
                       downloadLimit: 1,
                       downloadExpiry: 1,
                       buttonText: "",
                       externalURL: "http://somewhere.com.net",
                       taxStatusKey: "taxable",
                       taxClass: "",
                       manageStock: true,
                       stockQuantity: nil,
                       stockStatusKey: "nostock",
                       backordersKey: "yes",
                       backordersAllowed: true,
                       backordered: true,
                       soldIndividually: false,
                       weight: "777",
                       dimensions: sampleDimensionsMutated(),
                       shippingRequired: true,
                       shippingTaxable: false,
                       shippingClass: "",
                       shippingClassID: 0,
                       productShippingClass: nil,
                       reviewsAllowed: false,
                       averageRating: "1.30",
                       ratingCount: 76,
                       relatedIDs: [31, 22, 369],
                       upsellIDs: [99, 123, 234, 444],
                       crossSellIDs: [1234, 234234, 999, 989],
                       parentID: 444,
                       purchaseNote: "Whatever!",
                       categories: sampleCategoriesMutated(),
                       tags: sampleTagsMutated(siteID: testSiteID),
                       images: sampleImagesMutated(),
                       attributes: sampleAttributesMutated(),
                       defaultAttributes: sampleDefaultAttributesMutated(),
                       variations: [],
                       groupedProducts: [111, 222, 333],
                       menuOrder: 0)
    }

    func sampleDimensionsMutated() -> Networking.ProductDimensions {
        return ProductDimensions(length: "12", width: "33", height: "54")
    }

    func sampleCategoriesMutated() -> [Networking.ProductCategory] {
        let category1 = ProductCategory(categoryID: 36, siteID: sampleSiteID, parentID: 0, name: "Events", slug: "events")
        let category2 = ProductCategory(categoryID: 362, siteID: sampleSiteID, parentID: 0, name: "Other Stuff", slug: "other")
        return [category1, category2]
    }

    func sampleTagsMutated(siteID: Int64) -> [Networking.ProductTag] {
        let tag1 = ProductTag(siteID: siteID, tagID: 37, name: "something", slug: "something")
        let tag2 = ProductTag(siteID: siteID, tagID: 38, name: "party room", slug: "party-room")
        let tag3 = ProductTag(siteID: siteID, tagID: 39, name: "3000", slug: "3000")
        let tag4 = ProductTag(siteID: siteID, tagID: 45, name: "birthday party", slug: "birthday-party")
        let tag5 = ProductTag(siteID: siteID, tagID: 95, name: "yep", slug: "yep")

        return [tag1, tag2, tag3, tag4, tag5]
    }

    func sampleImagesMutated() -> [Networking.ProductImage] {
        let image1 = ProductImage(imageID: 19,
                                  dateCreated: date(with: "2018-01-26T21:49:45"),
                                  dateModified: date(with: "2018-01-26T21:50:11"),
                                  src: "https://somewebsite.com/thuy-nonjtpk.mystagingwebsite.com/wp-content/uploads/2018/01/vneck-tee.jpg.png",
                                  name: "Vneck Tshirt",
                                  alt: "")
        let image2 = ProductImage(imageID: 999,
                                  dateCreated: date(with: "2019-01-26T21:44:45"),
                                  dateModified: date(with: "2019-01-26T21:54:11"),
                                  src: "https://somewebsite.com/thuy-nonjtpk.mystagingwebsite.com/wp-content/uploads/2018/01/test.png",
                                  name: "ZZZTest Image",
                                  alt: "")
        return [image1, image2]
    }

    func sampleAttributesMutated() -> [Networking.ProductAttribute] {
        let attribute1 = ProductAttribute(attributeID: 0,
                                          name: "Color",
                                          position: 0,
                                          visible: false,
                                          variation: false,
                                          options: ["Purple", "Yellow"])

        return [attribute1]
    }

    func sampleDefaultAttributesMutated() -> [Networking.ProductDefaultAttribute] {
        let defaultAttribute1 = ProductDefaultAttribute(attributeID: 0, name: "Color", option: "Purple")

        return [defaultAttribute1]
    }

    func sampleProductShippingClass(remoteID: Int64, siteID: Int64) -> Yosemite.ProductShippingClass {
        return ProductShippingClass(count: 3,
                                    descriptionHTML: "Limited offer!",
                                    name: "Free Shipping",
                                    shippingClassID: remoteID,
                                    siteID: siteID,
                                    slug: "")
    }

    func sampleVariationTypeProduct(_ siteID: Int64? = nil) -> Networking.Product {
        let testSiteID = siteID ?? sampleSiteID
        return Product(siteID: testSiteID,
                       productID: sampleVariationTypeProductID,
                       name: "Paper Airplane - Black, Long",
                       slug: "paper-airplane-3",
                       permalink: "https://paperairplane.store/product/paper-airplane/?attribute_color=Black&attribute_length=Long",
                       date: date(with: "2019-04-04T22:06:45"),
                       dateCreated: date(with: "2019-04-04T22:06:45"),
                       dateModified: date(with: "2019-04-09T20:24:03"),
                       dateOnSaleStart: nil,
                       dateOnSaleEnd: nil,
                       productTypeKey: "variation",
                       statusKey: "publish",
                       featured: false,
                       catalogVisibilityKey: "visible",
                       fullDescription: "<p>Long paper airplane. Color is black. </p>\n",
                       shortDescription: "",
                       sku: "345345-2",
                       price: "22.72",
                       regularPrice: "22.72",
                       salePrice: "",
                       onSale: false,
                       purchasable: true,
                       totalSales: 0,
                       virtual: false,
                       downloadable: false,
                       downloads: [],
                       downloadLimit: -1,
                       downloadExpiry: -1,
                       buttonText: "",
                       externalURL: "",
                       taxStatusKey: "taxable",
                       taxClass: "",
                       manageStock: true,
                       stockQuantity: nil,
                       stockStatusKey: "instock",
                       backordersKey: "no",
                       backordersAllowed: false,
                       backordered: false,
                       soldIndividually: true,
                       weight: "888",
                       dimensions: sampleVariationTypeDimensions(),
                       shippingRequired: true,
                       shippingTaxable: true,
                       shippingClass: "",
                       shippingClassID: 0,
                       productShippingClass: nil,
                       reviewsAllowed: true,
                       averageRating: "0.00",
                       ratingCount: 0,
                       relatedIDs: [],
                       upsellIDs: [],
                       crossSellIDs: [],
                       parentID: 205,
                       purchaseNote: "",
                       categories: [],
                       tags: [],
                       images: sampleVariationTypeImages(),
                       attributes: sampleVariationTypeAttributes(),
                       defaultAttributes: [],
                       variations: [],
                       groupedProducts: [],
                       menuOrder: 2)
    }

    func sampleVariationTypeDimensions() -> Networking.ProductDimensions {
        return ProductDimensions(length: "11", width: "22", height: "33")
    }

    func sampleVariationTypeImages() -> [Networking.ProductImage] {
        let image1 = ProductImage(imageID: 301,
                                  dateCreated: date(with: "2019-04-09T20:23:58"),
                                  dateModified: date(with: "2019-04-09T20:23:58"),
                                  src: "https://i0.wp.com/paperairplane.store/wp-content/uploads/2019/04/paper_plane_black.png?fit=600%2C473&ssl=1",
                                  name: "paper_plane_black",
                                  alt: "")
        return [image1]
    }

    func sampleVariationTypeAttributes() -> [Networking.ProductAttribute] {
        let attribute1 = ProductAttribute(attributeID: 0,
                                          name: "Color",
                                          position: 0,
                                          visible: true,
                                          variation: true,
                                          options: ["Black"])

        let attribute2 = ProductAttribute(attributeID: 0,
                                          name: "Length",
                                          position: 0,
                                          visible: true,
                                          variation: true,
                                          options: ["Long"])

        return [attribute1, attribute2]
    }

    func date(with dateString: String) -> Date {
        guard let date = DateFormatter.Defaults.dateTimeFormatter.date(from: dateString) else {
            return Date()
        }
        return date
    }
}<|MERGE_RESOLUTION|>--- conflicted
+++ resolved
@@ -1072,13 +1072,7 @@
         XCTAssertEqual(viewStorage.countObjects(ofType: StorageProduct.self), 1)
 
         let action = ProductAction.updateProduct(product: product) { result in
-<<<<<<< HEAD
-            guard case .success(let product) = result else {
-                XCTFail()
-=======
-            guard case let .success(product) = result else {
                 XCTFail("Unexpected result: \(result)")
->>>>>>> 62757c4e
                 return
             }
             XCTAssertEqual(product.productID, expectedProductID)
@@ -1102,11 +1096,8 @@
             XCTAssertEqual(product.dateOnSaleEnd, expectedProductSaleEnd)
             XCTAssertEqual(product.taxStatusKey, expectedProductTaxStatus)
             XCTAssertEqual(product.taxClass, expectedProductTaxClass)
-<<<<<<< HEAD
-=======
             XCTAssertEqual(product.downloadable, expectedDownloadable)
             XCTAssertEqual(product.downloads.count, expectedDownloadableFileCount)
->>>>>>> 62757c4e
 
             let storedProduct = self.viewStorage.loadProduct(siteID: self.sampleSiteID, productID: expectedProductID)
             let readOnlyStoredProduct = storedProduct?.toReadOnly()
@@ -1143,17 +1134,10 @@
         let existingStorageShippingClass = viewStorage.insertNewObject(ofType: StorageProductShippingClass.self)
         existingStorageShippingClass.update(with: existingShippingClass)
 
-<<<<<<< HEAD
-        let product = sampleProduct(productID: expectedProductID)
-        let action = ProductAction.updateProduct(product: product) { result in
-            guard case .success = result else {
-                XCTFail()
-=======
         let product = sampleProduct(productID: expectedProductID, downloadable: true)
         let action = ProductAction.updateProduct(product: product) { result in
             guard case .success = result else {
                 XCTFail("Unexpected result: \(result)")
->>>>>>> 62757c4e
                 return
             }
             XCTAssertEqual(self.viewStorage.countObjects(ofType: Storage.Product.self), 1)
@@ -1190,14 +1174,6 @@
 
         // When
         let product = sampleProduct()
-<<<<<<< HEAD
-        let action = ProductAction.updateProduct(product: product) { result in
-            guard case .failure = result else {
-                XCTFail()
-                return
-            }
-            expectation.fulfill()
-=======
         waitForExpectation { expectation in
             let action = ProductAction.updateProduct(product: product) { result in
                 // Then
@@ -1208,7 +1184,6 @@
                 expectation.fulfill()
             }
             productStore.onAction(action)
->>>>>>> 62757c4e
         }
     }
 
@@ -1220,14 +1195,6 @@
 
         // When
         let product = sampleProduct()
-<<<<<<< HEAD
-        let action = ProductAction.updateProduct(product: product) { result in
-            guard case .failure = result else {
-                XCTFail()
-                return
-            }
-            expectation.fulfill()
-=======
         waitForExpectation { expectation in
             let action = ProductAction.updateProduct(product: product) { result in
                 // Then
@@ -1238,7 +1205,6 @@
                 expectation.fulfill()
             }
             productStore.onAction(action)
->>>>>>> 62757c4e
         }
     }
 
@@ -1256,15 +1222,6 @@
 
         // When
         let product = sampleProduct()
-<<<<<<< HEAD
-        let action = ProductAction.updateProduct(product: product) { result in
-            guard case .failure = result else {
-                XCTFail()
-                return
-            }
-            // The existing Product should not be deleted on 404 response.
-            XCTAssertEqual(self.viewStorage.countObjects(ofType: Storage.Product.self), 1)
-=======
         waitForExpectation { expectation in
             let action = ProductAction.updateProduct(product: product) { result in
                 // Then
@@ -1311,7 +1268,6 @@
         let expectedProduct = MockProduct().product(siteID: sampleSiteID, productID: sampleProductID, buttonText: "Deal", externalURL: "https://example.com")
         remote.whenLoadingProducts(siteID: sampleSiteID, productIDs: [sampleProductID], thenReturn: .success([expectedProduct]))
         let productStore = ProductStore(dispatcher: dispatcher, storageManager: storageManager, network: network, remote: remote)
->>>>>>> 62757c4e
 
         let expectation = self.expectation(description: "Retrieve product list")
         XCTAssertEqual(viewStorage.countObjects(ofType: Storage.Product.self), 0)
