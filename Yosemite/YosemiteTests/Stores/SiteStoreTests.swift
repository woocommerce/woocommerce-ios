--- conflicted
+++ resolved
@@ -240,7 +240,43 @@
         XCTAssertEqual(error as? DotcomError, .unknown(code: "error", message: nil))
     }
 
-<<<<<<< HEAD
+     // MARK: - `updateSiteTitle`
+
+    func test_updateSiteTitle_returns_on_success() {
+        // Given
+        let siteID: Int64 = 123
+        remote.whenUpdatingSiteTitle(thenReturn: .success(()))
+        remote.whenLoadingSite(thenReturn: .success(Site.fake().copy(siteID: siteID)))
+
+        // When
+        let result = waitFor { promise in
+            self.store.onAction(SiteAction.updateSiteTitle(siteID: siteID, title: "Test", completion: { result in
+                promise(result)
+            }))
+        }
+
+        // Then
+        XCTAssertTrue(result.isSuccess)
+    }
+
+    func test_updateSiteTitle_returns_error_on_failure() throws {
+        // Given
+        let siteID: Int64 = 123
+        remote.whenUpdatingSiteTitle(thenReturn: .failure(DotcomError.unknown(code: "error", message: nil)))
+
+        // When
+        let result = waitFor { promise in
+            self.store.onAction(SiteAction.updateSiteTitle(siteID: siteID, title: "Test", completion: { result in
+                promise(result)
+            }))
+        }
+
+        // Then
+        XCTAssertFalse(result.isSuccess)
+        let error = try XCTUnwrap(result.failure)
+        XCTAssertEqual(error as? DotcomError, .unknown(code: "error", message: nil))
+    }
+
     // MARK: - `uploadStoreProfilerAnswers`
 
     func test_uploadStoreProfilerAnswers_returns_success_on_success() throws {
@@ -254,28 +290,12 @@
                                                                                                           countryCode: "US")) { result in
                 promise(result)
             })
-=======
-     // MARK: - `updateSiteTitle`
-
-    func test_updateSiteTitle_returns_on_success() {
-        // Given
-        let siteID: Int64 = 123
-        remote.whenUpdatingSiteTitle(thenReturn: .success(()))
-        remote.whenLoadingSite(thenReturn: .success(Site.fake().copy(siteID: siteID)))
-
-        // When
-        let result = waitFor { promise in
-            self.store.onAction(SiteAction.updateSiteTitle(siteID: siteID, title: "Test", completion: { result in
-                promise(result)
-            }))
->>>>>>> 60d69f20
-        }
-
-        // Then
-        XCTAssertTrue(result.isSuccess)
-    }
-
-<<<<<<< HEAD
+        }
+
+        // Then
+        XCTAssertTrue(result.isSuccess)
+    }
+
     func test_uploadStoreProfilerAnswers_returns_error_on_failure() throws {
         // Given
         remote.whenUploadingStoreProfilerAnswers(thenReturn: .failure(DotcomError.unknown(code: "error", message: nil)))
@@ -290,22 +310,6 @@
         }
 
         // Then
-=======
-    func test_updateSiteTitle_returns_error_on_failure() throws {
-        // Given
-        let siteID: Int64 = 123
-        remote.whenUpdatingSiteTitle(thenReturn: .failure(DotcomError.unknown(code: "error", message: nil)))
-
-        // When
-        let result = waitFor { promise in
-            self.store.onAction(SiteAction.updateSiteTitle(siteID: siteID, title: "Test", completion: { result in
-                promise(result)
-            }))
-        }
-
-        // Then
-        XCTAssertFalse(result.isSuccess)
->>>>>>> 60d69f20
         let error = try XCTUnwrap(result.failure)
         XCTAssertEqual(error as? DotcomError, .unknown(code: "error", message: nil))
     }
