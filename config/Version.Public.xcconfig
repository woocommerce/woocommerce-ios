--- conflicted
+++ resolved
@@ -1,14 +1,7 @@
-<<<<<<< HEAD
-VERSION_SHORT=14.7.1
-
-// Public long version example: VERSION_LONG=1.2.0.0
-VERSION_LONG=14.7.1.0
-=======
 VERSION_SHORT=14.8
 
 // Public long version example: VERSION_LONG=1.2.0.0
 VERSION_LONG=14.8.0.0
->>>>>>> df702da9
 
 // Re-map our custom version values (used by release-toolkit) to the Xcode ones
 MARKETING_VERSION=$VERSION_SHORT
