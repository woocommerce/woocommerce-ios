--- conflicted
+++ resolved
@@ -15,11 +15,7 @@
 screenshots_path './fastlane/promo_screenshots/'
 
 # Make sure to update these keys for a new version
-<<<<<<< HEAD
-app_version "9.3.1"
-=======
 app_version "9.4"
->>>>>>> 1f2440bd
 
 team_id '299112'
 
